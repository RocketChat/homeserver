{
<<<<<<< HEAD
	"lockfileVersion": 1,
	"workspaces": {
		"": {
			"name": "homeserver",
			"dependencies": {
				"dotenv": "^16.5.0",
				"pino": "^9.7.0",
				"pino-pretty": "^13.0.0",
				"reflect-metadata": "^0.2.2",
				"tsyringe": "^4.10.0",
				"tweetnacl": "^1.0.3",
			},
			"devDependencies": {
				"@biomejs/biome": "^1.9.4",
				"@types/bun": "latest",
				"@types/express": "^5.0.1",
				"@types/node": "^22.15.18",
				"@types/sinon": "^17.0.4",
				"husky": "^9.1.7",
				"lint-staged": "^16.1.2",
				"sinon": "^20.0.0",
				"tsconfig-paths": "^4.2.0",
				"turbo": "~2.5.6",
				"typescript": "~5.9.2",
			},
		},
		"packages/core": {
			"name": "@hs/core",
			"version": "1.0.50",
			"dependencies": {
				"@hs/crypto": "workspace:*",
				"@hs/room": "workspace:*",
			},
			"devDependencies": {
				"bun-types": "latest",
				"ts-node": "^10.9.2",
				"ts-patch": "^3.1.2",
				"typescript": "~5.9.2",
			},
		},
		"packages/crypto": {
			"name": "@hs/crypto",
			"version": "0.0.1",
			"dependencies": {
				"@noble/ed25519": "^3.0.0",
			},
			"devDependencies": {
				"bun-types": "latest",
			},
		},
		"packages/federation-sdk": {
			"name": "@hs/federation-sdk",
			"version": "0.1.0",
			"dependencies": {
				"@hs/core": "workspace:*",
				"@hs/room": "workspace:*",
				"@rocket.chat/emitter": "^0.31.25",
				"mongodb": "^6.16.0",
				"reflect-metadata": "^0.2.2",
				"tsyringe": "^4.10.0",
				"tweetnacl": "^1.0.3",
				"zod": "^3.22.4",
			},
			"peerDependencies": {
				"typescript": "~5.9.2",
			},
		},
		"packages/homeserver": {
			"name": "@hs/homeserver",
			"version": "1.0.50",
			"dependencies": {
				"@bogeychan/elysia-etag": "^0.0.6",
				"@bogeychan/elysia-logger": "^0.1.4",
				"@elysiajs/swagger": "^1.3.0",
				"@hs/core": "workspace:*",
				"@hs/federation-sdk": "workspace:*",
				"@hs/room": "workspace:*",
				"@rocket.chat/emitter": "^0.31.25",
				"elysia": "^1.1.26",
				"mongodb": "^6.16.0",
				"tsyringe": "^4.10.0",
			},
			"devDependencies": {
				"bun-types": "latest",
			},
		},
		"packages/room": {
			"name": "@hs/room",
			"version": "1.0.50",
			"dependencies": {
				"@datastructures-js/priority-queue": "^6.3.3",
				"@hs/crypto": "workspace:*",
				"zod": "^3.22.4",
			},
			"devDependencies": {
				"bun-types": "latest",
			},
		},
	},
	"packages": {
		"@biomejs/biome": [
			"@biomejs/biome@1.9.4",
			"",
			{
				"optionalDependencies": {
					"@biomejs/cli-darwin-arm64": "1.9.4",
					"@biomejs/cli-darwin-x64": "1.9.4",
					"@biomejs/cli-linux-arm64": "1.9.4",
					"@biomejs/cli-linux-arm64-musl": "1.9.4",
					"@biomejs/cli-linux-x64": "1.9.4",
					"@biomejs/cli-linux-x64-musl": "1.9.4",
					"@biomejs/cli-win32-arm64": "1.9.4",
					"@biomejs/cli-win32-x64": "1.9.4"
				},
				"bin": {
					"biome": "bin/biome"
				}
			},
			"sha512-1rkd7G70+o9KkTn5KLmDYXihGoTaIGO9PIIN2ZB7UJxFrWw04CZHPYiMRjYsaDvVV7hP1dYNRLxSANLaBFGpog=="
		],
		"@biomejs/cli-darwin-arm64": [
			"@biomejs/cli-darwin-arm64@1.9.4",
			"",
			{
				"os": "darwin",
				"cpu": "arm64"
			},
			"sha512-bFBsPWrNvkdKrNCYeAp+xo2HecOGPAy9WyNyB/jKnnedgzl4W4Hb9ZMzYNbf8dMCGmUdSavlYHiR01QaYR58cw=="
		],
		"@biomejs/cli-darwin-x64": [
			"@biomejs/cli-darwin-x64@1.9.4",
			"",
			{
				"os": "darwin",
				"cpu": "x64"
			},
			"sha512-ngYBh/+bEedqkSevPVhLP4QfVPCpb+4BBe2p7Xs32dBgs7rh9nY2AIYUL6BgLw1JVXV8GlpKmb/hNiuIxfPfZg=="
		],
		"@biomejs/cli-linux-arm64": [
			"@biomejs/cli-linux-arm64@1.9.4",
			"",
			{
				"os": "linux",
				"cpu": "arm64"
			},
			"sha512-fJIW0+LYujdjUgJJuwesP4EjIBl/N/TcOX3IvIHJQNsAqvV2CHIogsmA94BPG6jZATS4Hi+xv4SkBBQSt1N4/g=="
		],
		"@biomejs/cli-linux-arm64-musl": [
			"@biomejs/cli-linux-arm64-musl@1.9.4",
			"",
			{
				"os": "linux",
				"cpu": "arm64"
			},
			"sha512-v665Ct9WCRjGa8+kTr0CzApU0+XXtRgwmzIf1SeKSGAv+2scAlW6JR5PMFo6FzqqZ64Po79cKODKf3/AAmECqA=="
		],
		"@biomejs/cli-linux-x64": [
			"@biomejs/cli-linux-x64@1.9.4",
			"",
			{
				"os": "linux",
				"cpu": "x64"
			},
			"sha512-lRCJv/Vi3Vlwmbd6K+oQ0KhLHMAysN8lXoCI7XeHlxaajk06u7G+UsFSO01NAs5iYuWKmVZjmiOzJ0OJmGsMwg=="
		],
		"@biomejs/cli-linux-x64-musl": [
			"@biomejs/cli-linux-x64-musl@1.9.4",
			"",
			{
				"os": "linux",
				"cpu": "x64"
			},
			"sha512-gEhi/jSBhZ2m6wjV530Yy8+fNqG8PAinM3oV7CyO+6c3CEh16Eizm21uHVsyVBEB6RIM8JHIl6AGYCv6Q6Q9Tg=="
		],
		"@biomejs/cli-win32-arm64": [
			"@biomejs/cli-win32-arm64@1.9.4",
			"",
			{
				"os": "win32",
				"cpu": "arm64"
			},
			"sha512-tlbhLk+WXZmgwoIKwHIHEBZUwxml7bRJgk0X2sPyNR3S93cdRq6XulAZRQJ17FYGGzWne0fgrXBKpl7l4M87Hg=="
		],
		"@biomejs/cli-win32-x64": [
			"@biomejs/cli-win32-x64@1.9.4",
			"",
			{
				"os": "win32",
				"cpu": "x64"
			},
			"sha512-8Y5wMhVIPaWe6jw2H+KlEm4wP/f7EW3810ZLmDlrEEy5KvBsb9ECEfu/kMWD484ijfQ8+nIi0giMgu9g1UAuuA=="
		],
		"@bogeychan/elysia-etag": [
			"@bogeychan/elysia-etag@0.0.6",
			"",
			{
				"peerDependencies": {
					"elysia": ">= 1.0.22"
				}
			},
			"sha512-DPHRQJLm4mR5zkQk+DYhDEX1YFh0S5M3ZTqLy/SJ+kdT68c3wxynkyZZtL2YRNhZ0LKHuDXzqAXd77eTZeKxMg=="
		],
		"@bogeychan/elysia-logger": [
			"@bogeychan/elysia-logger@0.1.8",
			"",
			{
				"dependencies": {
					"pino": "^9.6.0"
				},
				"peerDependencies": {
					"elysia": ">= 1.2.10"
				}
			},
			"sha512-TbCpMX+m68t0FbvpbBjMrCs4HQ9f1twkvTSGf6ShAkjash7zP9vGLGnEJ0iSG0ymgqLNN8Dgq0SdAEaMC6XLug=="
		],
		"@cspotcode/source-map-support": [
			"@cspotcode/source-map-support@0.8.1",
			"",
			{
				"dependencies": {
					"@jridgewell/trace-mapping": "0.3.9"
				}
			},
			"sha512-IchNf6dN4tHoMFIn/7OE8LWZ19Y6q/67Bmf6vnGREv8RSbBVb9LPJxEcnwrcwX6ixSvaiGoomAUvu4YSxXrVgw=="
		],
		"@datastructures-js/heap": [
			"@datastructures-js/heap@4.3.3",
			"",
			{},
			"sha512-UcUu/DLh/aM4W3C8zZfwxxm6/6FIZUlm3mcAXuNOCa6Aj4iizNvNXQyb8DjZQH2jKSQbMRyNlngP6TPimuGjpQ=="
		],
		"@datastructures-js/priority-queue": [
			"@datastructures-js/priority-queue@6.3.3",
			"",
			{
				"dependencies": {
					"@datastructures-js/heap": "^4.3.3"
				}
			},
			"sha512-CIbUf0h4TPu1tHJ2gV4OTjwPkh7XZNb37u44bwoW6Py2vPdgaRUhFh3qFET6jvhyMNq/+ChWfOBRh+9s5WUtvA=="
		],
		"@elysiajs/swagger": [
			"@elysiajs/swagger@1.3.1",
			"",
			{
				"dependencies": {
					"@scalar/themes": "^0.9.52",
					"@scalar/types": "^0.0.12",
					"openapi-types": "^12.1.3",
					"pathe": "^1.1.2"
				},
				"peerDependencies": {
					"elysia": ">= 1.3.0"
				}
			},
			"sha512-LcbLHa0zE6FJKWPWKsIC/f+62wbDv3aXydqcNPVPyqNcaUgwvCajIi+5kHEU6GO3oXUCpzKaMsb3gsjt8sLzFQ=="
		],
		"@hs/core": [
			"@hs/core@workspace:packages/core"
		],
		"@hs/crypto": [
			"@hs/crypto@workspace:packages/crypto"
		],
		"@hs/federation-sdk": [
			"@hs/federation-sdk@workspace:packages/federation-sdk"
		],
		"@hs/homeserver": [
			"@hs/homeserver@workspace:packages/homeserver"
		],
		"@hs/room": [
			"@hs/room@workspace:packages/room"
		],
		"@jridgewell/resolve-uri": [
			"@jridgewell/resolve-uri@3.1.2",
			"",
			{},
			"sha512-bRISgCIjP20/tbWSPWMEi54QVPRZExkuD9lJL+UIxUKtwVJA8wW1Trb1jMs1RFXo1CBTNZ/5hpC9QvmKWdopKw=="
		],
		"@jridgewell/sourcemap-codec": [
			"@jridgewell/sourcemap-codec@1.5.4",
			"",
			{},
			"sha512-VT2+G1VQs/9oz078bLrYbecdZKs912zQlkelYpuf+SXF+QvZDYJlbx/LSx+meSAwdDFnF8FVXW92AVjjkVmgFw=="
		],
		"@jridgewell/trace-mapping": [
			"@jridgewell/trace-mapping@0.3.9",
			"",
			{
				"dependencies": {
					"@jridgewell/resolve-uri": "^3.0.3",
					"@jridgewell/sourcemap-codec": "^1.4.10"
				}
			},
			"sha512-3Belt6tdc8bPgAtbcmdtNJlirVoTmEb5e2gC94PnkwEW9jI6CAHUeoG85tjWP5WquqfavoMtMwiG4P926ZKKuQ=="
		],
		"@mongodb-js/saslprep": [
			"@mongodb-js/saslprep@1.3.0",
			"",
			{
				"dependencies": {
					"sparse-bitfield": "^3.0.3"
				}
			},
			"sha512-zlayKCsIjYb7/IdfqxorK5+xUMyi4vOKcFy10wKJYc63NSdKI8mNME+uJqfatkPmOSMMUiojrL58IePKBm3gvQ=="
		],
		"@noble/ed25519": [
			"@noble/ed25519@3.0.0",
			"",
			{},
			"sha512-QyteqMNm0GLqfa5SoYbSC3+Pvykwpn95Zgth4MFVSMKBB75ELl9tX1LAVsN4c3HXOrakHsF2gL4zWDAYCcsnzg=="
		],
		"@rocket.chat/emitter": [
			"@rocket.chat/emitter@0.31.25",
			"",
			{},
			"sha512-hw5BpDlNwpYSb+K5X3DNMNUVEVXxmXugUPetGZGCWvntSVFsOjYuVEypoKW6vBBXSfqCBb0kN1npYcKEb4NFBw=="
		],
		"@scalar/openapi-types": [
			"@scalar/openapi-types@0.1.1",
			"",
			{},
			"sha512-NMy3QNk6ytcCoPUGJH0t4NNr36OWXgZhA3ormr3TvhX1NDgoF95wFyodGVH8xiHeUyn2/FxtETm8UBLbB5xEmg=="
		],
		"@scalar/themes": [
			"@scalar/themes@0.9.86",
			"",
			{
				"dependencies": {
					"@scalar/types": "0.1.7"
				}
			},
			"sha512-QUHo9g5oSWi+0Lm1vJY9TaMZRau8LHg+vte7q5BVTBnu6NuQfigCaN+ouQ73FqIVd96TwMO6Db+dilK1B+9row=="
		],
		"@scalar/types": [
			"@scalar/types@0.0.12",
			"",
			{
				"dependencies": {
					"@scalar/openapi-types": "0.1.1",
					"@unhead/schema": "^1.9.5"
				}
			},
			"sha512-XYZ36lSEx87i4gDqopQlGCOkdIITHHEvgkuJFrXFATQs9zHARop0PN0g4RZYWj+ZpCUclOcaOjbCt8JGe22mnQ=="
		],
		"@sinclair/typebox": [
			"@sinclair/typebox@0.34.37",
			"",
			{},
			"sha512-2TRuQVgQYfy+EzHRTIvkhv2ADEouJ2xNS/Vq+W5EuuewBdOrvATvljZTxHWZSTYr2sTjTHpGvucaGAt67S2akw=="
		],
		"@sinonjs/commons": [
			"@sinonjs/commons@3.0.1",
			"",
			{
				"dependencies": {
					"type-detect": "4.0.8"
				}
			},
			"sha512-K3mCHKQ9sVh8o1C9cxkwxaOmXoAMlDxC1mYyHrjqOWEcBjYr76t96zL2zlj5dUGZ3HSw240X1qgH3Mjf1yJWpQ=="
		],
		"@sinonjs/fake-timers": [
			"@sinonjs/fake-timers@13.0.5",
			"",
			{
				"dependencies": {
					"@sinonjs/commons": "^3.0.1"
				}
			},
			"sha512-36/hTbH2uaWuGVERyC6da9YwGWnzUZXuPro/F2LfsdOsLnCojz/iSH8MxUt/FD2S5XBSVPhmArFUXcpCQ2Hkiw=="
		],
		"@sinonjs/samsam": [
			"@sinonjs/samsam@8.0.2",
			"",
			{
				"dependencies": {
					"@sinonjs/commons": "^3.0.1",
					"lodash.get": "^4.4.2",
					"type-detect": "^4.1.0"
				}
			},
			"sha512-v46t/fwnhejRSFTGqbpn9u+LQ9xJDse10gNnPgAcxgdoCDMXj/G2asWAC/8Qs+BAZDicX+MNZouXT1A7c83kVw=="
		],
		"@tokenizer/inflate": [
			"@tokenizer/inflate@0.2.7",
			"",
			{
				"dependencies": {
					"debug": "^4.4.0",
					"fflate": "^0.8.2",
					"token-types": "^6.0.0"
				}
			},
			"sha512-MADQgmZT1eKjp06jpI2yozxaU9uVs4GzzgSL+uEq7bVcJ9V1ZXQkeGNql1fsSI0gMy1vhvNTNbUqrx+pZfJVmg=="
		],
		"@tokenizer/token": [
			"@tokenizer/token@0.3.0",
			"",
			{},
			"sha512-OvjF+z51L3ov0OyAU0duzsYuvO01PH7x4t6DJx+guahgTnBHkhJdG7soQeTSFLWN3efnHyibZ4Z8l2EuWwJN3A=="
		],
		"@tsconfig/node10": [
			"@tsconfig/node10@1.0.11",
			"",
			{},
			"sha512-DcRjDCujK/kCk/cUe8Xz8ZSpm8mS3mNNpta+jGCA6USEDfktlNvm1+IuZ9eTcDbNk41BHwpHHeW+N1lKCz4zOw=="
		],
		"@tsconfig/node12": [
			"@tsconfig/node12@1.0.11",
			"",
			{},
			"sha512-cqefuRsh12pWyGsIoBKJA9luFu3mRxCA+ORZvA4ktLSzIuCUtWVxGIuXigEwO5/ywWFMZ2QEGKWvkZG1zDMTag=="
		],
		"@tsconfig/node14": [
			"@tsconfig/node14@1.0.3",
			"",
			{},
			"sha512-ysT8mhdixWK6Hw3i1V2AeRqZ5WfXg1G43mqoYlM2nc6388Fq5jcXyr5mRsqViLx/GJYdoL0bfXD8nmF+Zn/Iow=="
		],
		"@tsconfig/node16": [
			"@tsconfig/node16@1.0.4",
			"",
			{},
			"sha512-vxhUy4J8lyeyinH7Azl1pdd43GJhZH/tP2weN8TntQblOY+A0XbT8DJk1/oCPuOOyg/Ja757rG0CgHcWC8OfMA=="
		],
		"@types/body-parser": [
			"@types/body-parser@1.19.6",
			"",
			{
				"dependencies": {
					"@types/connect": "*",
					"@types/node": "*"
				}
			},
			"sha512-HLFeCYgz89uk22N5Qg3dvGvsv46B8GLvKKo1zKG4NybA8U2DiEO3w9lqGg29t/tfLRJpJ6iQxnVw4OnB7MoM9g=="
		],
		"@types/bun": [
			"@types/bun@1.2.18",
			"",
			{
				"dependencies": {
					"bun-types": "1.2.18"
				}
			},
			"sha512-Xf6RaWVheyemaThV0kUfaAUvCNokFr+bH8Jxp+tTZfx7dAPA8z9ePnP9S9+Vspzuxxx9JRAXhnyccRj3GyCMdQ=="
		],
		"@types/connect": [
			"@types/connect@3.4.38",
			"",
			{
				"dependencies": {
					"@types/node": "*"
				}
			},
			"sha512-K6uROf1LD88uDQqJCktA4yzL1YYAK6NgfsI0v/mTgyPKWsX1CnJ0XPSDhViejru1GcRkLWb8RlzFYJRqGUbaug=="
		],
		"@types/express": [
			"@types/express@5.0.3",
			"",
			{
				"dependencies": {
					"@types/body-parser": "*",
					"@types/express-serve-static-core": "^5.0.0",
					"@types/serve-static": "*"
				}
			},
			"sha512-wGA0NX93b19/dZC1J18tKWVIYWyyF2ZjT9vin/NRu0qzzvfVzWjs04iq2rQ3H65vCTQYlRqs3YHfY7zjdV+9Kw=="
		],
		"@types/express-serve-static-core": [
			"@types/express-serve-static-core@5.0.6",
			"",
			{
				"dependencies": {
					"@types/node": "*",
					"@types/qs": "*",
					"@types/range-parser": "*",
					"@types/send": "*"
				}
			},
			"sha512-3xhRnjJPkULekpSzgtoNYYcTWgEZkp4myc+Saevii5JPnHNvHMRlBSHDbs7Bh1iPPoVTERHEZXyhyLbMEsExsA=="
		],
		"@types/http-errors": [
			"@types/http-errors@2.0.5",
			"",
			{},
			"sha512-r8Tayk8HJnX0FztbZN7oVqGccWgw98T/0neJphO91KkmOzug1KkofZURD4UaD5uH8AqcFLfdPErnBod0u71/qg=="
		],
		"@types/mime": [
			"@types/mime@1.3.5",
			"",
			{},
			"sha512-/pyBZWSLD2n0dcHE3hq8s8ZvcETHtEuF+3E7XVt0Ig2nvsVQXdghHVcEkIWjy9A0wKfTn97a/PSDYohKIlnP/w=="
		],
		"@types/node": [
			"@types/node@22.16.0",
			"",
			{
				"dependencies": {
					"undici-types": "~6.21.0"
				}
			},
			"sha512-B2egV9wALML1JCpv3VQoQ+yesQKAmNMBIAY7OteVrikcOcAkWm+dGL6qpeCktPjAv6N1JLnhbNiqS35UpFyBsQ=="
		],
		"@types/qs": [
			"@types/qs@6.14.0",
			"",
			{},
			"sha512-eOunJqu0K1923aExK6y8p6fsihYEn/BYuQ4g0CxAAgFc4b/ZLN4CrsRZ55srTdqoiLzU2B2evC+apEIxprEzkQ=="
		],
		"@types/range-parser": [
			"@types/range-parser@1.2.7",
			"",
			{},
			"sha512-hKormJbkJqzQGhziax5PItDUTMAM9uE2XXQmM37dyd4hVM+5aVl7oVxMVUiVQn2oCQFN/LKCZdvSM0pFRqbSmQ=="
		],
		"@types/react": [
			"@types/react@19.1.8",
			"",
			{
				"dependencies": {
					"csstype": "^3.0.2"
				}
			},
			"sha512-AwAfQ2Wa5bCx9WP8nZL2uMZWod7J7/JSplxbTmBQ5ms6QpqNYm672H0Vu9ZVKVngQ+ii4R/byguVEUZQyeg44g=="
		],
		"@types/send": [
			"@types/send@0.17.5",
			"",
			{
				"dependencies": {
					"@types/mime": "^1",
					"@types/node": "*"
				}
			},
			"sha512-z6F2D3cOStZvuk2SaP6YrwkNO65iTZcwA2ZkSABegdkAh/lf+Aa/YQndZVfmEXT5vgAp6zv06VQ3ejSVjAny4w=="
		],
		"@types/serve-static": [
			"@types/serve-static@1.15.8",
			"",
			{
				"dependencies": {
					"@types/http-errors": "*",
					"@types/node": "*",
					"@types/send": "*"
				}
			},
			"sha512-roei0UY3LhpOJvjbIP6ZZFngyLKl5dskOtDhxY5THRSpO+ZI+nzJ+m5yUMzGrp89YRa7lvknKkMYjqQFGwA7Sg=="
		],
		"@types/sinon": [
			"@types/sinon@17.0.4",
			"",
			{
				"dependencies": {
					"@types/sinonjs__fake-timers": "*"
				}
			},
			"sha512-RHnIrhfPO3+tJT0s7cFaXGZvsL4bbR3/k7z3P312qMS4JaS2Tk+KiwiLx1S0rQ56ERj00u1/BtdyVd0FY+Pdew=="
		],
		"@types/sinonjs__fake-timers": [
			"@types/sinonjs__fake-timers@8.1.5",
			"",
			{},
			"sha512-mQkU2jY8jJEF7YHjHvsQO8+3ughTL1mcnn96igfhONmR+fUPSKIkefQYpSe8bsly2Ep7oQbn/6VG5/9/0qcArQ=="
		],
		"@types/webidl-conversions": [
			"@types/webidl-conversions@7.0.3",
			"",
			{},
			"sha512-CiJJvcRtIgzadHCYXw7dqEnMNRjhGZlYK05Mj9OyktqV8uVT8fD2BFOB7S1uwBE3Kj2Z+4UyPmFw/Ixgw/LAlA=="
		],
		"@types/whatwg-url": [
			"@types/whatwg-url@11.0.5",
			"",
			{
				"dependencies": {
					"@types/webidl-conversions": "*"
				}
			},
			"sha512-coYR071JRaHa+xoEvvYqvnIHaVqaYrLPbsufM9BF63HkwI5Lgmy2QR8Q5K/lYDYo5AK82wOvSOS0UsLTpTG7uQ=="
		],
		"@unhead/schema": [
			"@unhead/schema@1.11.20",
			"",
			{
				"dependencies": {
					"hookable": "^5.5.3",
					"zhead": "^2.2.4"
				}
			},
			"sha512-0zWykKAaJdm+/Y7yi/Yds20PrUK7XabLe9c3IRcjnwYmSWY6z0Cr19VIs3ozCj8P+GhR+/TI2mwtGlueCEYouA=="
		],
		"acorn": [
			"acorn@8.15.0",
			"",
			{
				"bin": {
					"acorn": "bin/acorn"
				}
			},
			"sha512-NZyJarBfL7nWwIq+FDL6Zp/yHEhePMNnnJ0y3qfieCrmNvYct8uvtiV41UvlSe6apAfk0fY1FbWx+NwfmpvtTg=="
		],
		"acorn-walk": [
			"acorn-walk@8.3.4",
			"",
			{
				"dependencies": {
					"acorn": "^8.11.0"
				}
			},
			"sha512-ueEepnujpqee2o5aIYnvHU6C0A42MNdsIDeqy5BydrkuC5R1ZuUFnm27EeFJGoEHJQgn3uleRvmTXaJgfXbt4g=="
		],
		"ansi-escapes": [
			"ansi-escapes@7.0.0",
			"",
			{
				"dependencies": {
					"environment": "^1.0.0"
				}
			},
			"sha512-GdYO7a61mR0fOlAsvC9/rIHf7L96sBc6dEWzeOu+KAea5bZyQRPIpojrVoI4AXGJS/ycu/fBTdLrUkA4ODrvjw=="
		],
		"ansi-regex": [
			"ansi-regex@5.0.1",
			"",
			{},
			"sha512-quJQXlTSUGL2LH9SUXo8VwsY4soanhgo6LNSm84E1LBcE8s3O0wpdiRzyR9z/ZZJMlMWv37qOOb9pdJlMUEKFQ=="
		],
		"ansi-styles": [
			"ansi-styles@4.3.0",
			"",
			{
				"dependencies": {
					"color-convert": "^2.0.1"
				}
			},
			"sha512-zbB9rCJAT1rbjiVDb2hqKFHNYLxgtk8NURxZ3IZwD3F6NtxbXZQCnnSi1Lkx+IDohdPlFp222wVALIheZJQSEg=="
		],
		"arg": [
			"arg@4.1.3",
			"",
			{},
			"sha512-58S9QDqG0Xx27YwPSt9fJxivjYl432YCwfDMfZ+71RAqUrZef7LrKQZ3LHLOwCS4FLNBplP533Zx895SeOCHvA=="
		],
		"atomic-sleep": [
			"atomic-sleep@1.0.0",
			"",
			{},
			"sha512-kNOjDqAh7px0XWNI+4QbzoiR/nTkHAWNud2uvnJquD1/x5a7EQZMJT0AczqK0Qn67oY/TTQ1LbUKajZpp3I9tQ=="
		],
		"braces": [
			"braces@3.0.3",
			"",
			{
				"dependencies": {
					"fill-range": "^7.1.1"
				}
			},
			"sha512-yQbXgO/OSZVD2IsiLlro+7Hf6Q18EJrKSEsdoMzKePKXct3gvD8oLcOQdIzGupr5Fj+EDe8gO/lxc1BzfMpxvA=="
		],
		"bson": [
			"bson@6.10.4",
			"",
			{},
			"sha512-WIsKqkSC0ABoBJuT1LEX+2HEvNmNKKgnTAyd0fL8qzK4SH2i9NXg+t08YtdZp/V9IZ33cxe3iV4yM0qg8lMQng=="
		],
		"bun-types": [
			"bun-types@1.2.21",
			"",
			{
				"dependencies": {
					"@types/node": "*"
				},
				"peerDependencies": {
					"@types/react": "^19"
				}
			},
			"sha512-sa2Tj77Ijc/NTLS0/Odjq/qngmEPZfbfnOERi0KRUYhT9R8M4VBioWVmMWE5GrYbKMc+5lVybXygLdibHaqVqw=="
		],
		"chalk": [
			"chalk@5.4.1",
			"",
			{},
			"sha512-zgVZuo2WcZgfUEmsn6eO3kINexW8RAE4maiQ8QNs8CtpPCSyMiYsULR3HQYkm3w8FIA3SberyMJMSldGsW+U3w=="
		],
		"cli-cursor": [
			"cli-cursor@5.0.0",
			"",
			{
				"dependencies": {
					"restore-cursor": "^5.0.0"
				}
			},
			"sha512-aCj4O5wKyszjMmDT4tZj93kxyydN/K5zPWSCe6/0AV/AA1pqe5ZBIw0a2ZfPQV7lL5/yb5HsUreJ6UFAF1tEQw=="
		],
		"cli-truncate": [
			"cli-truncate@4.0.0",
			"",
			{
				"dependencies": {
					"slice-ansi": "^5.0.0",
					"string-width": "^7.0.0"
				}
			},
			"sha512-nPdaFdQ0h/GEigbPClz11D0v/ZJEwxmeVZGeMo3Z5StPtUTkA9o1lD6QwoirYiSDzbcwn2XcjwmCp68W1IS4TA=="
		],
		"color-convert": [
			"color-convert@2.0.1",
			"",
			{
				"dependencies": {
					"color-name": "~1.1.4"
				}
			},
			"sha512-RRECPsj7iu/xb5oKYcsFHSppFNnsj/52OVTRKb4zP5onXwVF3zVmmToNcOfGC+CRDpfK/U584fMg38ZHCaElKQ=="
		],
		"color-name": [
			"color-name@1.1.4",
			"",
			{},
			"sha512-dOy+3AuW3a2wNbZHIuMZpTcgjGuLU/uBL/ubcZF9OXbDo8ff4O8yVp5Bf0efS8uEoYo5q4Fx7dY9OgQGXgAsQA=="
		],
		"colorette": [
			"colorette@2.0.20",
			"",
			{},
			"sha512-IfEDxwoWIjkeXL1eXcDiow4UbKjhLdq6/EuSVR9GMN7KVH3r9gQ83e73hsz1Nd1T3ijd5xv1wcWRYO+D6kCI2w=="
		],
		"commander": [
			"commander@14.0.0",
			"",
			{},
			"sha512-2uM9rYjPvyq39NwLRqaiLtWHyDC1FvryJDa2ATTVims5YAS4PupsEQsDvP14FqhFr0P49CYDugi59xaxJlTXRA=="
		],
		"cookie": [
			"cookie@1.0.2",
			"",
			{},
			"sha512-9Kr/j4O16ISv8zBBhJoi4bXOYNTkFLOqSL3UDB0njXxCXNezjeyVrJyGOWtgfs/q2km1gwBcfH8q1yEGoMYunA=="
		],
		"create-require": [
			"create-require@1.1.1",
			"",
			{},
			"sha512-dcKFX3jn0MpIaXjisoRvexIJVEKzaq7z2rZKxf+MSr9TkdmHmsU4m2lcLojrj/FHl8mk5VxMmYA+ftRkP/3oKQ=="
		],
		"csstype": [
			"csstype@3.1.3",
			"",
			{},
			"sha512-M1uQkMl8rQK/szD0LNhtqxIPLpimGm8sOBwU7lLnCpSbTyY3yeU1Vc7l4KT5zT4s/yOxHH5O7tIuuLOCnLADRw=="
		],
		"dateformat": [
			"dateformat@4.6.3",
			"",
			{},
			"sha512-2P0p0pFGzHS5EMnhdxQi7aJN+iMheud0UhG4dlE1DLAlvL8JHjJJTX/CSm4JXwV0Ka5nGk3zC5mcb5bUQUxxMA=="
		],
		"debug": [
			"debug@4.4.1",
			"",
			{
				"dependencies": {
					"ms": "^2.1.3"
				}
			},
			"sha512-KcKCqiftBJcZr++7ykoDIEwSa3XWowTfNPo92BYxjXiyYEVrUQh2aLyhxBCwww+heortUFxEJYcRzosstTEBYQ=="
		],
		"diff": [
			"diff@7.0.0",
			"",
			{},
			"sha512-PJWHUb1RFevKCwaFA9RlG5tCd+FO5iRh9A8HEtkmBH2Li03iJriB6m6JIN4rGz3K3JLawI7/veA1xzRKP6ISBw=="
		],
		"dotenv": [
			"dotenv@16.6.1",
			"",
			{},
			"sha512-uBq4egWHTcTt33a72vpSG0z3HnPuIl6NqYcTrKEg2azoEyl2hpW0zqlxysq2pK9HlDIHyHyakeYaYnSAwd8bow=="
		],
		"elysia": [
			"elysia@1.3.5",
			"",
			{
				"dependencies": {
					"cookie": "^1.0.2",
					"exact-mirror": "0.1.2",
					"fast-decode-uri-component": "^1.0.1"
				},
				"optionalDependencies": {
					"@sinclair/typebox": "^0.34.33",
					"openapi-types": "^12.1.3"
				},
				"peerDependencies": {
					"file-type": ">= 20.0.0",
					"typescript": ">= 5.0.0"
				}
			},
			"sha512-XVIKXlKFwUT7Sta8GY+wO5reD9I0rqAEtaz1Z71UgJb61csYt8Q3W9al8rtL5RgumuRR8e3DNdzlUN9GkC4KDw=="
		],
		"emoji-regex": [
			"emoji-regex@10.4.0",
			"",
			{},
			"sha512-EC+0oUMY1Rqm4O6LLrgjtYDvcVYTy7chDnM4Q7030tP4Kwj3u/pR6gP9ygnp2CJMK5Gq+9Q2oqmrFJAz01DXjw=="
		],
		"end-of-stream": [
			"end-of-stream@1.4.5",
			"",
			{
				"dependencies": {
					"once": "^1.4.0"
				}
			},
			"sha512-ooEGc6HP26xXq/N+GCGOT0JKCLDGrq2bQUZrQ7gyrJiZANJ/8YDTxTpQBXGMn+WbIQXNVpyWymm7KYVICQnyOg=="
		],
		"environment": [
			"environment@1.1.0",
			"",
			{},
			"sha512-xUtoPkMggbz0MPyPiIWr1Kp4aeWJjDZ6SMvURhimjdZgsRuDplF5/s9hcgGhyXMhs+6vpnuoiZ2kFiu3FMnS8Q=="
		],
		"eventemitter3": [
			"eventemitter3@5.0.1",
			"",
			{},
			"sha512-GWkBvjiSZK87ELrYOSESUYeVIc9mvLLf/nXalMOS5dYrgZq9o5OVkbZAVM06CVxYsCwH9BDZFPlQTlPA1j4ahA=="
		],
		"exact-mirror": [
			"exact-mirror@0.1.2",
			"",
			{
				"peerDependencies": {
					"@sinclair/typebox": "^0.34.15"
				},
				"optionalPeers": [
					"@sinclair/typebox"
				]
			},
			"sha512-wFCPCDLmHbKGUb8TOi/IS7jLsgR8WVDGtDK3CzcB4Guf/weq7G+I+DkXiRSZfbemBFOxOINKpraM6ml78vo8Zw=="
		],
		"fast-copy": [
			"fast-copy@3.0.2",
			"",
			{},
			"sha512-dl0O9Vhju8IrcLndv2eU4ldt1ftXMqqfgN4H1cpmGV7P6jeB9FwpN9a2c8DPGE1Ys88rNUJVYDHq73CGAGOPfQ=="
		],
		"fast-decode-uri-component": [
			"fast-decode-uri-component@1.0.1",
			"",
			{},
			"sha512-WKgKWg5eUxvRZGwW8FvfbaH7AXSh2cL+3j5fMGzUMCxWBJ3dV3a7Wz8y2f/uQ0e3B6WmodD3oS54jTQ9HVTIIg=="
		],
		"fast-redact": [
			"fast-redact@3.5.0",
			"",
			{},
			"sha512-dwsoQlS7h9hMeYUq1W++23NDcBLV4KqONnITDV9DjfS3q1SgDGVrBdvvTLUotWtPSD7asWDV9/CmsZPy8Hf70A=="
		],
		"fast-safe-stringify": [
			"fast-safe-stringify@2.1.1",
			"",
			{},
			"sha512-W+KJc2dmILlPplD/H4K9l9LcAHAfPtP6BY84uVLXQ6Evcz9Lcg33Y2z1IVblT6xdY54PXYVHEv+0Wpq8Io6zkA=="
		],
		"fflate": [
			"fflate@0.8.2",
			"",
			{},
			"sha512-cPJU47OaAoCbg0pBvzsgpTPhmhqI5eJjh/JIu8tPj5q+T7iLvW/JAYUqmE7KOB4R1ZyEhzBaIQpQpardBF5z8A=="
		],
		"file-type": [
			"file-type@21.0.0",
			"",
			{
				"dependencies": {
					"@tokenizer/inflate": "^0.2.7",
					"strtok3": "^10.2.2",
					"token-types": "^6.0.0",
					"uint8array-extras": "^1.4.0"
				}
			},
			"sha512-ek5xNX2YBYlXhiUXui3D/BXa3LdqPmoLJ7rqEx2bKJ7EAUEfmXgW0Das7Dc6Nr9MvqaOnIqiPV0mZk/r/UpNAg=="
		],
		"fill-range": [
			"fill-range@7.1.1",
			"",
			{
				"dependencies": {
					"to-regex-range": "^5.0.1"
				}
			},
			"sha512-YsGpe3WHLK8ZYi4tWDg2Jy3ebRz2rXowDxnld4bkQB00cc/1Zw9AWnC0i9ztDJitivtQvaI9KaLyKrc+hBW0yg=="
		],
		"function-bind": [
			"function-bind@1.1.2",
			"",
			{},
			"sha512-7XHNxH7qX9xG5mIwxkhumTox/MIRNcOgDrxWsMt2pAr23WHp6MrRlN7FBSFpCpr+oVO0F744iUgR82nJMfG2SA=="
		],
		"get-east-asian-width": [
			"get-east-asian-width@1.3.0",
			"",
			{},
			"sha512-vpeMIQKxczTD/0s2CdEWHcb0eeJe6TFjxb+J5xgX7hScxqrGuyjmv4c1D4A/gelKfyox0gJJwIHF+fLjeaM8kQ=="
		],
		"global-prefix": [
			"global-prefix@4.0.0",
			"",
			{
				"dependencies": {
					"ini": "^4.1.3",
					"kind-of": "^6.0.3",
					"which": "^4.0.0"
				}
			},
			"sha512-w0Uf9Y9/nyHinEk5vMJKRie+wa4kR5hmDbEhGGds/kG1PwGLLHKRoNMeJOyCQjjBkANlnScqgzcFwGHgmgLkVA=="
		],
		"has-flag": [
			"has-flag@4.0.0",
			"",
			{},
			"sha512-EykJT/Q1KjTWctppgIAgfSO0tKVuZUjhgMr17kqTumMl6Afv3EISleU7qZUzoXDFTAHTDC4NOoG/ZxU3EvlMPQ=="
		],
		"hasown": [
			"hasown@2.0.2",
			"",
			{
				"dependencies": {
					"function-bind": "^1.1.2"
				}
			},
			"sha512-0hJU9SCPvmMzIBdZFqNPXWa6dqh7WdH0cII9y+CyS8rG3nL48Bclra9HmKhVVUHyPWNH5Y7xDwAB7bfgSjkUMQ=="
		],
		"help-me": [
			"help-me@5.0.0",
			"",
			{},
			"sha512-7xgomUX6ADmcYzFik0HzAxh/73YlKR9bmFzf51CZwR+b6YtzU2m0u49hQCqV6SvlqIqsaxovfwdvbnsw3b/zpg=="
		],
		"hookable": [
			"hookable@5.5.3",
			"",
			{},
			"sha512-Yc+BQe8SvoXH1643Qez1zqLRmbA5rCL+sSmk6TVos0LWVfNIB7PGncdlId77WzLGSIB5KaWgTaNTs2lNVEI6VQ=="
		],
		"husky": [
			"husky@9.1.7",
			"",
			{
				"bin": {
					"husky": "bin.js"
				}
			},
			"sha512-5gs5ytaNjBrh5Ow3zrvdUUY+0VxIuWVL4i9irt6friV+BqdCfmV11CQTWMiBYWHbXhco+J1kHfTOUkePhCDvMA=="
		],
		"ieee754": [
			"ieee754@1.2.1",
			"",
			{},
			"sha512-dcyqhDvX1C46lXZcVqCpK+FtMRQVdIMN6/Df5js2zouUsqG7I6sFxitIC+7KYK29KdXOLHdu9zL4sFnoVQnqaA=="
		],
		"ini": [
			"ini@4.1.3",
			"",
			{},
			"sha512-X7rqawQBvfdjS10YU1y1YVreA3SsLrW9dX2CewP2EbBJM4ypVNLDkO5y04gejPwKIY9lR+7r9gn3rFPt/kmWFg=="
		],
		"is-core-module": [
			"is-core-module@2.16.1",
			"",
			{
				"dependencies": {
					"hasown": "^2.0.2"
				}
			},
			"sha512-UfoeMA6fIJ8wTYFEUjelnaGI67v6+N7qXJEvQuIGa99l4xsCruSYOVSQ0uPANn4dAzm8lkYPaKLrrijLq7x23w=="
		],
		"is-fullwidth-code-point": [
			"is-fullwidth-code-point@4.0.0",
			"",
			{},
			"sha512-O4L094N2/dZ7xqVdrXhh9r1KODPJpFms8B5sGdJLPy664AgvXsreZUyCQQNItZRDlYug4xStLjNp/sz3HvBowQ=="
		],
		"is-number": [
			"is-number@7.0.0",
			"",
			{},
			"sha512-41Cifkg6e8TylSpdtTpeLVMqvSBEVzTttHvERD741+pnZ8ANv0004MRL43QKPDlK9cGvNp6NZWZUBlbGXYxxng=="
		],
		"isexe": [
			"isexe@3.1.1",
			"",
			{},
			"sha512-LpB/54B+/2J5hqQ7imZHfdU31OlgQqx7ZicVlkm9kzg9/w8GKLEcFfJl/t7DCEDueOyBAD6zCCwTO6Fzs0NoEQ=="
		],
		"joycon": [
			"joycon@3.1.1",
			"",
			{},
			"sha512-34wB/Y7MW7bzjKRjUKTa46I2Z7eV62Rkhva+KkopW7Qvv/OSWBqvkSY7vusOPrNuZcUG3tApvdVgNB8POj3SPw=="
		],
		"json5": [
			"json5@2.2.3",
			"",
			{
				"bin": {
					"json5": "lib/cli.js"
				}
			},
			"sha512-XmOWe7eyHYH14cLdVPoyg+GOH3rYX++KpzrylJwSW98t3Nk+U8XOl8FWKOgwtzdb8lXGf6zYwDUzeHMWfxasyg=="
		],
		"kind-of": [
			"kind-of@6.0.3",
			"",
			{},
			"sha512-dcS1ul+9tmeD95T+x28/ehLgd9mENa3LsvDTtzm3vyBEO7RPptvAD+t44WVXaUjTBRcrpFeFlC8WCruUR456hw=="
		],
		"lilconfig": [
			"lilconfig@3.1.3",
			"",
			{},
			"sha512-/vlFKAoH5Cgt3Ie+JLhRbwOsCQePABiU3tJ1egGvyQ+33R/vcwM2Zl2QR/LzjsBeItPt3oSVXapn+m4nQDvpzw=="
		],
		"lint-staged": [
			"lint-staged@16.1.2",
			"",
			{
				"dependencies": {
					"chalk": "^5.4.1",
					"commander": "^14.0.0",
					"debug": "^4.4.1",
					"lilconfig": "^3.1.3",
					"listr2": "^8.3.3",
					"micromatch": "^4.0.8",
					"nano-spawn": "^1.0.2",
					"pidtree": "^0.6.0",
					"string-argv": "^0.3.2",
					"yaml": "^2.8.0"
				},
				"bin": {
					"lint-staged": "bin/lint-staged.js"
				}
			},
			"sha512-sQKw2Si2g9KUZNY3XNvRuDq4UJqpHwF0/FQzZR2M7I5MvtpWvibikCjUVJzZdGE0ByurEl3KQNvsGetd1ty1/Q=="
		],
		"listr2": [
			"listr2@8.3.3",
			"",
			{
				"dependencies": {
					"cli-truncate": "^4.0.0",
					"colorette": "^2.0.20",
					"eventemitter3": "^5.0.1",
					"log-update": "^6.1.0",
					"rfdc": "^1.4.1",
					"wrap-ansi": "^9.0.0"
				}
			},
			"sha512-LWzX2KsqcB1wqQ4AHgYb4RsDXauQiqhjLk+6hjbaeHG4zpjjVAB6wC/gz6X0l+Du1cN3pUB5ZlrvTbhGSNnUQQ=="
		],
		"lodash.get": [
			"lodash.get@4.4.2",
			"",
			{},
			"sha512-z+Uw/vLuy6gQe8cfaFWD7p0wVv8fJl3mbzXh33RS+0oW2wvUqiRXiQ69gLWSLpgB5/6sU+r6BlQR0MBILadqTQ=="
		],
		"log-update": [
			"log-update@6.1.0",
			"",
			{
				"dependencies": {
					"ansi-escapes": "^7.0.0",
					"cli-cursor": "^5.0.0",
					"slice-ansi": "^7.1.0",
					"strip-ansi": "^7.1.0",
					"wrap-ansi": "^9.0.0"
				}
			},
			"sha512-9ie8ItPR6tjY5uYJh8K/Zrv/RMZ5VOlOWvtZdEHYSTFKZfIBPQa9tOAEeAWhd+AnIneLJ22w5fjOYtoutpWq5w=="
		],
		"make-error": [
			"make-error@1.3.6",
			"",
			{},
			"sha512-s8UhlNe7vPKomQhC1qFelMokr/Sc3AgNbso3n74mVPA5LTZwkB9NlXf4XPamLxJE8h0gh73rM94xvwRT2CVInw=="
		],
		"memory-pager": [
			"memory-pager@1.5.0",
			"",
			{},
			"sha512-ZS4Bp4r/Zoeq6+NLJpP+0Zzm0pR8whtGPf1XExKLJBAczGMnSi3It14OiNCStjQjM6NU1okjQGSxgEZN8eBYKg=="
		],
		"micromatch": [
			"micromatch@4.0.8",
			"",
			{
				"dependencies": {
					"braces": "^3.0.3",
					"picomatch": "^2.3.1"
				}
			},
			"sha512-PXwfBhYu0hBCPw8Dn0E+WDYb7af3dSLVWKi3HGv84IdF4TyFoC0ysxFd0Goxw7nSv4T/PzEJQxsYsEiFCKo2BA=="
		],
		"mimic-function": [
			"mimic-function@5.0.1",
			"",
			{},
			"sha512-VP79XUPxV2CigYP3jWwAUFSku2aKqBH7uTAapFWCBqutsbmDo96KY5o8uh6U+/YSIn5OxJnXp73beVkpqMIGhA=="
		],
		"minimist": [
			"minimist@1.2.8",
			"",
			{},
			"sha512-2yyAR8qBkN3YuheJanUpWC5U3bb5osDywNB8RzDVlDwDHbocAJveqqj1u8+SVD7jkWT4yvsHCpWqqWqAxb0zCA=="
		],
		"mongodb": [
			"mongodb@6.17.0",
			"",
			{
				"dependencies": {
					"@mongodb-js/saslprep": "^1.1.9",
					"bson": "^6.10.4",
					"mongodb-connection-string-url": "^3.0.0"
				},
				"peerDependencies": {
					"@aws-sdk/credential-providers": "^3.188.0",
					"@mongodb-js/zstd": "^1.1.0 || ^2.0.0",
					"gcp-metadata": "^5.2.0",
					"kerberos": "^2.0.1",
					"mongodb-client-encryption": ">=6.0.0 <7",
					"snappy": "^7.2.2",
					"socks": "^2.7.1"
				},
				"optionalPeers": [
					"@aws-sdk/credential-providers",
					"@mongodb-js/zstd",
					"gcp-metadata",
					"kerberos",
					"mongodb-client-encryption",
					"snappy",
					"socks"
				]
			},
			"sha512-neerUzg/8U26cgruLysKEjJvoNSXhyID3RvzvdcpsIi2COYM3FS3o9nlH7fxFtefTb942dX3W9i37oPfCVj4wA=="
		],
		"mongodb-connection-string-url": [
			"mongodb-connection-string-url@3.0.2",
			"",
			{
				"dependencies": {
					"@types/whatwg-url": "^11.0.2",
					"whatwg-url": "^14.1.0 || ^13.0.0"
				}
			},
			"sha512-rMO7CGo/9BFwyZABcKAWL8UJwH/Kc2x0g72uhDWzG48URRax5TCIcJ7Rc3RZqffZzO/Gwff/jyKwCU9TN8gehA=="
		],
		"ms": [
			"ms@2.1.3",
			"",
			{},
			"sha512-6FlzubTLZG3J2a/NVCAleEhjzq5oxgHyaCU9yYXvcLsvoVaHJq/s5xXI6/XXP6tz7R9xAOtHnSO/tXtF3WRTlA=="
		],
		"nano-spawn": [
			"nano-spawn@1.0.2",
			"",
			{},
			"sha512-21t+ozMQDAL/UGgQVBbZ/xXvNO10++ZPuTmKRO8k9V3AClVRht49ahtDjfY8l1q6nSHOrE5ASfthzH3ol6R/hg=="
		],
		"nanoid": [
			"nanoid@5.1.5",
			"",
			{
				"bin": {
					"nanoid": "bin/nanoid.js"
				}
			},
			"sha512-Ir/+ZpE9fDsNH0hQ3C68uyThDXzYcim2EqcZ8zn8Chtt1iylPT9xXJB0kPCnqzgcEGikO9RxSrh63MsmVCU7Fw=="
		],
		"on-exit-leak-free": [
			"on-exit-leak-free@2.1.2",
			"",
			{},
			"sha512-0eJJY6hXLGf1udHwfNftBqH+g73EU4B504nZeKpz1sYRKafAghwxEJunB2O7rDZkL4PGfsMVnTXZ2EjibbqcsA=="
		],
		"once": [
			"once@1.4.0",
			"",
			{
				"dependencies": {
					"wrappy": "1"
				}
			},
			"sha512-lNaJgI+2Q5URQBkccEKHTQOPaXdUxnZZElQTZY0MFUAuaEqe1E+Nyvgdz/aIyNi6Z9MzO5dv1H8n58/GELp3+w=="
		],
		"onetime": [
			"onetime@7.0.0",
			"",
			{
				"dependencies": {
					"mimic-function": "^5.0.0"
				}
			},
			"sha512-VXJjc87FScF88uafS3JllDgvAm+c/Slfz06lorj2uAY34rlUu0Nt+v8wreiImcrgAjjIHp1rXpTDlLOGw29WwQ=="
		],
		"openapi-types": [
			"openapi-types@12.1.3",
			"",
			{},
			"sha512-N4YtSYJqghVu4iek2ZUvcN/0aqH1kRDuNqzcycDxhOUpg7GdvLa2F3DgS6yBNhInhv2r/6I0Flkn7CqL8+nIcw=="
		],
		"path-parse": [
			"path-parse@1.0.7",
			"",
			{},
			"sha512-LDJzPVEEEPR+y48z93A0Ed0yXb8pAByGWo/k5YYdYgpY2/2EsOsksJrq7lOHxryrVOn1ejG6oAp8ahvOIQD8sw=="
		],
		"pathe": [
			"pathe@1.1.2",
			"",
			{},
			"sha512-whLdWMYL2TwI08hn8/ZqAbrVemu0LNaNNJZX73O6qaIdCTfXutsLhMkjdENX0qhsQ9uIimo4/aQOmXkoon2nDQ=="
		],
		"picomatch": [
			"picomatch@2.3.1",
			"",
			{},
			"sha512-JU3teHTNjmE2VCGFzuY8EXzCDVwEqB2a8fsIvwaStHhAWJEeVd1o1QD80CU6+ZdEXXSLbSsuLwJjkCBWqRQUVA=="
		],
		"pidtree": [
			"pidtree@0.6.0",
			"",
			{
				"bin": {
					"pidtree": "bin/pidtree.js"
				}
			},
			"sha512-eG2dWTVw5bzqGRztnHExczNxt5VGsE6OwTeCG3fdUf9KBsZzO3R5OIIIzWR+iZA0NtZ+RDVdaoE2dK1cn6jH4g=="
		],
		"pino": [
			"pino@9.7.0",
			"",
			{
				"dependencies": {
					"atomic-sleep": "^1.0.0",
					"fast-redact": "^3.1.1",
					"on-exit-leak-free": "^2.1.0",
					"pino-abstract-transport": "^2.0.0",
					"pino-std-serializers": "^7.0.0",
					"process-warning": "^5.0.0",
					"quick-format-unescaped": "^4.0.3",
					"real-require": "^0.2.0",
					"safe-stable-stringify": "^2.3.1",
					"sonic-boom": "^4.0.1",
					"thread-stream": "^3.0.0"
				},
				"bin": {
					"pino": "bin.js"
				}
			},
			"sha512-vnMCM6xZTb1WDmLvtG2lE/2p+t9hDEIvTWJsu6FejkE62vB7gDhvzrpFR4Cw2to+9JNQxVnkAKVPA1KPB98vWg=="
		],
		"pino-abstract-transport": [
			"pino-abstract-transport@2.0.0",
			"",
			{
				"dependencies": {
					"split2": "^4.0.0"
				}
			},
			"sha512-F63x5tizV6WCh4R6RHyi2Ml+M70DNRXt/+HANowMflpgGFMAym/VKm6G7ZOQRjqN7XbGxK1Lg9t6ZrtzOaivMw=="
		],
		"pino-pretty": [
			"pino-pretty@13.1.1",
			"",
			{
				"dependencies": {
					"colorette": "^2.0.7",
					"dateformat": "^4.6.3",
					"fast-copy": "^3.0.2",
					"fast-safe-stringify": "^2.1.1",
					"help-me": "^5.0.0",
					"joycon": "^3.1.1",
					"minimist": "^1.2.6",
					"on-exit-leak-free": "^2.1.0",
					"pino-abstract-transport": "^2.0.0",
					"pump": "^3.0.0",
					"secure-json-parse": "^4.0.0",
					"sonic-boom": "^4.0.1",
					"strip-json-comments": "^5.0.2"
				},
				"bin": {
					"pino-pretty": "bin.js"
				}
			},
			"sha512-TNNEOg0eA0u+/WuqH0MH0Xui7uqVk9D74ESOpjtebSQYbNWJk/dIxCXIxFsNfeN53JmtWqYHP2OrIZjT/CBEnA=="
		],
		"pino-std-serializers": [
			"pino-std-serializers@7.0.0",
			"",
			{},
			"sha512-e906FRY0+tV27iq4juKzSYPbUj2do2X2JX4EzSca1631EB2QJQUqGbDuERal7LCtOpxl6x3+nvo9NPZcmjkiFA=="
		],
		"process-warning": [
			"process-warning@5.0.0",
			"",
			{},
			"sha512-a39t9ApHNx2L4+HBnQKqxxHNs1r7KF+Intd8Q/g1bUh6q0WIp9voPXJ/x0j+ZL45KF1pJd9+q2jLIRMfvEshkA=="
		],
		"pump": [
			"pump@3.0.3",
			"",
			{
				"dependencies": {
					"end-of-stream": "^1.1.0",
					"once": "^1.3.1"
				}
			},
			"sha512-todwxLMY7/heScKmntwQG8CXVkWUOdYxIvY2s0VWAAMh/nd8SoYiRaKjlr7+iCs984f2P8zvrfWcDDYVb73NfA=="
		],
		"punycode": [
			"punycode@2.3.1",
			"",
			{},
			"sha512-vYt7UD1U9Wg6138shLtLOvdAu+8DsC/ilFtEVHcH+wydcSpNE20AfSOduf6MkRFahL5FY7X1oU7nKVZFtfq8Fg=="
		],
		"quick-format-unescaped": [
			"quick-format-unescaped@4.0.4",
			"",
			{},
			"sha512-tYC1Q1hgyRuHgloV/YXs2w15unPVh8qfu/qCTfhTYamaw7fyhumKa2yGpdSo87vY32rIclj+4fWYQXUMs9EHvg=="
		],
		"real-require": [
			"real-require@0.2.0",
			"",
			{},
			"sha512-57frrGM/OCTLqLOAh0mhVA9VBMHd+9U7Zb2THMGdBUoZVOtGbJzjxsYGDJ3A9AYYCP4hn6y1TVbaOfzWtm5GFg=="
		],
		"reflect-metadata": [
			"reflect-metadata@0.2.2",
			"",
			{},
			"sha512-urBwgfrvVP/eAyXx4hluJivBKzuEbSQs9rKWCrCkbSxNv8mxPcUZKeuoF3Uy4mJl3Lwprp6yy5/39VWigZ4K6Q=="
		],
		"resolve": [
			"resolve@1.22.10",
			"",
			{
				"dependencies": {
					"is-core-module": "^2.16.0",
					"path-parse": "^1.0.7",
					"supports-preserve-symlinks-flag": "^1.0.0"
				},
				"bin": {
					"resolve": "bin/resolve"
				}
			},
			"sha512-NPRy+/ncIMeDlTAsuqwKIiferiawhefFJtkNSW0qZJEqMEb+qBt/77B/jGeeek+F0uOeN05CDa6HXbbIgtVX4w=="
		],
		"restore-cursor": [
			"restore-cursor@5.1.0",
			"",
			{
				"dependencies": {
					"onetime": "^7.0.0",
					"signal-exit": "^4.1.0"
				}
			},
			"sha512-oMA2dcrw6u0YfxJQXm342bFKX/E4sG9rbTzO9ptUcR/e8A33cHuvStiYOwH7fszkZlZ1z/ta9AAoPk2F4qIOHA=="
		],
		"rfdc": [
			"rfdc@1.4.1",
			"",
			{},
			"sha512-q1b3N5QkRUWUl7iyylaaj3kOpIT0N2i9MqIEQXP73GVsN9cw3fdx8X63cEmWhJGi2PPCF23Ijp7ktmd39rawIA=="
		],
		"safe-stable-stringify": [
			"safe-stable-stringify@2.5.0",
			"",
			{},
			"sha512-b3rppTKm9T+PsVCBEOUR46GWI7fdOs00VKZ1+9c1EWDaDMvjQc6tUwuFyIprgGgTcWoVHSKrU8H31ZHA2e0RHA=="
		],
		"secure-json-parse": [
			"secure-json-parse@4.0.0",
			"",
			{},
			"sha512-dxtLJO6sc35jWidmLxo7ij+Eg48PM/kleBsxpC8QJE0qJICe+KawkDQmvCMZUr9u7WKVHgMW6vy3fQ7zMiFZMA=="
		],
		"semver": [
			"semver@7.7.2",
			"",
			{
				"bin": {
					"semver": "bin/semver.js"
				}
			},
			"sha512-RF0Fw+rO5AMf9MAyaRXI4AV0Ulj5lMHqVxxdSgiVbixSCXoEmmX/jk0CuJw4+3SqroYO9VoUh+HcuJivvtJemA=="
		],
		"signal-exit": [
			"signal-exit@4.1.0",
			"",
			{},
			"sha512-bzyZ1e88w9O1iNJbKnOlvYTrWPDl46O1bG0D3XInv+9tkPrxrN8jUUTiFlDkkmKWgn1M6CfIA13SuGqOa9Korw=="
		],
		"sinon": [
			"sinon@20.0.0",
			"",
			{
				"dependencies": {
					"@sinonjs/commons": "^3.0.1",
					"@sinonjs/fake-timers": "^13.0.5",
					"@sinonjs/samsam": "^8.0.1",
					"diff": "^7.0.0",
					"supports-color": "^7.2.0"
				}
			},
			"sha512-+FXOAbdnj94AQIxH0w1v8gzNxkawVvNqE3jUzRLptR71Oykeu2RrQXXl/VQjKay+Qnh73fDt/oDfMo6xMeDQbQ=="
		],
		"slice-ansi": [
			"slice-ansi@5.0.0",
			"",
			{
				"dependencies": {
					"ansi-styles": "^6.0.0",
					"is-fullwidth-code-point": "^4.0.0"
				}
			},
			"sha512-FC+lgizVPfie0kkhqUScwRu1O/lF6NOgJmlCgK+/LYxDCTk8sGelYaHDhFcDN+Sn3Cv+3VSa4Byeo+IMCzpMgQ=="
		],
		"sonic-boom": [
			"sonic-boom@4.2.0",
			"",
			{
				"dependencies": {
					"atomic-sleep": "^1.0.0"
				}
			},
			"sha512-INb7TM37/mAcsGmc9hyyI6+QR3rR1zVRu36B0NeGXKnOOLiZOfER5SA+N7X7k3yUYRzLWafduTDvJAfDswwEww=="
		],
		"sparse-bitfield": [
			"sparse-bitfield@3.0.3",
			"",
			{
				"dependencies": {
					"memory-pager": "^1.0.2"
				}
			},
			"sha512-kvzhi7vqKTfkh0PZU+2D2PIllw2ymqJKujUcyPMd9Y75Nv4nPbGJZXNhxsgdQab2BmlDct1YnfQCguEvHr7VsQ=="
		],
		"split2": [
			"split2@4.2.0",
			"",
			{},
			"sha512-UcjcJOWknrNkF6PLX83qcHM6KHgVKNkV62Y8a5uYDVv9ydGQVwAHMKqHdJje1VTWpljG0WYpCDhrCdAOYH4TWg=="
		],
		"string-argv": [
			"string-argv@0.3.2",
			"",
			{},
			"sha512-aqD2Q0144Z+/RqG52NeHEkZauTAUWJO8c6yTftGJKO3Tja5tUgIfmIl6kExvhtxSDP7fXB6DvzkfMpCd/F3G+Q=="
		],
		"string-width": [
			"string-width@7.2.0",
			"",
			{
				"dependencies": {
					"emoji-regex": "^10.3.0",
					"get-east-asian-width": "^1.0.0",
					"strip-ansi": "^7.1.0"
				}
			},
			"sha512-tsaTIkKW9b4N+AEj+SVA+WhJzV7/zMhcSu78mLKWSk7cXMOSHsBKFWUs0fWwq8QyK3MgJBQRX6Gbi4kYbdvGkQ=="
		],
		"strip-ansi": [
			"strip-ansi@6.0.1",
			"",
			{
				"dependencies": {
					"ansi-regex": "^5.0.1"
				}
			},
			"sha512-Y38VPSHcqkFrCpFnQ9vuSXmquuv5oXOKpGeT6aGrr3o3Gc9AlVa6JBfUSOCnbxGGZF+/0ooI7KrPuUSztUdU5A=="
		],
		"strip-bom": [
			"strip-bom@3.0.0",
			"",
			{},
			"sha512-vavAMRXOgBVNF6nyEEmL3DBK19iRpDcoIwW+swQ+CbGiu7lju6t+JklA1MHweoWtadgt4ISVUsXLyDq34ddcwA=="
		],
		"strip-json-comments": [
			"strip-json-comments@5.0.2",
			"",
			{},
			"sha512-4X2FR3UwhNUE9G49aIsJW5hRRR3GXGTBTZRMfv568O60ojM8HcWjV/VxAxCDW3SUND33O6ZY66ZuRcdkj73q2g=="
		],
		"strtok3": [
			"strtok3@10.3.1",
			"",
			{
				"dependencies": {
					"@tokenizer/token": "^0.3.0"
				}
			},
			"sha512-3JWEZM6mfix/GCJBBUrkA8p2Id2pBkyTkVCJKto55w080QBKZ+8R171fGrbiSp+yMO/u6F8/yUh7K4V9K+YCnw=="
		],
		"supports-color": [
			"supports-color@7.2.0",
			"",
			{
				"dependencies": {
					"has-flag": "^4.0.0"
				}
			},
			"sha512-qpCAvRl9stuOHveKsn7HncJRvv501qIacKzQlO/+Lwxc9+0q2wLyv4Dfvt80/DPn2pqOBsJdDiogXGR9+OvwRw=="
		],
		"supports-preserve-symlinks-flag": [
			"supports-preserve-symlinks-flag@1.0.0",
			"",
			{},
			"sha512-ot0WnXS9fgdkgIcePe6RHNk1WA8+muPa6cSjeR3V8K27q9BB1rTE3R1p7Hv0z1ZyAc8s6Vvv8DIyWf681MAt0w=="
		],
		"thread-stream": [
			"thread-stream@3.1.0",
			"",
			{
				"dependencies": {
					"real-require": "^0.2.0"
				}
			},
			"sha512-OqyPZ9u96VohAyMfJykzmivOrY2wfMSf3C5TtFJVgN+Hm6aj+voFhlK+kZEIv2FBh1X6Xp3DlnCOfEQ3B2J86A=="
		],
		"to-regex-range": [
			"to-regex-range@5.0.1",
			"",
			{
				"dependencies": {
					"is-number": "^7.0.0"
				}
			},
			"sha512-65P7iz6X5yEr1cwcgvQxbbIw7Uk3gOy5dIdtZ4rDveLqhrdJP+Li/Hx6tyK0NEb+2GCyneCMJiGqrADCSNk8sQ=="
		],
		"token-types": [
			"token-types@6.0.3",
			"",
			{
				"dependencies": {
					"@tokenizer/token": "^0.3.0",
					"ieee754": "^1.2.1"
				}
			},
			"sha512-IKJ6EzuPPWtKtEIEPpIdXv9j5j2LGJEYk0CKY2efgKoYKLBiZdh6iQkLVBow/CB3phyWAWCyk+bZeaimJn6uRQ=="
		],
		"tr46": [
			"tr46@5.1.1",
			"",
			{
				"dependencies": {
					"punycode": "^2.3.1"
				}
			},
			"sha512-hdF5ZgjTqgAntKkklYw0R03MG2x/bSzTtkxmIRw/sTNV8YXsCJ1tfLAX23lhxhHJlEf3CRCOCGGWw3vI3GaSPw=="
		],
		"ts-node": [
			"ts-node@10.9.2",
			"",
			{
				"dependencies": {
					"@cspotcode/source-map-support": "^0.8.0",
					"@tsconfig/node10": "^1.0.7",
					"@tsconfig/node12": "^1.0.7",
					"@tsconfig/node14": "^1.0.0",
					"@tsconfig/node16": "^1.0.2",
					"acorn": "^8.4.1",
					"acorn-walk": "^8.1.1",
					"arg": "^4.1.0",
					"create-require": "^1.1.0",
					"diff": "^4.0.1",
					"make-error": "^1.1.1",
					"v8-compile-cache-lib": "^3.0.1",
					"yn": "3.1.1"
				},
				"peerDependencies": {
					"@swc/core": ">=1.2.50",
					"@swc/wasm": ">=1.2.50",
					"@types/node": "*",
					"typescript": ">=2.7"
				},
				"optionalPeers": [
					"@swc/core",
					"@swc/wasm"
				],
				"bin": {
					"ts-node": "dist/bin.js",
					"ts-script": "dist/bin-script-deprecated.js",
					"ts-node-cwd": "dist/bin-cwd.js",
					"ts-node-esm": "dist/bin-esm.js",
					"ts-node-script": "dist/bin-script.js",
					"ts-node-transpile-only": "dist/bin-transpile.js"
				}
			},
			"sha512-f0FFpIdcHgn8zcPSbf1dRevwt047YMnaiJM3u2w2RewrB+fob/zePZcrOyQoLMMO7aBIddLcQIEK5dYjkLnGrQ=="
		],
		"ts-patch": [
			"ts-patch@3.3.0",
			"",
			{
				"dependencies": {
					"chalk": "^4.1.2",
					"global-prefix": "^4.0.0",
					"minimist": "^1.2.8",
					"resolve": "^1.22.2",
					"semver": "^7.6.3",
					"strip-ansi": "^6.0.1"
				},
				"bin": {
					"ts-patch": "bin/ts-patch.js",
					"tspc": "bin/tspc.js"
				}
			},
			"sha512-zAOzDnd5qsfEnjd9IGy1IRuvA7ygyyxxdxesbhMdutt8AHFjD8Vw8hU2rMF89HX1BKRWFYqKHrO8Q6lw0NeUZg=="
		],
		"tsconfig-paths": [
			"tsconfig-paths@4.2.0",
			"",
			{
				"dependencies": {
					"json5": "^2.2.2",
					"minimist": "^1.2.6",
					"strip-bom": "^3.0.0"
				}
			},
			"sha512-NoZ4roiN7LnbKn9QqE1amc9DJfzvZXxF4xDavcOWt1BPkdx+m+0gJuPM+S0vCe7zTJMYUP0R8pO2XMr+Y8oLIg=="
		],
		"tslib": [
			"tslib@1.14.1",
			"",
			{},
			"sha512-Xni35NKzjgMrwevysHTCArtLDpPvye8zV/0E4EyYn43P7/7qvQwPh9BGkHewbMulVntbigmcT7rdX3BNo9wRJg=="
		],
		"tsyringe": [
			"tsyringe@4.10.0",
			"",
			{
				"dependencies": {
					"tslib": "^1.9.3"
				}
			},
			"sha512-axr3IdNuVIxnaK5XGEUFTu3YmAQ6lllgrvqfEoR16g/HGnYY/6We4oWENtAnzK6/LpJ2ur9PAb80RBt7/U4ugw=="
		],
		"turbo": [
			"turbo@2.5.6",
			"",
			{
				"optionalDependencies": {
					"turbo-darwin-64": "2.5.6",
					"turbo-darwin-arm64": "2.5.6",
					"turbo-linux-64": "2.5.6",
					"turbo-linux-arm64": "2.5.6",
					"turbo-windows-64": "2.5.6",
					"turbo-windows-arm64": "2.5.6"
				},
				"bin": {
					"turbo": "bin/turbo"
				}
			},
			"sha512-gxToHmi9oTBNB05UjUsrWf0OyN5ZXtD0apOarC1KIx232Vp3WimRNy3810QzeNSgyD5rsaIDXlxlbnOzlouo+w=="
		],
		"turbo-darwin-64": [
			"turbo-darwin-64@2.5.6",
			"",
			{
				"os": "darwin",
				"cpu": "x64"
			},
			"sha512-3C1xEdo4aFwMJAPvtlPqz1Sw/+cddWIOmsalHFMrsqqydcptwBfu26WW2cDm3u93bUzMbBJ8k3zNKFqxJ9ei2A=="
		],
		"turbo-darwin-arm64": [
			"turbo-darwin-arm64@2.5.6",
			"",
			{
				"os": "darwin",
				"cpu": "arm64"
			},
			"sha512-LyiG+rD7JhMfYwLqB6k3LZQtYn8CQQUePbpA8mF/hMLPAekXdJo1g0bUPw8RZLwQXUIU/3BU7tXENvhSGz5DPA=="
		],
		"turbo-linux-64": [
			"turbo-linux-64@2.5.6",
			"",
			{
				"os": "linux",
				"cpu": "x64"
			},
			"sha512-GOcUTT0xiT/pSnHL4YD6Yr3HreUhU8pUcGqcI2ksIF9b2/r/kRHwGFcsHgpG3+vtZF/kwsP0MV8FTlTObxsYIA=="
		],
		"turbo-linux-arm64": [
			"turbo-linux-arm64@2.5.6",
			"",
			{
				"os": "linux",
				"cpu": "arm64"
			},
			"sha512-10Tm15bruJEA3m0V7iZcnQBpObGBcOgUcO+sY7/2vk1bweW34LMhkWi8svjV9iDF68+KJDThnYDlYE/bc7/zzQ=="
		],
		"turbo-windows-64": [
			"turbo-windows-64@2.5.6",
			"",
			{
				"os": "win32",
				"cpu": "x64"
			},
			"sha512-FyRsVpgaj76It0ludwZsNN40ytHN+17E4PFJyeliBEbxrGTc5BexlXVpufB7XlAaoaZVxbS6KT8RofLfDRyEPg=="
		],
		"turbo-windows-arm64": [
			"turbo-windows-arm64@2.5.6",
			"",
			{
				"os": "win32",
				"cpu": "arm64"
			},
			"sha512-j/tWu8cMeQ7HPpKri6jvKtyXg9K1gRyhdK4tKrrchH8GNHscPX/F71zax58yYtLRWTiK04zNzPcUJuoS0+v/+Q=="
		],
		"tweetnacl": [
			"tweetnacl@1.0.3",
			"",
			{},
			"sha512-6rt+RN7aOi1nGMyC4Xa5DdYiukl2UWCbcJft7YhxReBGQD7OAM8Pbxw6YMo4r2diNEA8FEmu32YOn9rhaiE5yw=="
		],
		"type-detect": [
			"type-detect@4.0.8",
			"",
			{},
			"sha512-0fr/mIH1dlO+x7TlcMy+bIDqKPsw/70tVyeHW787goQjhmqaZe10uwLujubK9q9Lg6Fiho1KUKDYz0Z7k7g5/g=="
		],
		"type-fest": [
			"type-fest@4.41.0",
			"",
			{},
			"sha512-TeTSQ6H5YHvpqVwBRcnLDCBnDOHWYu7IvGbHT6N8AOymcr9PJGjc1GTtiWZTYg0NCgYwvnYWEkVChQAr9bjfwA=="
		],
		"typescript": [
			"typescript@5.9.2",
			"",
			{
				"bin": {
					"tsc": "bin/tsc",
					"tsserver": "bin/tsserver"
				}
			},
			"sha512-CWBzXQrc/qOkhidw1OzBTQuYRbfyxDXJMVJ1XNwUHGROVmuaeiEm3OslpZ1RV96d7SKKjZKrSJu3+t/xlw3R9A=="
		],
		"uint8array-extras": [
			"uint8array-extras@1.4.0",
			"",
			{},
			"sha512-ZPtzy0hu4cZjv3z5NW9gfKnNLjoz4y6uv4HlelAjDK7sY/xOkKZv9xK/WQpcsBB3jEybChz9DPC2U/+cusjJVQ=="
		],
		"undici-types": [
			"undici-types@6.21.0",
			"",
			{},
			"sha512-iwDZqg0QAGrg9Rav5H4n0M64c3mkR59cJ6wQp+7C4nI0gsmExaedaYLNO44eT4AtBBwjbTiGPMlt2Md0T9H9JQ=="
		],
		"v8-compile-cache-lib": [
			"v8-compile-cache-lib@3.0.1",
			"",
			{},
			"sha512-wa7YjyUGfNZngI/vtK0UHAN+lgDCxBPCylVXGp0zu59Fz5aiGtNXaq3DhIov063MorB+VfufLh3JlF2KdTK3xg=="
		],
		"webidl-conversions": [
			"webidl-conversions@7.0.0",
			"",
			{},
			"sha512-VwddBukDzu71offAQR975unBIGqfKZpM+8ZX6ySk8nYhVoo5CYaZyzt3YBvYtRtO+aoGlqxPg/B87NGVZ/fu6g=="
		],
		"whatwg-url": [
			"whatwg-url@14.2.0",
			"",
			{
				"dependencies": {
					"tr46": "^5.1.0",
					"webidl-conversions": "^7.0.0"
				}
			},
			"sha512-De72GdQZzNTUBBChsXueQUnPKDkg/5A5zp7pFDuQAj5UFoENpiACU0wlCvzpAGnTkj++ihpKwKyYewn/XNUbKw=="
		],
		"which": [
			"which@4.0.0",
			"",
			{
				"dependencies": {
					"isexe": "^3.1.1"
				},
				"bin": {
					"node-which": "bin/which.js"
				}
			},
			"sha512-GlaYyEb07DPxYCKhKzplCWBJtvxZcZMrL+4UkrTSJHHPyZU4mYYTv3qaOe77H7EODLSSopAUFAc6W8U4yqvscg=="
		],
		"wrap-ansi": [
			"wrap-ansi@9.0.0",
			"",
			{
				"dependencies": {
					"ansi-styles": "^6.2.1",
					"string-width": "^7.0.0",
					"strip-ansi": "^7.1.0"
				}
			},
			"sha512-G8ura3S+3Z2G+mkgNRq8dqaFZAuxfsxpBB8OCTGRTCtp+l/v9nbFNmCUP1BZMts3G1142MsZfn6eeUKrr4PD1Q=="
		],
		"wrappy": [
			"wrappy@1.0.2",
			"",
			{},
			"sha512-l4Sp/DRseor9wL6EvV2+TuQn63dMkPjZ/sp9XkghTEbV9KlPS1xUsZ3u7/IQO4wxtcFB4bgpQPRcR3QCvezPcQ=="
		],
		"yaml": [
			"yaml@2.8.0",
			"",
			{
				"bin": {
					"yaml": "bin.mjs"
				}
			},
			"sha512-4lLa/EcQCB0cJkyts+FpIRx5G/llPxfP6VQU5KByHEhLxY3IJCH0f0Hy1MHI8sClTvsIb8qwRJ6R/ZdlDJ/leQ=="
		],
		"yn": [
			"yn@3.1.1",
			"",
			{},
			"sha512-Ux4ygGWsu2c7isFWe8Yu1YluJmqVhxqK2cLXNQA5AcC3QfbGNpM7fu0Y8b/z16pXLnFxZYvWhd3fhBY9DLmC6Q=="
		],
		"zhead": [
			"zhead@2.2.4",
			"",
			{},
			"sha512-8F0OI5dpWIA5IGG5NHUg9staDwz/ZPxZtvGVf01j7vHqSyZ0raHY+78atOVxRqb73AotX22uV1pXt3gYSstGag=="
		],
		"zod": [
			"zod@3.25.71",
			"",
			{},
			"sha512-BsBc/NPk7h8WsUWYWYL+BajcJPY8YhjelaWu2NMLuzgraKAz4Lb4/6K11g9jpuDetjMiqhZ6YaexFLOC0Ogi3Q=="
		],
		"@hs/crypto/bun-types": [
			"bun-types@1.2.22",
			"",
			{
				"dependencies": {
					"@types/node": "*"
				},
				"peerDependencies": {
					"@types/react": "^19"
				}
			},
			"sha512-hwaAu8tct/Zn6Zft4U9BsZcXkYomzpHJX28ofvx7k0Zz2HNz54n1n+tDgxoWFGB4PcFvJXJQloPhaV2eP3Q6EA=="
		],
		"@scalar/themes/@scalar/types": [
			"@scalar/types@0.1.7",
			"",
			{
				"dependencies": {
					"@scalar/openapi-types": "0.2.0",
					"@unhead/schema": "^1.11.11",
					"nanoid": "^5.1.5",
					"type-fest": "^4.20.0",
					"zod": "^3.23.8"
				}
			},
			"sha512-irIDYzTQG2KLvFbuTI8k2Pz/R4JR+zUUSykVTbEMatkzMmVFnn1VzNSMlODbadycwZunbnL2tA27AXed9URVjw=="
		],
		"@sinonjs/samsam/type-detect": [
			"type-detect@4.1.0",
			"",
			{},
			"sha512-Acylog8/luQ8L7il+geoSxhEkazvkslg7PSNKOX59mbB9cOveP5aq9h74Y7YU8yDpJwetzQQrfIwtf4Wp4LKcw=="
		],
		"@types/bun/bun-types": [
			"bun-types@1.2.18",
			"",
			{
				"dependencies": {
					"@types/node": "*"
				},
				"peerDependencies": {
					"@types/react": "^19"
				}
			},
			"sha512-04+Eha5NP7Z0A9YgDAzMk5PHR16ZuLVa83b26kH5+cp1qZW4F6FmAURngE7INf4tKOvCE69vYvDEwoNl1tGiWw=="
		],
		"log-update/slice-ansi": [
			"slice-ansi@7.1.0",
			"",
			{
				"dependencies": {
					"ansi-styles": "^6.2.1",
					"is-fullwidth-code-point": "^5.0.0"
				}
			},
			"sha512-bSiSngZ/jWeX93BqeIAbImyTbEihizcwNjFoRUIY/T1wWQsfsm2Vw1agPKylXvQTU7iASGdHhyqRlqQzfz+Htg=="
		],
		"log-update/strip-ansi": [
			"strip-ansi@7.1.0",
			"",
			{
				"dependencies": {
					"ansi-regex": "^6.0.1"
				}
			},
			"sha512-iq6eVVI64nQQTRYq2KtEg2d2uU7LElhTJwsH4YzIHZshxlgZms/wIc4VoDQTlG/IvVIrBKG06CrZnp0qv7hkcQ=="
		],
		"slice-ansi/ansi-styles": [
			"ansi-styles@6.2.1",
			"",
			{},
			"sha512-bN798gFfQX+viw3R7yrGWRqnrN2oRkEkUjjl4JNn4E8GxxbjtG3FbrEIIY3l8/hrwUwIeCZvi4QuOTP4MErVug=="
		],
		"string-width/strip-ansi": [
			"strip-ansi@7.1.0",
			"",
			{
				"dependencies": {
					"ansi-regex": "^6.0.1"
				}
			},
			"sha512-iq6eVVI64nQQTRYq2KtEg2d2uU7LElhTJwsH4YzIHZshxlgZms/wIc4VoDQTlG/IvVIrBKG06CrZnp0qv7hkcQ=="
		],
		"ts-node/diff": [
			"diff@4.0.2",
			"",
			{},
			"sha512-58lmxKSA4BNyLz+HHMUzlOEpg09FV+ev6ZMe3vJihgdxzgcwZ8VoEEPmALCZG9LmqfVoNMMKpttIYTVG6uDY7A=="
		],
		"ts-patch/chalk": [
			"chalk@4.1.2",
			"",
			{
				"dependencies": {
					"ansi-styles": "^4.1.0",
					"supports-color": "^7.1.0"
				}
			},
			"sha512-oKnbhFyRIXpUuez8iBMmyEa4nbj4IOQyuhc/wy9kY7/WVPcwIO9VA668Pu8RkO7+0G76SLROeyw9CpQ061i4mA=="
		],
		"wrap-ansi/ansi-styles": [
			"ansi-styles@6.2.1",
			"",
			{},
			"sha512-bN798gFfQX+viw3R7yrGWRqnrN2oRkEkUjjl4JNn4E8GxxbjtG3FbrEIIY3l8/hrwUwIeCZvi4QuOTP4MErVug=="
		],
		"wrap-ansi/strip-ansi": [
			"strip-ansi@7.1.0",
			"",
			{
				"dependencies": {
					"ansi-regex": "^6.0.1"
				}
			},
			"sha512-iq6eVVI64nQQTRYq2KtEg2d2uU7LElhTJwsH4YzIHZshxlgZms/wIc4VoDQTlG/IvVIrBKG06CrZnp0qv7hkcQ=="
		],
		"@scalar/themes/@scalar/types/@scalar/openapi-types": [
			"@scalar/openapi-types@0.2.0",
			"",
			{
				"dependencies": {
					"zod": "^3.23.8"
				}
			},
			"sha512-waiKk12cRCqyUCWTOX0K1WEVX46+hVUK+zRPzAahDJ7G0TApvbNkuy5wx7aoUyEk++HHde0XuQnshXnt8jsddA=="
		],
		"log-update/slice-ansi/ansi-styles": [
			"ansi-styles@6.2.1",
			"",
			{},
			"sha512-bN798gFfQX+viw3R7yrGWRqnrN2oRkEkUjjl4JNn4E8GxxbjtG3FbrEIIY3l8/hrwUwIeCZvi4QuOTP4MErVug=="
		],
		"log-update/slice-ansi/is-fullwidth-code-point": [
			"is-fullwidth-code-point@5.0.0",
			"",
			{
				"dependencies": {
					"get-east-asian-width": "^1.0.0"
				}
			},
			"sha512-OVa3u9kkBbw7b8Xw5F9P+D/T9X+Z4+JruYVNapTjPYZYUznQ5YfWeFkOj606XYYW8yugTfC8Pj0hYqvi4ryAhA=="
		],
		"log-update/strip-ansi/ansi-regex": [
			"ansi-regex@6.1.0",
			"",
			{},
			"sha512-7HSX4QQb4CspciLpVFwyRe79O3xsIZDDLER21kERQ71oaPodF8jL725AgJMFAYbooIqolJoRLuM81SpeUkpkvA=="
		],
		"string-width/strip-ansi/ansi-regex": [
			"ansi-regex@6.1.0",
			"",
			{},
			"sha512-7HSX4QQb4CspciLpVFwyRe79O3xsIZDDLER21kERQ71oaPodF8jL725AgJMFAYbooIqolJoRLuM81SpeUkpkvA=="
		],
		"wrap-ansi/strip-ansi/ansi-regex": [
			"ansi-regex@6.1.0",
			"",
			{},
			"sha512-7HSX4QQb4CspciLpVFwyRe79O3xsIZDDLER21kERQ71oaPodF8jL725AgJMFAYbooIqolJoRLuM81SpeUkpkvA=="
		],
	}
=======
  "lockfileVersion": 1,
  "workspaces": {
    "": {
      "name": "homeserver",
      "dependencies": {
        "dotenv": "^16.5.0",
        "memoize": "^10.1.0",
        "reflect-metadata": "^0.2.2",
        "rollup": "^4.52.4",
        "rollup-plugin-dts": "^6.2.3",
        "tsyringe": "^4.10.0",
        "tweetnacl": "^1.0.3",
      },
      "devDependencies": {
        "@biomejs/biome": "^1.9.4",
        "@types/bun": "latest",
        "@types/express": "^5.0.1",
        "@types/node": "^22.15.18",
        "@types/sinon": "^17.0.4",
        "husky": "^9.1.7",
        "lint-staged": "^16.1.2",
        "sinon": "^20.0.0",
        "tsconfig-paths": "^4.2.0",
        "turbo": "~2.5.6",
        "typescript": "~5.9.2",
      },
    },
    "packages/core": {
      "name": "@rocket.chat/federation-core",
      "version": "1.0.50",
      "dependencies": {
        "@rocket.chat/federation-crypto": "workspace:*",
        "@rocket.chat/federation-room": "workspace:*",
        "pino": "^8.21.0",
      },
      "devDependencies": {
        "bun-types": "latest",
        "pino-pretty": "^13.1.1",
        "ts-node": "^10.9.2",
        "ts-patch": "^3.1.2",
        "typescript": "~5.9.2",
      },
    },
    "packages/crypto": {
      "name": "@rocket.chat/federation-crypto",
      "version": "0.0.1",
      "dependencies": {
        "@noble/ed25519": "^3.0.0",
      },
      "devDependencies": {
        "bun-types": "latest",
      },
    },
    "packages/federation-sdk": {
      "name": "@rocket.chat/federation-sdk",
      "version": "0.3.0",
      "dependencies": {
        "@rocket.chat/emitter": "^0.31.25",
        "@rocket.chat/federation-core": "workspace:*",
        "@rocket.chat/federation-crypto": "workspace:*",
        "@rocket.chat/federation-room": "workspace:*",
        "mongodb": "^6.16.0",
        "reflect-metadata": "^0.2.2",
        "tsyringe": "^4.10.0",
        "tweetnacl": "^1.0.3",
        "zod": "^3.24.1",
      },
      "peerDependencies": {
        "typescript": "~5.9.2",
      },
    },
    "packages/homeserver": {
      "name": "@rocket.chat/homeserver",
      "version": "1.0.50",
      "dependencies": {
        "@bogeychan/elysia-etag": "^0.0.6",
        "@bogeychan/elysia-logger": "^0.1.4",
        "@elysiajs/swagger": "^1.3.0",
        "@rocket.chat/emitter": "^0.31.25",
        "@rocket.chat/federation-core": "workspace:*",
        "@rocket.chat/federation-room": "workspace:*",
        "@rocket.chat/federation-sdk": "workspace:*",
        "elysia": "^1.1.26",
        "mongodb": "^6.16.0",
        "tsyringe": "^4.10.0",
      },
      "devDependencies": {
        "bun-types": "latest",
      },
    },
    "packages/room": {
      "name": "@rocket.chat/federation-room",
      "version": "1.0.50",
      "dependencies": {
        "@datastructures-js/priority-queue": "^6.3.3",
        "@rocket.chat/federation-crypto": "workspace:*",
        "zod": "^3.24.1",
      },
      "devDependencies": {
        "bun-types": "latest",
      },
    },
  },
  "packages": {
    "@babel/code-frame": ["@babel/code-frame@7.27.1", "", { "dependencies": { "@babel/helper-validator-identifier": "^7.27.1", "js-tokens": "^4.0.0", "picocolors": "^1.1.1" } }, "sha512-cjQ7ZlQ0Mv3b47hABuTevyTuYN4i+loJKGeV9flcCgIK37cCXRh+L1bd3iBHlynerhQ7BhCkn2BPbQUL+rGqFg=="],

    "@babel/helper-validator-identifier": ["@babel/helper-validator-identifier@7.27.1", "", {}, "sha512-D2hP9eA+Sqx1kBZgzxZh0y1trbuU+JoDkiEwqhQ36nodYqJwyEIhPSdMNd7lOm/4io72luTPWH20Yda0xOuUow=="],

    "@biomejs/biome": ["@biomejs/biome@1.9.4", "", { "optionalDependencies": { "@biomejs/cli-darwin-arm64": "1.9.4", "@biomejs/cli-darwin-x64": "1.9.4", "@biomejs/cli-linux-arm64": "1.9.4", "@biomejs/cli-linux-arm64-musl": "1.9.4", "@biomejs/cli-linux-x64": "1.9.4", "@biomejs/cli-linux-x64-musl": "1.9.4", "@biomejs/cli-win32-arm64": "1.9.4", "@biomejs/cli-win32-x64": "1.9.4" }, "bin": { "biome": "bin/biome" } }, "sha512-1rkd7G70+o9KkTn5KLmDYXihGoTaIGO9PIIN2ZB7UJxFrWw04CZHPYiMRjYsaDvVV7hP1dYNRLxSANLaBFGpog=="],

    "@biomejs/cli-darwin-arm64": ["@biomejs/cli-darwin-arm64@1.9.4", "", { "os": "darwin", "cpu": "arm64" }, "sha512-bFBsPWrNvkdKrNCYeAp+xo2HecOGPAy9WyNyB/jKnnedgzl4W4Hb9ZMzYNbf8dMCGmUdSavlYHiR01QaYR58cw=="],

    "@biomejs/cli-darwin-x64": ["@biomejs/cli-darwin-x64@1.9.4", "", { "os": "darwin", "cpu": "x64" }, "sha512-ngYBh/+bEedqkSevPVhLP4QfVPCpb+4BBe2p7Xs32dBgs7rh9nY2AIYUL6BgLw1JVXV8GlpKmb/hNiuIxfPfZg=="],

    "@biomejs/cli-linux-arm64": ["@biomejs/cli-linux-arm64@1.9.4", "", { "os": "linux", "cpu": "arm64" }, "sha512-fJIW0+LYujdjUgJJuwesP4EjIBl/N/TcOX3IvIHJQNsAqvV2CHIogsmA94BPG6jZATS4Hi+xv4SkBBQSt1N4/g=="],

    "@biomejs/cli-linux-arm64-musl": ["@biomejs/cli-linux-arm64-musl@1.9.4", "", { "os": "linux", "cpu": "arm64" }, "sha512-v665Ct9WCRjGa8+kTr0CzApU0+XXtRgwmzIf1SeKSGAv+2scAlW6JR5PMFo6FzqqZ64Po79cKODKf3/AAmECqA=="],

    "@biomejs/cli-linux-x64": ["@biomejs/cli-linux-x64@1.9.4", "", { "os": "linux", "cpu": "x64" }, "sha512-lRCJv/Vi3Vlwmbd6K+oQ0KhLHMAysN8lXoCI7XeHlxaajk06u7G+UsFSO01NAs5iYuWKmVZjmiOzJ0OJmGsMwg=="],

    "@biomejs/cli-linux-x64-musl": ["@biomejs/cli-linux-x64-musl@1.9.4", "", { "os": "linux", "cpu": "x64" }, "sha512-gEhi/jSBhZ2m6wjV530Yy8+fNqG8PAinM3oV7CyO+6c3CEh16Eizm21uHVsyVBEB6RIM8JHIl6AGYCv6Q6Q9Tg=="],

    "@biomejs/cli-win32-arm64": ["@biomejs/cli-win32-arm64@1.9.4", "", { "os": "win32", "cpu": "arm64" }, "sha512-tlbhLk+WXZmgwoIKwHIHEBZUwxml7bRJgk0X2sPyNR3S93cdRq6XulAZRQJ17FYGGzWne0fgrXBKpl7l4M87Hg=="],

    "@biomejs/cli-win32-x64": ["@biomejs/cli-win32-x64@1.9.4", "", { "os": "win32", "cpu": "x64" }, "sha512-8Y5wMhVIPaWe6jw2H+KlEm4wP/f7EW3810ZLmDlrEEy5KvBsb9ECEfu/kMWD484ijfQ8+nIi0giMgu9g1UAuuA=="],

    "@bogeychan/elysia-etag": ["@bogeychan/elysia-etag@0.0.6", "", { "peerDependencies": { "elysia": ">= 1.0.22" } }, "sha512-DPHRQJLm4mR5zkQk+DYhDEX1YFh0S5M3ZTqLy/SJ+kdT68c3wxynkyZZtL2YRNhZ0LKHuDXzqAXd77eTZeKxMg=="],

    "@bogeychan/elysia-logger": ["@bogeychan/elysia-logger@0.1.8", "", { "dependencies": { "pino": "^9.6.0" }, "peerDependencies": { "elysia": ">= 1.2.10" } }, "sha512-TbCpMX+m68t0FbvpbBjMrCs4HQ9f1twkvTSGf6ShAkjash7zP9vGLGnEJ0iSG0ymgqLNN8Dgq0SdAEaMC6XLug=="],

    "@cspotcode/source-map-support": ["@cspotcode/source-map-support@0.8.1", "", { "dependencies": { "@jridgewell/trace-mapping": "0.3.9" } }, "sha512-IchNf6dN4tHoMFIn/7OE8LWZ19Y6q/67Bmf6vnGREv8RSbBVb9LPJxEcnwrcwX6ixSvaiGoomAUvu4YSxXrVgw=="],

    "@datastructures-js/heap": ["@datastructures-js/heap@4.3.3", "", {}, "sha512-UcUu/DLh/aM4W3C8zZfwxxm6/6FIZUlm3mcAXuNOCa6Aj4iizNvNXQyb8DjZQH2jKSQbMRyNlngP6TPimuGjpQ=="],

    "@datastructures-js/priority-queue": ["@datastructures-js/priority-queue@6.3.3", "", { "dependencies": { "@datastructures-js/heap": "^4.3.3" } }, "sha512-CIbUf0h4TPu1tHJ2gV4OTjwPkh7XZNb37u44bwoW6Py2vPdgaRUhFh3qFET6jvhyMNq/+ChWfOBRh+9s5WUtvA=="],

    "@elysiajs/swagger": ["@elysiajs/swagger@1.3.1", "", { "dependencies": { "@scalar/themes": "^0.9.52", "@scalar/types": "^0.0.12", "openapi-types": "^12.1.3", "pathe": "^1.1.2" }, "peerDependencies": { "elysia": ">= 1.3.0" } }, "sha512-LcbLHa0zE6FJKWPWKsIC/f+62wbDv3aXydqcNPVPyqNcaUgwvCajIi+5kHEU6GO3oXUCpzKaMsb3gsjt8sLzFQ=="],

    "@jridgewell/resolve-uri": ["@jridgewell/resolve-uri@3.1.2", "", {}, "sha512-bRISgCIjP20/tbWSPWMEi54QVPRZExkuD9lJL+UIxUKtwVJA8wW1Trb1jMs1RFXo1CBTNZ/5hpC9QvmKWdopKw=="],

    "@jridgewell/sourcemap-codec": ["@jridgewell/sourcemap-codec@1.5.5", "", {}, "sha512-cYQ9310grqxueWbl+WuIUIaiUaDcj7WOq5fVhEljNVgRfOUhY9fy2zTvfoqWsnebh8Sl70VScFbICvJnLKB0Og=="],

    "@jridgewell/trace-mapping": ["@jridgewell/trace-mapping@0.3.9", "", { "dependencies": { "@jridgewell/resolve-uri": "^3.0.3", "@jridgewell/sourcemap-codec": "^1.4.10" } }, "sha512-3Belt6tdc8bPgAtbcmdtNJlirVoTmEb5e2gC94PnkwEW9jI6CAHUeoG85tjWP5WquqfavoMtMwiG4P926ZKKuQ=="],

    "@mongodb-js/saslprep": ["@mongodb-js/saslprep@1.3.0", "", { "dependencies": { "sparse-bitfield": "^3.0.3" } }, "sha512-zlayKCsIjYb7/IdfqxorK5+xUMyi4vOKcFy10wKJYc63NSdKI8mNME+uJqfatkPmOSMMUiojrL58IePKBm3gvQ=="],

    "@noble/ed25519": ["@noble/ed25519@3.0.0", "", {}, "sha512-QyteqMNm0GLqfa5SoYbSC3+Pvykwpn95Zgth4MFVSMKBB75ELl9tX1LAVsN4c3HXOrakHsF2gL4zWDAYCcsnzg=="],

    "@rocket.chat/emitter": ["@rocket.chat/emitter@0.31.25", "", {}, "sha512-hw5BpDlNwpYSb+K5X3DNMNUVEVXxmXugUPetGZGCWvntSVFsOjYuVEypoKW6vBBXSfqCBb0kN1npYcKEb4NFBw=="],

    "@rocket.chat/federation-core": ["@rocket.chat/federation-core@workspace:packages/core"],

    "@rocket.chat/federation-crypto": ["@rocket.chat/federation-crypto@workspace:packages/crypto"],

    "@rocket.chat/federation-room": ["@rocket.chat/federation-room@workspace:packages/room"],

    "@rocket.chat/federation-sdk": ["@rocket.chat/federation-sdk@workspace:packages/federation-sdk"],

    "@rocket.chat/homeserver": ["@rocket.chat/homeserver@workspace:packages/homeserver"],

    "@rollup/rollup-android-arm-eabi": ["@rollup/rollup-android-arm-eabi@4.52.4", "", { "os": "android", "cpu": "arm" }, "sha512-BTm2qKNnWIQ5auf4deoetINJm2JzvihvGb9R6K/ETwKLql/Bb3Eg2H1FBp1gUb4YGbydMA3jcmQTR73q7J+GAA=="],

    "@rollup/rollup-android-arm64": ["@rollup/rollup-android-arm64@4.52.4", "", { "os": "android", "cpu": "arm64" }, "sha512-P9LDQiC5vpgGFgz7GSM6dKPCiqR3XYN1WwJKA4/BUVDjHpYsf3iBEmVz62uyq20NGYbiGPR5cNHI7T1HqxNs2w=="],

    "@rollup/rollup-darwin-arm64": ["@rollup/rollup-darwin-arm64@4.52.4", "", { "os": "darwin", "cpu": "arm64" }, "sha512-QRWSW+bVccAvZF6cbNZBJwAehmvG9NwfWHwMy4GbWi/BQIA/laTIktebT2ipVjNncqE6GLPxOok5hsECgAxGZg=="],

    "@rollup/rollup-darwin-x64": ["@rollup/rollup-darwin-x64@4.52.4", "", { "os": "darwin", "cpu": "x64" }, "sha512-hZgP05pResAkRJxL1b+7yxCnXPGsXU0fG9Yfd6dUaoGk+FhdPKCJ5L1Sumyxn8kvw8Qi5PvQ8ulenUbRjzeCTw=="],

    "@rollup/rollup-freebsd-arm64": ["@rollup/rollup-freebsd-arm64@4.52.4", "", { "os": "freebsd", "cpu": "arm64" }, "sha512-xmc30VshuBNUd58Xk4TKAEcRZHaXlV+tCxIXELiE9sQuK3kG8ZFgSPi57UBJt8/ogfhAF5Oz4ZSUBN77weM+mQ=="],

    "@rollup/rollup-freebsd-x64": ["@rollup/rollup-freebsd-x64@4.52.4", "", { "os": "freebsd", "cpu": "x64" }, "sha512-WdSLpZFjOEqNZGmHflxyifolwAiZmDQzuOzIq9L27ButpCVpD7KzTRtEG1I0wMPFyiyUdOO+4t8GvrnBLQSwpw=="],

    "@rollup/rollup-linux-arm-gnueabihf": ["@rollup/rollup-linux-arm-gnueabihf@4.52.4", "", { "os": "linux", "cpu": "arm" }, "sha512-xRiOu9Of1FZ4SxVbB0iEDXc4ddIcjCv2aj03dmW8UrZIW7aIQ9jVJdLBIhxBI+MaTnGAKyvMwPwQnoOEvP7FgQ=="],

    "@rollup/rollup-linux-arm-musleabihf": ["@rollup/rollup-linux-arm-musleabihf@4.52.4", "", { "os": "linux", "cpu": "arm" }, "sha512-FbhM2p9TJAmEIEhIgzR4soUcsW49e9veAQCziwbR+XWB2zqJ12b4i/+hel9yLiD8pLncDH4fKIPIbt5238341Q=="],

    "@rollup/rollup-linux-arm64-gnu": ["@rollup/rollup-linux-arm64-gnu@4.52.4", "", { "os": "linux", "cpu": "arm64" }, "sha512-4n4gVwhPHR9q/g8lKCyz0yuaD0MvDf7dV4f9tHt0C73Mp8h38UCtSCSE6R9iBlTbXlmA8CjpsZoujhszefqueg=="],

    "@rollup/rollup-linux-arm64-musl": ["@rollup/rollup-linux-arm64-musl@4.52.4", "", { "os": "linux", "cpu": "arm64" }, "sha512-u0n17nGA0nvi/11gcZKsjkLj1QIpAuPFQbR48Subo7SmZJnGxDpspyw2kbpuoQnyK+9pwf3pAoEXerJs/8Mi9g=="],

    "@rollup/rollup-linux-loong64-gnu": ["@rollup/rollup-linux-loong64-gnu@4.52.4", "", { "os": "linux", "cpu": "none" }, "sha512-0G2c2lpYtbTuXo8KEJkDkClE/+/2AFPdPAbmaHoE870foRFs4pBrDehilMcrSScrN/fB/1HTaWO4bqw+ewBzMQ=="],

    "@rollup/rollup-linux-ppc64-gnu": ["@rollup/rollup-linux-ppc64-gnu@4.52.4", "", { "os": "linux", "cpu": "ppc64" }, "sha512-teSACug1GyZHmPDv14VNbvZFX779UqWTsd7KtTM9JIZRDI5NUwYSIS30kzI8m06gOPB//jtpqlhmraQ68b5X2g=="],

    "@rollup/rollup-linux-riscv64-gnu": ["@rollup/rollup-linux-riscv64-gnu@4.52.4", "", { "os": "linux", "cpu": "none" }, "sha512-/MOEW3aHjjs1p4Pw1Xk4+3egRevx8Ji9N6HUIA1Ifh8Q+cg9dremvFCUbOX2Zebz80BwJIgCBUemjqhU5XI5Eg=="],

    "@rollup/rollup-linux-riscv64-musl": ["@rollup/rollup-linux-riscv64-musl@4.52.4", "", { "os": "linux", "cpu": "none" }, "sha512-1HHmsRyh845QDpEWzOFtMCph5Ts+9+yllCrREuBR/vg2RogAQGGBRC8lDPrPOMnrdOJ+mt1WLMOC2Kao/UwcvA=="],

    "@rollup/rollup-linux-s390x-gnu": ["@rollup/rollup-linux-s390x-gnu@4.52.4", "", { "os": "linux", "cpu": "s390x" }, "sha512-seoeZp4L/6D1MUyjWkOMRU6/iLmCU2EjbMTyAG4oIOs1/I82Y5lTeaxW0KBfkUdHAWN7j25bpkt0rjnOgAcQcA=="],

    "@rollup/rollup-linux-x64-gnu": ["@rollup/rollup-linux-x64-gnu@4.52.4", "", { "os": "linux", "cpu": "x64" }, "sha512-Wi6AXf0k0L7E2gteNsNHUs7UMwCIhsCTs6+tqQ5GPwVRWMaflqGec4Sd8n6+FNFDw9vGcReqk2KzBDhCa1DLYg=="],

    "@rollup/rollup-linux-x64-musl": ["@rollup/rollup-linux-x64-musl@4.52.4", "", { "os": "linux", "cpu": "x64" }, "sha512-dtBZYjDmCQ9hW+WgEkaffvRRCKm767wWhxsFW3Lw86VXz/uJRuD438/XvbZT//B96Vs8oTA8Q4A0AfHbrxP9zw=="],

    "@rollup/rollup-openharmony-arm64": ["@rollup/rollup-openharmony-arm64@4.52.4", "", { "os": "none", "cpu": "arm64" }, "sha512-1ox+GqgRWqaB1RnyZXL8PD6E5f7YyRUJYnCqKpNzxzP0TkaUh112NDrR9Tt+C8rJ4x5G9Mk8PQR3o7Ku2RKqKA=="],

    "@rollup/rollup-win32-arm64-msvc": ["@rollup/rollup-win32-arm64-msvc@4.52.4", "", { "os": "win32", "cpu": "arm64" }, "sha512-8GKr640PdFNXwzIE0IrkMWUNUomILLkfeHjXBi/nUvFlpZP+FA8BKGKpacjW6OUUHaNI6sUURxR2U2g78FOHWQ=="],

    "@rollup/rollup-win32-ia32-msvc": ["@rollup/rollup-win32-ia32-msvc@4.52.4", "", { "os": "win32", "cpu": "ia32" }, "sha512-AIy/jdJ7WtJ/F6EcfOb2GjR9UweO0n43jNObQMb6oGxkYTfLcnN7vYYpG+CN3lLxrQkzWnMOoNSHTW54pgbVxw=="],

    "@rollup/rollup-win32-x64-gnu": ["@rollup/rollup-win32-x64-gnu@4.52.4", "", { "os": "win32", "cpu": "x64" }, "sha512-UF9KfsH9yEam0UjTwAgdK0anlQ7c8/pWPU2yVjyWcF1I1thABt6WXE47cI71pGiZ8wGvxohBoLnxM04L/wj8mQ=="],

    "@rollup/rollup-win32-x64-msvc": ["@rollup/rollup-win32-x64-msvc@4.52.4", "", { "os": "win32", "cpu": "x64" }, "sha512-bf9PtUa0u8IXDVxzRToFQKsNCRz9qLYfR/MpECxl4mRoWYjAeFjgxj1XdZr2M/GNVpT05p+LgQOHopYDlUu6/w=="],

    "@scalar/openapi-types": ["@scalar/openapi-types@0.1.1", "", {}, "sha512-NMy3QNk6ytcCoPUGJH0t4NNr36OWXgZhA3ormr3TvhX1NDgoF95wFyodGVH8xiHeUyn2/FxtETm8UBLbB5xEmg=="],

    "@scalar/themes": ["@scalar/themes@0.9.86", "", { "dependencies": { "@scalar/types": "0.1.7" } }, "sha512-QUHo9g5oSWi+0Lm1vJY9TaMZRau8LHg+vte7q5BVTBnu6NuQfigCaN+ouQ73FqIVd96TwMO6Db+dilK1B+9row=="],

    "@scalar/types": ["@scalar/types@0.0.12", "", { "dependencies": { "@scalar/openapi-types": "0.1.1", "@unhead/schema": "^1.9.5" } }, "sha512-XYZ36lSEx87i4gDqopQlGCOkdIITHHEvgkuJFrXFATQs9zHARop0PN0g4RZYWj+ZpCUclOcaOjbCt8JGe22mnQ=="],

    "@sinclair/typebox": ["@sinclair/typebox@0.34.37", "", {}, "sha512-2TRuQVgQYfy+EzHRTIvkhv2ADEouJ2xNS/Vq+W5EuuewBdOrvATvljZTxHWZSTYr2sTjTHpGvucaGAt67S2akw=="],

    "@sinonjs/commons": ["@sinonjs/commons@3.0.1", "", { "dependencies": { "type-detect": "4.0.8" } }, "sha512-K3mCHKQ9sVh8o1C9cxkwxaOmXoAMlDxC1mYyHrjqOWEcBjYr76t96zL2zlj5dUGZ3HSw240X1qgH3Mjf1yJWpQ=="],

    "@sinonjs/fake-timers": ["@sinonjs/fake-timers@13.0.5", "", { "dependencies": { "@sinonjs/commons": "^3.0.1" } }, "sha512-36/hTbH2uaWuGVERyC6da9YwGWnzUZXuPro/F2LfsdOsLnCojz/iSH8MxUt/FD2S5XBSVPhmArFUXcpCQ2Hkiw=="],

    "@sinonjs/samsam": ["@sinonjs/samsam@8.0.2", "", { "dependencies": { "@sinonjs/commons": "^3.0.1", "lodash.get": "^4.4.2", "type-detect": "^4.1.0" } }, "sha512-v46t/fwnhejRSFTGqbpn9u+LQ9xJDse10gNnPgAcxgdoCDMXj/G2asWAC/8Qs+BAZDicX+MNZouXT1A7c83kVw=="],

    "@tokenizer/inflate": ["@tokenizer/inflate@0.2.7", "", { "dependencies": { "debug": "^4.4.0", "fflate": "^0.8.2", "token-types": "^6.0.0" } }, "sha512-MADQgmZT1eKjp06jpI2yozxaU9uVs4GzzgSL+uEq7bVcJ9V1ZXQkeGNql1fsSI0gMy1vhvNTNbUqrx+pZfJVmg=="],

    "@tokenizer/token": ["@tokenizer/token@0.3.0", "", {}, "sha512-OvjF+z51L3ov0OyAU0duzsYuvO01PH7x4t6DJx+guahgTnBHkhJdG7soQeTSFLWN3efnHyibZ4Z8l2EuWwJN3A=="],

    "@tsconfig/node10": ["@tsconfig/node10@1.0.11", "", {}, "sha512-DcRjDCujK/kCk/cUe8Xz8ZSpm8mS3mNNpta+jGCA6USEDfktlNvm1+IuZ9eTcDbNk41BHwpHHeW+N1lKCz4zOw=="],

    "@tsconfig/node12": ["@tsconfig/node12@1.0.11", "", {}, "sha512-cqefuRsh12pWyGsIoBKJA9luFu3mRxCA+ORZvA4ktLSzIuCUtWVxGIuXigEwO5/ywWFMZ2QEGKWvkZG1zDMTag=="],

    "@tsconfig/node14": ["@tsconfig/node14@1.0.3", "", {}, "sha512-ysT8mhdixWK6Hw3i1V2AeRqZ5WfXg1G43mqoYlM2nc6388Fq5jcXyr5mRsqViLx/GJYdoL0bfXD8nmF+Zn/Iow=="],

    "@tsconfig/node16": ["@tsconfig/node16@1.0.4", "", {}, "sha512-vxhUy4J8lyeyinH7Azl1pdd43GJhZH/tP2weN8TntQblOY+A0XbT8DJk1/oCPuOOyg/Ja757rG0CgHcWC8OfMA=="],

    "@types/body-parser": ["@types/body-parser@1.19.6", "", { "dependencies": { "@types/connect": "*", "@types/node": "*" } }, "sha512-HLFeCYgz89uk22N5Qg3dvGvsv46B8GLvKKo1zKG4NybA8U2DiEO3w9lqGg29t/tfLRJpJ6iQxnVw4OnB7MoM9g=="],

    "@types/bun": ["@types/bun@1.2.18", "", { "dependencies": { "bun-types": "1.2.18" } }, "sha512-Xf6RaWVheyemaThV0kUfaAUvCNokFr+bH8Jxp+tTZfx7dAPA8z9ePnP9S9+Vspzuxxx9JRAXhnyccRj3GyCMdQ=="],

    "@types/connect": ["@types/connect@3.4.38", "", { "dependencies": { "@types/node": "*" } }, "sha512-K6uROf1LD88uDQqJCktA4yzL1YYAK6NgfsI0v/mTgyPKWsX1CnJ0XPSDhViejru1GcRkLWb8RlzFYJRqGUbaug=="],

    "@types/estree": ["@types/estree@1.0.8", "", {}, "sha512-dWHzHa2WqEXI/O1E9OjrocMTKJl2mSrEolh1Iomrv6U+JuNwaHXsXx9bLu5gG7BUWFIN0skIQJQ/L1rIex4X6w=="],

    "@types/express": ["@types/express@5.0.3", "", { "dependencies": { "@types/body-parser": "*", "@types/express-serve-static-core": "^5.0.0", "@types/serve-static": "*" } }, "sha512-wGA0NX93b19/dZC1J18tKWVIYWyyF2ZjT9vin/NRu0qzzvfVzWjs04iq2rQ3H65vCTQYlRqs3YHfY7zjdV+9Kw=="],

    "@types/express-serve-static-core": ["@types/express-serve-static-core@5.0.6", "", { "dependencies": { "@types/node": "*", "@types/qs": "*", "@types/range-parser": "*", "@types/send": "*" } }, "sha512-3xhRnjJPkULekpSzgtoNYYcTWgEZkp4myc+Saevii5JPnHNvHMRlBSHDbs7Bh1iPPoVTERHEZXyhyLbMEsExsA=="],

    "@types/http-errors": ["@types/http-errors@2.0.5", "", {}, "sha512-r8Tayk8HJnX0FztbZN7oVqGccWgw98T/0neJphO91KkmOzug1KkofZURD4UaD5uH8AqcFLfdPErnBod0u71/qg=="],

    "@types/mime": ["@types/mime@1.3.5", "", {}, "sha512-/pyBZWSLD2n0dcHE3hq8s8ZvcETHtEuF+3E7XVt0Ig2nvsVQXdghHVcEkIWjy9A0wKfTn97a/PSDYohKIlnP/w=="],

    "@types/node": ["@types/node@22.16.0", "", { "dependencies": { "undici-types": "~6.21.0" } }, "sha512-B2egV9wALML1JCpv3VQoQ+yesQKAmNMBIAY7OteVrikcOcAkWm+dGL6qpeCktPjAv6N1JLnhbNiqS35UpFyBsQ=="],

    "@types/qs": ["@types/qs@6.14.0", "", {}, "sha512-eOunJqu0K1923aExK6y8p6fsihYEn/BYuQ4g0CxAAgFc4b/ZLN4CrsRZ55srTdqoiLzU2B2evC+apEIxprEzkQ=="],

    "@types/range-parser": ["@types/range-parser@1.2.7", "", {}, "sha512-hKormJbkJqzQGhziax5PItDUTMAM9uE2XXQmM37dyd4hVM+5aVl7oVxMVUiVQn2oCQFN/LKCZdvSM0pFRqbSmQ=="],

    "@types/react": ["@types/react@19.1.8", "", { "dependencies": { "csstype": "^3.0.2" } }, "sha512-AwAfQ2Wa5bCx9WP8nZL2uMZWod7J7/JSplxbTmBQ5ms6QpqNYm672H0Vu9ZVKVngQ+ii4R/byguVEUZQyeg44g=="],

    "@types/send": ["@types/send@0.17.5", "", { "dependencies": { "@types/mime": "^1", "@types/node": "*" } }, "sha512-z6F2D3cOStZvuk2SaP6YrwkNO65iTZcwA2ZkSABegdkAh/lf+Aa/YQndZVfmEXT5vgAp6zv06VQ3ejSVjAny4w=="],

    "@types/serve-static": ["@types/serve-static@1.15.8", "", { "dependencies": { "@types/http-errors": "*", "@types/node": "*", "@types/send": "*" } }, "sha512-roei0UY3LhpOJvjbIP6ZZFngyLKl5dskOtDhxY5THRSpO+ZI+nzJ+m5yUMzGrp89YRa7lvknKkMYjqQFGwA7Sg=="],

    "@types/sinon": ["@types/sinon@17.0.4", "", { "dependencies": { "@types/sinonjs__fake-timers": "*" } }, "sha512-RHnIrhfPO3+tJT0s7cFaXGZvsL4bbR3/k7z3P312qMS4JaS2Tk+KiwiLx1S0rQ56ERj00u1/BtdyVd0FY+Pdew=="],

    "@types/sinonjs__fake-timers": ["@types/sinonjs__fake-timers@8.1.5", "", {}, "sha512-mQkU2jY8jJEF7YHjHvsQO8+3ughTL1mcnn96igfhONmR+fUPSKIkefQYpSe8bsly2Ep7oQbn/6VG5/9/0qcArQ=="],

    "@types/webidl-conversions": ["@types/webidl-conversions@7.0.3", "", {}, "sha512-CiJJvcRtIgzadHCYXw7dqEnMNRjhGZlYK05Mj9OyktqV8uVT8fD2BFOB7S1uwBE3Kj2Z+4UyPmFw/Ixgw/LAlA=="],

    "@types/whatwg-url": ["@types/whatwg-url@11.0.5", "", { "dependencies": { "@types/webidl-conversions": "*" } }, "sha512-coYR071JRaHa+xoEvvYqvnIHaVqaYrLPbsufM9BF63HkwI5Lgmy2QR8Q5K/lYDYo5AK82wOvSOS0UsLTpTG7uQ=="],

    "@unhead/schema": ["@unhead/schema@1.11.20", "", { "dependencies": { "hookable": "^5.5.3", "zhead": "^2.2.4" } }, "sha512-0zWykKAaJdm+/Y7yi/Yds20PrUK7XabLe9c3IRcjnwYmSWY6z0Cr19VIs3ozCj8P+GhR+/TI2mwtGlueCEYouA=="],

    "abort-controller": ["abort-controller@3.0.0", "", { "dependencies": { "event-target-shim": "^5.0.0" } }, "sha512-h8lQ8tacZYnR3vNQTgibj+tODHI5/+l06Au2Pcriv/Gmet0eaj4TwWH41sO9wnHDiQsEj19q0drzdWdeAHtweg=="],

    "acorn": ["acorn@8.15.0", "", { "bin": { "acorn": "bin/acorn" } }, "sha512-NZyJarBfL7nWwIq+FDL6Zp/yHEhePMNnnJ0y3qfieCrmNvYct8uvtiV41UvlSe6apAfk0fY1FbWx+NwfmpvtTg=="],

    "acorn-walk": ["acorn-walk@8.3.4", "", { "dependencies": { "acorn": "^8.11.0" } }, "sha512-ueEepnujpqee2o5aIYnvHU6C0A42MNdsIDeqy5BydrkuC5R1ZuUFnm27EeFJGoEHJQgn3uleRvmTXaJgfXbt4g=="],

    "ansi-escapes": ["ansi-escapes@7.0.0", "", { "dependencies": { "environment": "^1.0.0" } }, "sha512-GdYO7a61mR0fOlAsvC9/rIHf7L96sBc6dEWzeOu+KAea5bZyQRPIpojrVoI4AXGJS/ycu/fBTdLrUkA4ODrvjw=="],

    "ansi-regex": ["ansi-regex@5.0.1", "", {}, "sha512-quJQXlTSUGL2LH9SUXo8VwsY4soanhgo6LNSm84E1LBcE8s3O0wpdiRzyR9z/ZZJMlMWv37qOOb9pdJlMUEKFQ=="],

    "ansi-styles": ["ansi-styles@4.3.0", "", { "dependencies": { "color-convert": "^2.0.1" } }, "sha512-zbB9rCJAT1rbjiVDb2hqKFHNYLxgtk8NURxZ3IZwD3F6NtxbXZQCnnSi1Lkx+IDohdPlFp222wVALIheZJQSEg=="],

    "arg": ["arg@4.1.3", "", {}, "sha512-58S9QDqG0Xx27YwPSt9fJxivjYl432YCwfDMfZ+71RAqUrZef7LrKQZ3LHLOwCS4FLNBplP533Zx895SeOCHvA=="],

    "atomic-sleep": ["atomic-sleep@1.0.0", "", {}, "sha512-kNOjDqAh7px0XWNI+4QbzoiR/nTkHAWNud2uvnJquD1/x5a7EQZMJT0AczqK0Qn67oY/TTQ1LbUKajZpp3I9tQ=="],

    "base64-js": ["base64-js@1.5.1", "", {}, "sha512-AKpaYlHn8t4SVbOHCy+b5+KKgvR4vrsD8vbvrbiQJps7fKDTkjkDry6ji0rUJjC0kzbNePLwzxq8iypo41qeWA=="],

    "braces": ["braces@3.0.3", "", { "dependencies": { "fill-range": "^7.1.1" } }, "sha512-yQbXgO/OSZVD2IsiLlro+7Hf6Q18EJrKSEsdoMzKePKXct3gvD8oLcOQdIzGupr5Fj+EDe8gO/lxc1BzfMpxvA=="],

    "bson": ["bson@6.10.4", "", {}, "sha512-WIsKqkSC0ABoBJuT1LEX+2HEvNmNKKgnTAyd0fL8qzK4SH2i9NXg+t08YtdZp/V9IZ33cxe3iV4yM0qg8lMQng=="],

    "buffer": ["buffer@6.0.3", "", { "dependencies": { "base64-js": "^1.3.1", "ieee754": "^1.2.1" } }, "sha512-FTiCpNxtwiZZHEZbcbTIcZjERVICn9yq/pDFkTl95/AxzD1naBctN7YO68riM/gLSDY7sdrMby8hofADYuuqOA=="],

    "bun-types": ["bun-types@1.3.1", "", { "dependencies": { "@types/node": "*" }, "peerDependencies": { "@types/react": "^19" } }, "sha512-NMrcy7smratanWJ2mMXdpatalovtxVggkj11bScuWuiOoXTiKIu2eVS1/7qbyI/4yHedtsn175n4Sm4JcdHLXw=="],

    "chalk": ["chalk@5.4.1", "", {}, "sha512-zgVZuo2WcZgfUEmsn6eO3kINexW8RAE4maiQ8QNs8CtpPCSyMiYsULR3HQYkm3w8FIA3SberyMJMSldGsW+U3w=="],

    "cli-cursor": ["cli-cursor@5.0.0", "", { "dependencies": { "restore-cursor": "^5.0.0" } }, "sha512-aCj4O5wKyszjMmDT4tZj93kxyydN/K5zPWSCe6/0AV/AA1pqe5ZBIw0a2ZfPQV7lL5/yb5HsUreJ6UFAF1tEQw=="],

    "cli-truncate": ["cli-truncate@4.0.0", "", { "dependencies": { "slice-ansi": "^5.0.0", "string-width": "^7.0.0" } }, "sha512-nPdaFdQ0h/GEigbPClz11D0v/ZJEwxmeVZGeMo3Z5StPtUTkA9o1lD6QwoirYiSDzbcwn2XcjwmCp68W1IS4TA=="],

    "color-convert": ["color-convert@2.0.1", "", { "dependencies": { "color-name": "~1.1.4" } }, "sha512-RRECPsj7iu/xb5oKYcsFHSppFNnsj/52OVTRKb4zP5onXwVF3zVmmToNcOfGC+CRDpfK/U584fMg38ZHCaElKQ=="],

    "color-name": ["color-name@1.1.4", "", {}, "sha512-dOy+3AuW3a2wNbZHIuMZpTcgjGuLU/uBL/ubcZF9OXbDo8ff4O8yVp5Bf0efS8uEoYo5q4Fx7dY9OgQGXgAsQA=="],

    "colorette": ["colorette@2.0.20", "", {}, "sha512-IfEDxwoWIjkeXL1eXcDiow4UbKjhLdq6/EuSVR9GMN7KVH3r9gQ83e73hsz1Nd1T3ijd5xv1wcWRYO+D6kCI2w=="],

    "commander": ["commander@14.0.0", "", {}, "sha512-2uM9rYjPvyq39NwLRqaiLtWHyDC1FvryJDa2ATTVims5YAS4PupsEQsDvP14FqhFr0P49CYDugi59xaxJlTXRA=="],

    "cookie": ["cookie@1.0.2", "", {}, "sha512-9Kr/j4O16ISv8zBBhJoi4bXOYNTkFLOqSL3UDB0njXxCXNezjeyVrJyGOWtgfs/q2km1gwBcfH8q1yEGoMYunA=="],

    "create-require": ["create-require@1.1.1", "", {}, "sha512-dcKFX3jn0MpIaXjisoRvexIJVEKzaq7z2rZKxf+MSr9TkdmHmsU4m2lcLojrj/FHl8mk5VxMmYA+ftRkP/3oKQ=="],

    "csstype": ["csstype@3.1.3", "", {}, "sha512-M1uQkMl8rQK/szD0LNhtqxIPLpimGm8sOBwU7lLnCpSbTyY3yeU1Vc7l4KT5zT4s/yOxHH5O7tIuuLOCnLADRw=="],

    "dateformat": ["dateformat@4.6.3", "", {}, "sha512-2P0p0pFGzHS5EMnhdxQi7aJN+iMheud0UhG4dlE1DLAlvL8JHjJJTX/CSm4JXwV0Ka5nGk3zC5mcb5bUQUxxMA=="],

    "debug": ["debug@4.4.1", "", { "dependencies": { "ms": "^2.1.3" } }, "sha512-KcKCqiftBJcZr++7ykoDIEwSa3XWowTfNPo92BYxjXiyYEVrUQh2aLyhxBCwww+heortUFxEJYcRzosstTEBYQ=="],

    "diff": ["diff@7.0.0", "", {}, "sha512-PJWHUb1RFevKCwaFA9RlG5tCd+FO5iRh9A8HEtkmBH2Li03iJriB6m6JIN4rGz3K3JLawI7/veA1xzRKP6ISBw=="],

    "dotenv": ["dotenv@16.6.1", "", {}, "sha512-uBq4egWHTcTt33a72vpSG0z3HnPuIl6NqYcTrKEg2azoEyl2hpW0zqlxysq2pK9HlDIHyHyakeYaYnSAwd8bow=="],

    "elysia": ["elysia@1.3.5", "", { "dependencies": { "cookie": "^1.0.2", "exact-mirror": "0.1.2", "fast-decode-uri-component": "^1.0.1" }, "optionalDependencies": { "@sinclair/typebox": "^0.34.33", "openapi-types": "^12.1.3" }, "peerDependencies": { "file-type": ">= 20.0.0", "typescript": ">= 5.0.0" } }, "sha512-XVIKXlKFwUT7Sta8GY+wO5reD9I0rqAEtaz1Z71UgJb61csYt8Q3W9al8rtL5RgumuRR8e3DNdzlUN9GkC4KDw=="],

    "emoji-regex": ["emoji-regex@10.4.0", "", {}, "sha512-EC+0oUMY1Rqm4O6LLrgjtYDvcVYTy7chDnM4Q7030tP4Kwj3u/pR6gP9ygnp2CJMK5Gq+9Q2oqmrFJAz01DXjw=="],

    "end-of-stream": ["end-of-stream@1.4.5", "", { "dependencies": { "once": "^1.4.0" } }, "sha512-ooEGc6HP26xXq/N+GCGOT0JKCLDGrq2bQUZrQ7gyrJiZANJ/8YDTxTpQBXGMn+WbIQXNVpyWymm7KYVICQnyOg=="],

    "environment": ["environment@1.1.0", "", {}, "sha512-xUtoPkMggbz0MPyPiIWr1Kp4aeWJjDZ6SMvURhimjdZgsRuDplF5/s9hcgGhyXMhs+6vpnuoiZ2kFiu3FMnS8Q=="],

    "event-target-shim": ["event-target-shim@5.0.1", "", {}, "sha512-i/2XbnSz/uxRCU6+NdVJgKWDTM427+MqYbkQzD321DuCQJUqOuJKIA0IM2+W2xtYHdKOmZ4dR6fExsd4SXL+WQ=="],

    "eventemitter3": ["eventemitter3@5.0.1", "", {}, "sha512-GWkBvjiSZK87ELrYOSESUYeVIc9mvLLf/nXalMOS5dYrgZq9o5OVkbZAVM06CVxYsCwH9BDZFPlQTlPA1j4ahA=="],

    "events": ["events@3.3.0", "", {}, "sha512-mQw+2fkQbALzQ7V0MY0IqdnXNOeTtP4r0lN9z7AAawCXgqea7bDii20AYrIBrFd/Hx0M2Ocz6S111CaFkUcb0Q=="],

    "exact-mirror": ["exact-mirror@0.1.2", "", { "peerDependencies": { "@sinclair/typebox": "^0.34.15" }, "optionalPeers": ["@sinclair/typebox"] }, "sha512-wFCPCDLmHbKGUb8TOi/IS7jLsgR8WVDGtDK3CzcB4Guf/weq7G+I+DkXiRSZfbemBFOxOINKpraM6ml78vo8Zw=="],

    "fast-copy": ["fast-copy@3.0.2", "", {}, "sha512-dl0O9Vhju8IrcLndv2eU4ldt1ftXMqqfgN4H1cpmGV7P6jeB9FwpN9a2c8DPGE1Ys88rNUJVYDHq73CGAGOPfQ=="],

    "fast-decode-uri-component": ["fast-decode-uri-component@1.0.1", "", {}, "sha512-WKgKWg5eUxvRZGwW8FvfbaH7AXSh2cL+3j5fMGzUMCxWBJ3dV3a7Wz8y2f/uQ0e3B6WmodD3oS54jTQ9HVTIIg=="],

    "fast-redact": ["fast-redact@3.5.0", "", {}, "sha512-dwsoQlS7h9hMeYUq1W++23NDcBLV4KqONnITDV9DjfS3q1SgDGVrBdvvTLUotWtPSD7asWDV9/CmsZPy8Hf70A=="],

    "fast-safe-stringify": ["fast-safe-stringify@2.1.1", "", {}, "sha512-W+KJc2dmILlPplD/H4K9l9LcAHAfPtP6BY84uVLXQ6Evcz9Lcg33Y2z1IVblT6xdY54PXYVHEv+0Wpq8Io6zkA=="],

    "fflate": ["fflate@0.8.2", "", {}, "sha512-cPJU47OaAoCbg0pBvzsgpTPhmhqI5eJjh/JIu8tPj5q+T7iLvW/JAYUqmE7KOB4R1ZyEhzBaIQpQpardBF5z8A=="],

    "file-type": ["file-type@21.0.0", "", { "dependencies": { "@tokenizer/inflate": "^0.2.7", "strtok3": "^10.2.2", "token-types": "^6.0.0", "uint8array-extras": "^1.4.0" } }, "sha512-ek5xNX2YBYlXhiUXui3D/BXa3LdqPmoLJ7rqEx2bKJ7EAUEfmXgW0Das7Dc6Nr9MvqaOnIqiPV0mZk/r/UpNAg=="],

    "fill-range": ["fill-range@7.1.1", "", { "dependencies": { "to-regex-range": "^5.0.1" } }, "sha512-YsGpe3WHLK8ZYi4tWDg2Jy3ebRz2rXowDxnld4bkQB00cc/1Zw9AWnC0i9ztDJitivtQvaI9KaLyKrc+hBW0yg=="],

    "fsevents": ["fsevents@2.3.3", "", { "os": "darwin" }, "sha512-5xoDfX+fL7faATnagmWPpbFtwh/R77WmMMqqHGS65C3vvB0YHrgF+B1YmZ3441tMj5n63k0212XNoJwzlhffQw=="],

    "function-bind": ["function-bind@1.1.2", "", {}, "sha512-7XHNxH7qX9xG5mIwxkhumTox/MIRNcOgDrxWsMt2pAr23WHp6MrRlN7FBSFpCpr+oVO0F744iUgR82nJMfG2SA=="],

    "get-east-asian-width": ["get-east-asian-width@1.3.0", "", {}, "sha512-vpeMIQKxczTD/0s2CdEWHcb0eeJe6TFjxb+J5xgX7hScxqrGuyjmv4c1D4A/gelKfyox0gJJwIHF+fLjeaM8kQ=="],

    "global-prefix": ["global-prefix@4.0.0", "", { "dependencies": { "ini": "^4.1.3", "kind-of": "^6.0.3", "which": "^4.0.0" } }, "sha512-w0Uf9Y9/nyHinEk5vMJKRie+wa4kR5hmDbEhGGds/kG1PwGLLHKRoNMeJOyCQjjBkANlnScqgzcFwGHgmgLkVA=="],

    "has-flag": ["has-flag@4.0.0", "", {}, "sha512-EykJT/Q1KjTWctppgIAgfSO0tKVuZUjhgMr17kqTumMl6Afv3EISleU7qZUzoXDFTAHTDC4NOoG/ZxU3EvlMPQ=="],

    "hasown": ["hasown@2.0.2", "", { "dependencies": { "function-bind": "^1.1.2" } }, "sha512-0hJU9SCPvmMzIBdZFqNPXWa6dqh7WdH0cII9y+CyS8rG3nL48Bclra9HmKhVVUHyPWNH5Y7xDwAB7bfgSjkUMQ=="],

    "help-me": ["help-me@5.0.0", "", {}, "sha512-7xgomUX6ADmcYzFik0HzAxh/73YlKR9bmFzf51CZwR+b6YtzU2m0u49hQCqV6SvlqIqsaxovfwdvbnsw3b/zpg=="],

    "hookable": ["hookable@5.5.3", "", {}, "sha512-Yc+BQe8SvoXH1643Qez1zqLRmbA5rCL+sSmk6TVos0LWVfNIB7PGncdlId77WzLGSIB5KaWgTaNTs2lNVEI6VQ=="],

    "husky": ["husky@9.1.7", "", { "bin": { "husky": "bin.js" } }, "sha512-5gs5ytaNjBrh5Ow3zrvdUUY+0VxIuWVL4i9irt6friV+BqdCfmV11CQTWMiBYWHbXhco+J1kHfTOUkePhCDvMA=="],

    "ieee754": ["ieee754@1.2.1", "", {}, "sha512-dcyqhDvX1C46lXZcVqCpK+FtMRQVdIMN6/Df5js2zouUsqG7I6sFxitIC+7KYK29KdXOLHdu9zL4sFnoVQnqaA=="],

    "ini": ["ini@4.1.3", "", {}, "sha512-X7rqawQBvfdjS10YU1y1YVreA3SsLrW9dX2CewP2EbBJM4ypVNLDkO5y04gejPwKIY9lR+7r9gn3rFPt/kmWFg=="],

    "is-core-module": ["is-core-module@2.16.1", "", { "dependencies": { "hasown": "^2.0.2" } }, "sha512-UfoeMA6fIJ8wTYFEUjelnaGI67v6+N7qXJEvQuIGa99l4xsCruSYOVSQ0uPANn4dAzm8lkYPaKLrrijLq7x23w=="],

    "is-fullwidth-code-point": ["is-fullwidth-code-point@4.0.0", "", {}, "sha512-O4L094N2/dZ7xqVdrXhh9r1KODPJpFms8B5sGdJLPy664AgvXsreZUyCQQNItZRDlYug4xStLjNp/sz3HvBowQ=="],

    "is-number": ["is-number@7.0.0", "", {}, "sha512-41Cifkg6e8TylSpdtTpeLVMqvSBEVzTttHvERD741+pnZ8ANv0004MRL43QKPDlK9cGvNp6NZWZUBlbGXYxxng=="],

    "isexe": ["isexe@3.1.1", "", {}, "sha512-LpB/54B+/2J5hqQ7imZHfdU31OlgQqx7ZicVlkm9kzg9/w8GKLEcFfJl/t7DCEDueOyBAD6zCCwTO6Fzs0NoEQ=="],

    "joycon": ["joycon@3.1.1", "", {}, "sha512-34wB/Y7MW7bzjKRjUKTa46I2Z7eV62Rkhva+KkopW7Qvv/OSWBqvkSY7vusOPrNuZcUG3tApvdVgNB8POj3SPw=="],

    "js-tokens": ["js-tokens@4.0.0", "", {}, "sha512-RdJUflcE3cUzKiMqQgsCu06FPu9UdIJO0beYbPhHN4k6apgJtifcoCtT9bcxOpYBtpD2kCM6Sbzg4CausW/PKQ=="],

    "json5": ["json5@2.2.3", "", { "bin": { "json5": "lib/cli.js" } }, "sha512-XmOWe7eyHYH14cLdVPoyg+GOH3rYX++KpzrylJwSW98t3Nk+U8XOl8FWKOgwtzdb8lXGf6zYwDUzeHMWfxasyg=="],

    "kind-of": ["kind-of@6.0.3", "", {}, "sha512-dcS1ul+9tmeD95T+x28/ehLgd9mENa3LsvDTtzm3vyBEO7RPptvAD+t44WVXaUjTBRcrpFeFlC8WCruUR456hw=="],

    "lilconfig": ["lilconfig@3.1.3", "", {}, "sha512-/vlFKAoH5Cgt3Ie+JLhRbwOsCQePABiU3tJ1egGvyQ+33R/vcwM2Zl2QR/LzjsBeItPt3oSVXapn+m4nQDvpzw=="],

    "lint-staged": ["lint-staged@16.1.2", "", { "dependencies": { "chalk": "^5.4.1", "commander": "^14.0.0", "debug": "^4.4.1", "lilconfig": "^3.1.3", "listr2": "^8.3.3", "micromatch": "^4.0.8", "nano-spawn": "^1.0.2", "pidtree": "^0.6.0", "string-argv": "^0.3.2", "yaml": "^2.8.0" }, "bin": { "lint-staged": "bin/lint-staged.js" } }, "sha512-sQKw2Si2g9KUZNY3XNvRuDq4UJqpHwF0/FQzZR2M7I5MvtpWvibikCjUVJzZdGE0ByurEl3KQNvsGetd1ty1/Q=="],

    "listr2": ["listr2@8.3.3", "", { "dependencies": { "cli-truncate": "^4.0.0", "colorette": "^2.0.20", "eventemitter3": "^5.0.1", "log-update": "^6.1.0", "rfdc": "^1.4.1", "wrap-ansi": "^9.0.0" } }, "sha512-LWzX2KsqcB1wqQ4AHgYb4RsDXauQiqhjLk+6hjbaeHG4zpjjVAB6wC/gz6X0l+Du1cN3pUB5ZlrvTbhGSNnUQQ=="],

    "lodash.get": ["lodash.get@4.4.2", "", {}, "sha512-z+Uw/vLuy6gQe8cfaFWD7p0wVv8fJl3mbzXh33RS+0oW2wvUqiRXiQ69gLWSLpgB5/6sU+r6BlQR0MBILadqTQ=="],

    "log-update": ["log-update@6.1.0", "", { "dependencies": { "ansi-escapes": "^7.0.0", "cli-cursor": "^5.0.0", "slice-ansi": "^7.1.0", "strip-ansi": "^7.1.0", "wrap-ansi": "^9.0.0" } }, "sha512-9ie8ItPR6tjY5uYJh8K/Zrv/RMZ5VOlOWvtZdEHYSTFKZfIBPQa9tOAEeAWhd+AnIneLJ22w5fjOYtoutpWq5w=="],

    "magic-string": ["magic-string@0.30.19", "", { "dependencies": { "@jridgewell/sourcemap-codec": "^1.5.5" } }, "sha512-2N21sPY9Ws53PZvsEpVtNuSW+ScYbQdp4b9qUaL+9QkHUrGFKo56Lg9Emg5s9V/qrtNBmiR01sYhUOwu3H+VOw=="],

    "make-error": ["make-error@1.3.6", "", {}, "sha512-s8UhlNe7vPKomQhC1qFelMokr/Sc3AgNbso3n74mVPA5LTZwkB9NlXf4XPamLxJE8h0gh73rM94xvwRT2CVInw=="],

    "memoize": ["memoize@10.1.0", "", { "dependencies": { "mimic-function": "^5.0.1" } }, "sha512-MMbFhJzh4Jlg/poq1si90XRlTZRDHVqdlz2mPyGJ6kqMpyHUyVpDd5gpFAvVehW64+RA1eKE9Yt8aSLY7w2Kgg=="],

    "memory-pager": ["memory-pager@1.5.0", "", {}, "sha512-ZS4Bp4r/Zoeq6+NLJpP+0Zzm0pR8whtGPf1XExKLJBAczGMnSi3It14OiNCStjQjM6NU1okjQGSxgEZN8eBYKg=="],

    "micromatch": ["micromatch@4.0.8", "", { "dependencies": { "braces": "^3.0.3", "picomatch": "^2.3.1" } }, "sha512-PXwfBhYu0hBCPw8Dn0E+WDYb7af3dSLVWKi3HGv84IdF4TyFoC0ysxFd0Goxw7nSv4T/PzEJQxsYsEiFCKo2BA=="],

    "mimic-function": ["mimic-function@5.0.1", "", {}, "sha512-VP79XUPxV2CigYP3jWwAUFSku2aKqBH7uTAapFWCBqutsbmDo96KY5o8uh6U+/YSIn5OxJnXp73beVkpqMIGhA=="],

    "minimist": ["minimist@1.2.8", "", {}, "sha512-2yyAR8qBkN3YuheJanUpWC5U3bb5osDywNB8RzDVlDwDHbocAJveqqj1u8+SVD7jkWT4yvsHCpWqqWqAxb0zCA=="],

    "mongodb": ["mongodb@6.17.0", "", { "dependencies": { "@mongodb-js/saslprep": "^1.1.9", "bson": "^6.10.4", "mongodb-connection-string-url": "^3.0.0" }, "peerDependencies": { "@aws-sdk/credential-providers": "^3.188.0", "@mongodb-js/zstd": "^1.1.0 || ^2.0.0", "gcp-metadata": "^5.2.0", "kerberos": "^2.0.1", "mongodb-client-encryption": ">=6.0.0 <7", "snappy": "^7.2.2", "socks": "^2.7.1" }, "optionalPeers": ["@aws-sdk/credential-providers", "@mongodb-js/zstd", "gcp-metadata", "kerberos", "mongodb-client-encryption", "snappy", "socks"] }, "sha512-neerUzg/8U26cgruLysKEjJvoNSXhyID3RvzvdcpsIi2COYM3FS3o9nlH7fxFtefTb942dX3W9i37oPfCVj4wA=="],

    "mongodb-connection-string-url": ["mongodb-connection-string-url@3.0.2", "", { "dependencies": { "@types/whatwg-url": "^11.0.2", "whatwg-url": "^14.1.0 || ^13.0.0" } }, "sha512-rMO7CGo/9BFwyZABcKAWL8UJwH/Kc2x0g72uhDWzG48URRax5TCIcJ7Rc3RZqffZzO/Gwff/jyKwCU9TN8gehA=="],

    "ms": ["ms@2.1.3", "", {}, "sha512-6FlzubTLZG3J2a/NVCAleEhjzq5oxgHyaCU9yYXvcLsvoVaHJq/s5xXI6/XXP6tz7R9xAOtHnSO/tXtF3WRTlA=="],

    "nano-spawn": ["nano-spawn@1.0.2", "", {}, "sha512-21t+ozMQDAL/UGgQVBbZ/xXvNO10++ZPuTmKRO8k9V3AClVRht49ahtDjfY8l1q6nSHOrE5ASfthzH3ol6R/hg=="],

    "nanoid": ["nanoid@5.1.5", "", { "bin": { "nanoid": "bin/nanoid.js" } }, "sha512-Ir/+ZpE9fDsNH0hQ3C68uyThDXzYcim2EqcZ8zn8Chtt1iylPT9xXJB0kPCnqzgcEGikO9RxSrh63MsmVCU7Fw=="],

    "on-exit-leak-free": ["on-exit-leak-free@2.1.2", "", {}, "sha512-0eJJY6hXLGf1udHwfNftBqH+g73EU4B504nZeKpz1sYRKafAghwxEJunB2O7rDZkL4PGfsMVnTXZ2EjibbqcsA=="],

    "once": ["once@1.4.0", "", { "dependencies": { "wrappy": "1" } }, "sha512-lNaJgI+2Q5URQBkccEKHTQOPaXdUxnZZElQTZY0MFUAuaEqe1E+Nyvgdz/aIyNi6Z9MzO5dv1H8n58/GELp3+w=="],

    "onetime": ["onetime@7.0.0", "", { "dependencies": { "mimic-function": "^5.0.0" } }, "sha512-VXJjc87FScF88uafS3JllDgvAm+c/Slfz06lorj2uAY34rlUu0Nt+v8wreiImcrgAjjIHp1rXpTDlLOGw29WwQ=="],

    "openapi-types": ["openapi-types@12.1.3", "", {}, "sha512-N4YtSYJqghVu4iek2ZUvcN/0aqH1kRDuNqzcycDxhOUpg7GdvLa2F3DgS6yBNhInhv2r/6I0Flkn7CqL8+nIcw=="],

    "path-parse": ["path-parse@1.0.7", "", {}, "sha512-LDJzPVEEEPR+y48z93A0Ed0yXb8pAByGWo/k5YYdYgpY2/2EsOsksJrq7lOHxryrVOn1ejG6oAp8ahvOIQD8sw=="],

    "pathe": ["pathe@1.1.2", "", {}, "sha512-whLdWMYL2TwI08hn8/ZqAbrVemu0LNaNNJZX73O6qaIdCTfXutsLhMkjdENX0qhsQ9uIimo4/aQOmXkoon2nDQ=="],

    "picocolors": ["picocolors@1.1.1", "", {}, "sha512-xceH2snhtb5M9liqDsmEw56le376mTZkEX/jEb/RxNFyegNul7eNslCXP9FDj/Lcu0X8KEyMceP2ntpaHrDEVA=="],

    "picomatch": ["picomatch@2.3.1", "", {}, "sha512-JU3teHTNjmE2VCGFzuY8EXzCDVwEqB2a8fsIvwaStHhAWJEeVd1o1QD80CU6+ZdEXXSLbSsuLwJjkCBWqRQUVA=="],

    "pidtree": ["pidtree@0.6.0", "", { "bin": { "pidtree": "bin/pidtree.js" } }, "sha512-eG2dWTVw5bzqGRztnHExczNxt5VGsE6OwTeCG3fdUf9KBsZzO3R5OIIIzWR+iZA0NtZ+RDVdaoE2dK1cn6jH4g=="],

    "pino": ["pino@8.21.0", "", { "dependencies": { "atomic-sleep": "^1.0.0", "fast-redact": "^3.1.1", "on-exit-leak-free": "^2.1.0", "pino-abstract-transport": "^1.2.0", "pino-std-serializers": "^6.0.0", "process-warning": "^3.0.0", "quick-format-unescaped": "^4.0.3", "real-require": "^0.2.0", "safe-stable-stringify": "^2.3.1", "sonic-boom": "^3.7.0", "thread-stream": "^2.6.0" }, "bin": { "pino": "bin.js" } }, "sha512-ip4qdzjkAyDDZklUaZkcRFb2iA118H9SgRh8yzTkSQK8HilsOJF7rSY8HoW5+I0M46AZgX/pxbprf2vvzQCE0Q=="],

    "pino-abstract-transport": ["pino-abstract-transport@2.0.0", "", { "dependencies": { "split2": "^4.0.0" } }, "sha512-F63x5tizV6WCh4R6RHyi2Ml+M70DNRXt/+HANowMflpgGFMAym/VKm6G7ZOQRjqN7XbGxK1Lg9t6ZrtzOaivMw=="],

    "pino-pretty": ["pino-pretty@13.1.1", "", { "dependencies": { "colorette": "^2.0.7", "dateformat": "^4.6.3", "fast-copy": "^3.0.2", "fast-safe-stringify": "^2.1.1", "help-me": "^5.0.0", "joycon": "^3.1.1", "minimist": "^1.2.6", "on-exit-leak-free": "^2.1.0", "pino-abstract-transport": "^2.0.0", "pump": "^3.0.0", "secure-json-parse": "^4.0.0", "sonic-boom": "^4.0.1", "strip-json-comments": "^5.0.2" }, "bin": { "pino-pretty": "bin.js" } }, "sha512-TNNEOg0eA0u+/WuqH0MH0Xui7uqVk9D74ESOpjtebSQYbNWJk/dIxCXIxFsNfeN53JmtWqYHP2OrIZjT/CBEnA=="],

    "pino-std-serializers": ["pino-std-serializers@6.2.2", "", {}, "sha512-cHjPPsE+vhj/tnhCy/wiMh3M3z3h/j15zHQX+S9GkTBgqJuTuJzYJ4gUyACLhDaJ7kk9ba9iRDmbH2tJU03OiA=="],

    "process": ["process@0.11.10", "", {}, "sha512-cdGef/drWFoydD1JsMzuFf8100nZl+GT+yacc2bEced5f9Rjk4z+WtFUTBu9PhOi9j/jfmBPu0mMEY4wIdAF8A=="],

    "process-warning": ["process-warning@3.0.0", "", {}, "sha512-mqn0kFRl0EoqhnL0GQ0veqFHyIN1yig9RHh/InzORTUiZHFRAur+aMtRkELNwGs9aNwKS6tg/An4NYBPGwvtzQ=="],

    "pump": ["pump@3.0.3", "", { "dependencies": { "end-of-stream": "^1.1.0", "once": "^1.3.1" } }, "sha512-todwxLMY7/heScKmntwQG8CXVkWUOdYxIvY2s0VWAAMh/nd8SoYiRaKjlr7+iCs984f2P8zvrfWcDDYVb73NfA=="],

    "punycode": ["punycode@2.3.1", "", {}, "sha512-vYt7UD1U9Wg6138shLtLOvdAu+8DsC/ilFtEVHcH+wydcSpNE20AfSOduf6MkRFahL5FY7X1oU7nKVZFtfq8Fg=="],

    "quick-format-unescaped": ["quick-format-unescaped@4.0.4", "", {}, "sha512-tYC1Q1hgyRuHgloV/YXs2w15unPVh8qfu/qCTfhTYamaw7fyhumKa2yGpdSo87vY32rIclj+4fWYQXUMs9EHvg=="],

    "readable-stream": ["readable-stream@4.7.0", "", { "dependencies": { "abort-controller": "^3.0.0", "buffer": "^6.0.3", "events": "^3.3.0", "process": "^0.11.10", "string_decoder": "^1.3.0" } }, "sha512-oIGGmcpTLwPga8Bn6/Z75SVaH1z5dUut2ibSyAMVhmUggWpmDn2dapB0n7f8nwaSiRtepAsfJyfXIO5DCVAODg=="],

    "real-require": ["real-require@0.2.0", "", {}, "sha512-57frrGM/OCTLqLOAh0mhVA9VBMHd+9U7Zb2THMGdBUoZVOtGbJzjxsYGDJ3A9AYYCP4hn6y1TVbaOfzWtm5GFg=="],

    "reflect-metadata": ["reflect-metadata@0.2.2", "", {}, "sha512-urBwgfrvVP/eAyXx4hluJivBKzuEbSQs9rKWCrCkbSxNv8mxPcUZKeuoF3Uy4mJl3Lwprp6yy5/39VWigZ4K6Q=="],

    "resolve": ["resolve@1.22.10", "", { "dependencies": { "is-core-module": "^2.16.0", "path-parse": "^1.0.7", "supports-preserve-symlinks-flag": "^1.0.0" }, "bin": { "resolve": "bin/resolve" } }, "sha512-NPRy+/ncIMeDlTAsuqwKIiferiawhefFJtkNSW0qZJEqMEb+qBt/77B/jGeeek+F0uOeN05CDa6HXbbIgtVX4w=="],

    "restore-cursor": ["restore-cursor@5.1.0", "", { "dependencies": { "onetime": "^7.0.0", "signal-exit": "^4.1.0" } }, "sha512-oMA2dcrw6u0YfxJQXm342bFKX/E4sG9rbTzO9ptUcR/e8A33cHuvStiYOwH7fszkZlZ1z/ta9AAoPk2F4qIOHA=="],

    "rfdc": ["rfdc@1.4.1", "", {}, "sha512-q1b3N5QkRUWUl7iyylaaj3kOpIT0N2i9MqIEQXP73GVsN9cw3fdx8X63cEmWhJGi2PPCF23Ijp7ktmd39rawIA=="],

    "rollup": ["rollup@4.52.4", "", { "dependencies": { "@types/estree": "1.0.8" }, "optionalDependencies": { "@rollup/rollup-android-arm-eabi": "4.52.4", "@rollup/rollup-android-arm64": "4.52.4", "@rollup/rollup-darwin-arm64": "4.52.4", "@rollup/rollup-darwin-x64": "4.52.4", "@rollup/rollup-freebsd-arm64": "4.52.4", "@rollup/rollup-freebsd-x64": "4.52.4", "@rollup/rollup-linux-arm-gnueabihf": "4.52.4", "@rollup/rollup-linux-arm-musleabihf": "4.52.4", "@rollup/rollup-linux-arm64-gnu": "4.52.4", "@rollup/rollup-linux-arm64-musl": "4.52.4", "@rollup/rollup-linux-loong64-gnu": "4.52.4", "@rollup/rollup-linux-ppc64-gnu": "4.52.4", "@rollup/rollup-linux-riscv64-gnu": "4.52.4", "@rollup/rollup-linux-riscv64-musl": "4.52.4", "@rollup/rollup-linux-s390x-gnu": "4.52.4", "@rollup/rollup-linux-x64-gnu": "4.52.4", "@rollup/rollup-linux-x64-musl": "4.52.4", "@rollup/rollup-openharmony-arm64": "4.52.4", "@rollup/rollup-win32-arm64-msvc": "4.52.4", "@rollup/rollup-win32-ia32-msvc": "4.52.4", "@rollup/rollup-win32-x64-gnu": "4.52.4", "@rollup/rollup-win32-x64-msvc": "4.52.4", "fsevents": "~2.3.2" }, "bin": { "rollup": "dist/bin/rollup" } }, "sha512-CLEVl+MnPAiKh5pl4dEWSyMTpuflgNQiLGhMv8ezD5W/qP8AKvmYpCOKRRNOh7oRKnauBZ4SyeYkMS+1VSyKwQ=="],

    "rollup-plugin-dts": ["rollup-plugin-dts@6.2.3", "", { "dependencies": { "magic-string": "^0.30.17" }, "optionalDependencies": { "@babel/code-frame": "^7.27.1" }, "peerDependencies": { "rollup": "^3.29.4 || ^4", "typescript": "^4.5 || ^5.0" } }, "sha512-UgnEsfciXSPpASuOelix7m4DrmyQgiaWBnvI0TM4GxuDh5FkqW8E5hu57bCxXB90VvR1WNfLV80yEDN18UogSA=="],

    "safe-buffer": ["safe-buffer@5.2.1", "", {}, "sha512-rp3So07KcdmmKbGvgaNxQSJr7bGVSVk5S9Eq1F+ppbRo70+YeaDxkw5Dd8NPN+GD6bjnYm2VuPuCXmpuYvmCXQ=="],

    "safe-stable-stringify": ["safe-stable-stringify@2.5.0", "", {}, "sha512-b3rppTKm9T+PsVCBEOUR46GWI7fdOs00VKZ1+9c1EWDaDMvjQc6tUwuFyIprgGgTcWoVHSKrU8H31ZHA2e0RHA=="],

    "secure-json-parse": ["secure-json-parse@4.0.0", "", {}, "sha512-dxtLJO6sc35jWidmLxo7ij+Eg48PM/kleBsxpC8QJE0qJICe+KawkDQmvCMZUr9u7WKVHgMW6vy3fQ7zMiFZMA=="],

    "semver": ["semver@7.7.2", "", { "bin": { "semver": "bin/semver.js" } }, "sha512-RF0Fw+rO5AMf9MAyaRXI4AV0Ulj5lMHqVxxdSgiVbixSCXoEmmX/jk0CuJw4+3SqroYO9VoUh+HcuJivvtJemA=="],

    "signal-exit": ["signal-exit@4.1.0", "", {}, "sha512-bzyZ1e88w9O1iNJbKnOlvYTrWPDl46O1bG0D3XInv+9tkPrxrN8jUUTiFlDkkmKWgn1M6CfIA13SuGqOa9Korw=="],

    "sinon": ["sinon@20.0.0", "", { "dependencies": { "@sinonjs/commons": "^3.0.1", "@sinonjs/fake-timers": "^13.0.5", "@sinonjs/samsam": "^8.0.1", "diff": "^7.0.0", "supports-color": "^7.2.0" } }, "sha512-+FXOAbdnj94AQIxH0w1v8gzNxkawVvNqE3jUzRLptR71Oykeu2RrQXXl/VQjKay+Qnh73fDt/oDfMo6xMeDQbQ=="],

    "slice-ansi": ["slice-ansi@5.0.0", "", { "dependencies": { "ansi-styles": "^6.0.0", "is-fullwidth-code-point": "^4.0.0" } }, "sha512-FC+lgizVPfie0kkhqUScwRu1O/lF6NOgJmlCgK+/LYxDCTk8sGelYaHDhFcDN+Sn3Cv+3VSa4Byeo+IMCzpMgQ=="],

    "sonic-boom": ["sonic-boom@4.2.0", "", { "dependencies": { "atomic-sleep": "^1.0.0" } }, "sha512-INb7TM37/mAcsGmc9hyyI6+QR3rR1zVRu36B0NeGXKnOOLiZOfER5SA+N7X7k3yUYRzLWafduTDvJAfDswwEww=="],

    "sparse-bitfield": ["sparse-bitfield@3.0.3", "", { "dependencies": { "memory-pager": "^1.0.2" } }, "sha512-kvzhi7vqKTfkh0PZU+2D2PIllw2ymqJKujUcyPMd9Y75Nv4nPbGJZXNhxsgdQab2BmlDct1YnfQCguEvHr7VsQ=="],

    "split2": ["split2@4.2.0", "", {}, "sha512-UcjcJOWknrNkF6PLX83qcHM6KHgVKNkV62Y8a5uYDVv9ydGQVwAHMKqHdJje1VTWpljG0WYpCDhrCdAOYH4TWg=="],

    "string-argv": ["string-argv@0.3.2", "", {}, "sha512-aqD2Q0144Z+/RqG52NeHEkZauTAUWJO8c6yTftGJKO3Tja5tUgIfmIl6kExvhtxSDP7fXB6DvzkfMpCd/F3G+Q=="],

    "string-width": ["string-width@7.2.0", "", { "dependencies": { "emoji-regex": "^10.3.0", "get-east-asian-width": "^1.0.0", "strip-ansi": "^7.1.0" } }, "sha512-tsaTIkKW9b4N+AEj+SVA+WhJzV7/zMhcSu78mLKWSk7cXMOSHsBKFWUs0fWwq8QyK3MgJBQRX6Gbi4kYbdvGkQ=="],

    "string_decoder": ["string_decoder@1.3.0", "", { "dependencies": { "safe-buffer": "~5.2.0" } }, "sha512-hkRX8U1WjJFd8LsDJ2yQ/wWWxaopEsABU1XfkM8A+j0+85JAGppt16cr1Whg6KIbb4okU6Mql6BOj+uup/wKeA=="],

    "strip-ansi": ["strip-ansi@6.0.1", "", { "dependencies": { "ansi-regex": "^5.0.1" } }, "sha512-Y38VPSHcqkFrCpFnQ9vuSXmquuv5oXOKpGeT6aGrr3o3Gc9AlVa6JBfUSOCnbxGGZF+/0ooI7KrPuUSztUdU5A=="],

    "strip-bom": ["strip-bom@3.0.0", "", {}, "sha512-vavAMRXOgBVNF6nyEEmL3DBK19iRpDcoIwW+swQ+CbGiu7lju6t+JklA1MHweoWtadgt4ISVUsXLyDq34ddcwA=="],

    "strip-json-comments": ["strip-json-comments@5.0.3", "", {}, "sha512-1tB5mhVo7U+ETBKNf92xT4hrQa3pm0MZ0PQvuDnWgAAGHDsfp4lPSpiS6psrSiet87wyGPh9ft6wmhOMQ0hDiw=="],

    "strtok3": ["strtok3@10.3.1", "", { "dependencies": { "@tokenizer/token": "^0.3.0" } }, "sha512-3JWEZM6mfix/GCJBBUrkA8p2Id2pBkyTkVCJKto55w080QBKZ+8R171fGrbiSp+yMO/u6F8/yUh7K4V9K+YCnw=="],

    "supports-color": ["supports-color@7.2.0", "", { "dependencies": { "has-flag": "^4.0.0" } }, "sha512-qpCAvRl9stuOHveKsn7HncJRvv501qIacKzQlO/+Lwxc9+0q2wLyv4Dfvt80/DPn2pqOBsJdDiogXGR9+OvwRw=="],

    "supports-preserve-symlinks-flag": ["supports-preserve-symlinks-flag@1.0.0", "", {}, "sha512-ot0WnXS9fgdkgIcePe6RHNk1WA8+muPa6cSjeR3V8K27q9BB1rTE3R1p7Hv0z1ZyAc8s6Vvv8DIyWf681MAt0w=="],

    "thread-stream": ["thread-stream@2.7.0", "", { "dependencies": { "real-require": "^0.2.0" } }, "sha512-qQiRWsU/wvNolI6tbbCKd9iKaTnCXsTwVxhhKM6nctPdujTyztjlbUkUTUymidWcMnZ5pWR0ej4a0tjsW021vw=="],

    "to-regex-range": ["to-regex-range@5.0.1", "", { "dependencies": { "is-number": "^7.0.0" } }, "sha512-65P7iz6X5yEr1cwcgvQxbbIw7Uk3gOy5dIdtZ4rDveLqhrdJP+Li/Hx6tyK0NEb+2GCyneCMJiGqrADCSNk8sQ=="],

    "token-types": ["token-types@6.0.3", "", { "dependencies": { "@tokenizer/token": "^0.3.0", "ieee754": "^1.2.1" } }, "sha512-IKJ6EzuPPWtKtEIEPpIdXv9j5j2LGJEYk0CKY2efgKoYKLBiZdh6iQkLVBow/CB3phyWAWCyk+bZeaimJn6uRQ=="],

    "tr46": ["tr46@5.1.1", "", { "dependencies": { "punycode": "^2.3.1" } }, "sha512-hdF5ZgjTqgAntKkklYw0R03MG2x/bSzTtkxmIRw/sTNV8YXsCJ1tfLAX23lhxhHJlEf3CRCOCGGWw3vI3GaSPw=="],

    "ts-node": ["ts-node@10.9.2", "", { "dependencies": { "@cspotcode/source-map-support": "^0.8.0", "@tsconfig/node10": "^1.0.7", "@tsconfig/node12": "^1.0.7", "@tsconfig/node14": "^1.0.0", "@tsconfig/node16": "^1.0.2", "acorn": "^8.4.1", "acorn-walk": "^8.1.1", "arg": "^4.1.0", "create-require": "^1.1.0", "diff": "^4.0.1", "make-error": "^1.1.1", "v8-compile-cache-lib": "^3.0.1", "yn": "3.1.1" }, "peerDependencies": { "@swc/core": ">=1.2.50", "@swc/wasm": ">=1.2.50", "@types/node": "*", "typescript": ">=2.7" }, "optionalPeers": ["@swc/core", "@swc/wasm"], "bin": { "ts-node": "dist/bin.js", "ts-script": "dist/bin-script-deprecated.js", "ts-node-cwd": "dist/bin-cwd.js", "ts-node-esm": "dist/bin-esm.js", "ts-node-script": "dist/bin-script.js", "ts-node-transpile-only": "dist/bin-transpile.js" } }, "sha512-f0FFpIdcHgn8zcPSbf1dRevwt047YMnaiJM3u2w2RewrB+fob/zePZcrOyQoLMMO7aBIddLcQIEK5dYjkLnGrQ=="],

    "ts-patch": ["ts-patch@3.3.0", "", { "dependencies": { "chalk": "^4.1.2", "global-prefix": "^4.0.0", "minimist": "^1.2.8", "resolve": "^1.22.2", "semver": "^7.6.3", "strip-ansi": "^6.0.1" }, "bin": { "ts-patch": "bin/ts-patch.js", "tspc": "bin/tspc.js" } }, "sha512-zAOzDnd5qsfEnjd9IGy1IRuvA7ygyyxxdxesbhMdutt8AHFjD8Vw8hU2rMF89HX1BKRWFYqKHrO8Q6lw0NeUZg=="],

    "tsconfig-paths": ["tsconfig-paths@4.2.0", "", { "dependencies": { "json5": "^2.2.2", "minimist": "^1.2.6", "strip-bom": "^3.0.0" } }, "sha512-NoZ4roiN7LnbKn9QqE1amc9DJfzvZXxF4xDavcOWt1BPkdx+m+0gJuPM+S0vCe7zTJMYUP0R8pO2XMr+Y8oLIg=="],

    "tslib": ["tslib@1.14.1", "", {}, "sha512-Xni35NKzjgMrwevysHTCArtLDpPvye8zV/0E4EyYn43P7/7qvQwPh9BGkHewbMulVntbigmcT7rdX3BNo9wRJg=="],

    "tsyringe": ["tsyringe@4.10.0", "", { "dependencies": { "tslib": "^1.9.3" } }, "sha512-axr3IdNuVIxnaK5XGEUFTu3YmAQ6lllgrvqfEoR16g/HGnYY/6We4oWENtAnzK6/LpJ2ur9PAb80RBt7/U4ugw=="],

    "turbo": ["turbo@2.5.6", "", { "optionalDependencies": { "turbo-darwin-64": "2.5.6", "turbo-darwin-arm64": "2.5.6", "turbo-linux-64": "2.5.6", "turbo-linux-arm64": "2.5.6", "turbo-windows-64": "2.5.6", "turbo-windows-arm64": "2.5.6" }, "bin": { "turbo": "bin/turbo" } }, "sha512-gxToHmi9oTBNB05UjUsrWf0OyN5ZXtD0apOarC1KIx232Vp3WimRNy3810QzeNSgyD5rsaIDXlxlbnOzlouo+w=="],

    "turbo-darwin-64": ["turbo-darwin-64@2.5.6", "", { "os": "darwin", "cpu": "x64" }, "sha512-3C1xEdo4aFwMJAPvtlPqz1Sw/+cddWIOmsalHFMrsqqydcptwBfu26WW2cDm3u93bUzMbBJ8k3zNKFqxJ9ei2A=="],

    "turbo-darwin-arm64": ["turbo-darwin-arm64@2.5.6", "", { "os": "darwin", "cpu": "arm64" }, "sha512-LyiG+rD7JhMfYwLqB6k3LZQtYn8CQQUePbpA8mF/hMLPAekXdJo1g0bUPw8RZLwQXUIU/3BU7tXENvhSGz5DPA=="],

    "turbo-linux-64": ["turbo-linux-64@2.5.6", "", { "os": "linux", "cpu": "x64" }, "sha512-GOcUTT0xiT/pSnHL4YD6Yr3HreUhU8pUcGqcI2ksIF9b2/r/kRHwGFcsHgpG3+vtZF/kwsP0MV8FTlTObxsYIA=="],

    "turbo-linux-arm64": ["turbo-linux-arm64@2.5.6", "", { "os": "linux", "cpu": "arm64" }, "sha512-10Tm15bruJEA3m0V7iZcnQBpObGBcOgUcO+sY7/2vk1bweW34LMhkWi8svjV9iDF68+KJDThnYDlYE/bc7/zzQ=="],

    "turbo-windows-64": ["turbo-windows-64@2.5.6", "", { "os": "win32", "cpu": "x64" }, "sha512-FyRsVpgaj76It0ludwZsNN40ytHN+17E4PFJyeliBEbxrGTc5BexlXVpufB7XlAaoaZVxbS6KT8RofLfDRyEPg=="],

    "turbo-windows-arm64": ["turbo-windows-arm64@2.5.6", "", { "os": "win32", "cpu": "arm64" }, "sha512-j/tWu8cMeQ7HPpKri6jvKtyXg9K1gRyhdK4tKrrchH8GNHscPX/F71zax58yYtLRWTiK04zNzPcUJuoS0+v/+Q=="],

    "tweetnacl": ["tweetnacl@1.0.3", "", {}, "sha512-6rt+RN7aOi1nGMyC4Xa5DdYiukl2UWCbcJft7YhxReBGQD7OAM8Pbxw6YMo4r2diNEA8FEmu32YOn9rhaiE5yw=="],

    "type-detect": ["type-detect@4.0.8", "", {}, "sha512-0fr/mIH1dlO+x7TlcMy+bIDqKPsw/70tVyeHW787goQjhmqaZe10uwLujubK9q9Lg6Fiho1KUKDYz0Z7k7g5/g=="],

    "type-fest": ["type-fest@4.41.0", "", {}, "sha512-TeTSQ6H5YHvpqVwBRcnLDCBnDOHWYu7IvGbHT6N8AOymcr9PJGjc1GTtiWZTYg0NCgYwvnYWEkVChQAr9bjfwA=="],

    "typescript": ["typescript@5.9.2", "", { "bin": { "tsc": "bin/tsc", "tsserver": "bin/tsserver" } }, "sha512-CWBzXQrc/qOkhidw1OzBTQuYRbfyxDXJMVJ1XNwUHGROVmuaeiEm3OslpZ1RV96d7SKKjZKrSJu3+t/xlw3R9A=="],

    "uint8array-extras": ["uint8array-extras@1.4.0", "", {}, "sha512-ZPtzy0hu4cZjv3z5NW9gfKnNLjoz4y6uv4HlelAjDK7sY/xOkKZv9xK/WQpcsBB3jEybChz9DPC2U/+cusjJVQ=="],

    "undici-types": ["undici-types@6.21.0", "", {}, "sha512-iwDZqg0QAGrg9Rav5H4n0M64c3mkR59cJ6wQp+7C4nI0gsmExaedaYLNO44eT4AtBBwjbTiGPMlt2Md0T9H9JQ=="],

    "v8-compile-cache-lib": ["v8-compile-cache-lib@3.0.1", "", {}, "sha512-wa7YjyUGfNZngI/vtK0UHAN+lgDCxBPCylVXGp0zu59Fz5aiGtNXaq3DhIov063MorB+VfufLh3JlF2KdTK3xg=="],

    "webidl-conversions": ["webidl-conversions@7.0.0", "", {}, "sha512-VwddBukDzu71offAQR975unBIGqfKZpM+8ZX6ySk8nYhVoo5CYaZyzt3YBvYtRtO+aoGlqxPg/B87NGVZ/fu6g=="],

    "whatwg-url": ["whatwg-url@14.2.0", "", { "dependencies": { "tr46": "^5.1.0", "webidl-conversions": "^7.0.0" } }, "sha512-De72GdQZzNTUBBChsXueQUnPKDkg/5A5zp7pFDuQAj5UFoENpiACU0wlCvzpAGnTkj++ihpKwKyYewn/XNUbKw=="],

    "which": ["which@4.0.0", "", { "dependencies": { "isexe": "^3.1.1" }, "bin": { "node-which": "bin/which.js" } }, "sha512-GlaYyEb07DPxYCKhKzplCWBJtvxZcZMrL+4UkrTSJHHPyZU4mYYTv3qaOe77H7EODLSSopAUFAc6W8U4yqvscg=="],

    "wrap-ansi": ["wrap-ansi@9.0.0", "", { "dependencies": { "ansi-styles": "^6.2.1", "string-width": "^7.0.0", "strip-ansi": "^7.1.0" } }, "sha512-G8ura3S+3Z2G+mkgNRq8dqaFZAuxfsxpBB8OCTGRTCtp+l/v9nbFNmCUP1BZMts3G1142MsZfn6eeUKrr4PD1Q=="],

    "wrappy": ["wrappy@1.0.2", "", {}, "sha512-l4Sp/DRseor9wL6EvV2+TuQn63dMkPjZ/sp9XkghTEbV9KlPS1xUsZ3u7/IQO4wxtcFB4bgpQPRcR3QCvezPcQ=="],

    "yaml": ["yaml@2.8.0", "", { "bin": { "yaml": "bin.mjs" } }, "sha512-4lLa/EcQCB0cJkyts+FpIRx5G/llPxfP6VQU5KByHEhLxY3IJCH0f0Hy1MHI8sClTvsIb8qwRJ6R/ZdlDJ/leQ=="],

    "yn": ["yn@3.1.1", "", {}, "sha512-Ux4ygGWsu2c7isFWe8Yu1YluJmqVhxqK2cLXNQA5AcC3QfbGNpM7fu0Y8b/z16pXLnFxZYvWhd3fhBY9DLmC6Q=="],

    "zhead": ["zhead@2.2.4", "", {}, "sha512-8F0OI5dpWIA5IGG5NHUg9staDwz/ZPxZtvGVf01j7vHqSyZ0raHY+78atOVxRqb73AotX22uV1pXt3gYSstGag=="],

    "zod": ["zod@3.25.71", "", {}, "sha512-BsBc/NPk7h8WsUWYWYL+BajcJPY8YhjelaWu2NMLuzgraKAz4Lb4/6K11g9jpuDetjMiqhZ6YaexFLOC0Ogi3Q=="],

    "@bogeychan/elysia-logger/pino": ["pino@9.7.0", "", { "dependencies": { "atomic-sleep": "^1.0.0", "fast-redact": "^3.1.1", "on-exit-leak-free": "^2.1.0", "pino-abstract-transport": "^2.0.0", "pino-std-serializers": "^7.0.0", "process-warning": "^5.0.0", "quick-format-unescaped": "^4.0.3", "real-require": "^0.2.0", "safe-stable-stringify": "^2.3.1", "sonic-boom": "^4.0.1", "thread-stream": "^3.0.0" }, "bin": { "pino": "bin.js" } }, "sha512-vnMCM6xZTb1WDmLvtG2lE/2p+t9hDEIvTWJsu6FejkE62vB7gDhvzrpFR4Cw2to+9JNQxVnkAKVPA1KPB98vWg=="],

    "@jridgewell/trace-mapping/@jridgewell/sourcemap-codec": ["@jridgewell/sourcemap-codec@1.5.4", "", {}, "sha512-VT2+G1VQs/9oz078bLrYbecdZKs912zQlkelYpuf+SXF+QvZDYJlbx/LSx+meSAwdDFnF8FVXW92AVjjkVmgFw=="],

    "@rocket.chat/homeserver/bun-types": ["bun-types@1.2.22", "", { "dependencies": { "@types/node": "*" }, "peerDependencies": { "@types/react": "^19" } }, "sha512-hwaAu8tct/Zn6Zft4U9BsZcXkYomzpHJX28ofvx7k0Zz2HNz54n1n+tDgxoWFGB4PcFvJXJQloPhaV2eP3Q6EA=="],

    "@scalar/themes/@scalar/types": ["@scalar/types@0.1.7", "", { "dependencies": { "@scalar/openapi-types": "0.2.0", "@unhead/schema": "^1.11.11", "nanoid": "^5.1.5", "type-fest": "^4.20.0", "zod": "^3.23.8" } }, "sha512-irIDYzTQG2KLvFbuTI8k2Pz/R4JR+zUUSykVTbEMatkzMmVFnn1VzNSMlODbadycwZunbnL2tA27AXed9URVjw=="],

    "@sinonjs/samsam/type-detect": ["type-detect@4.1.0", "", {}, "sha512-Acylog8/luQ8L7il+geoSxhEkazvkslg7PSNKOX59mbB9cOveP5aq9h74Y7YU8yDpJwetzQQrfIwtf4Wp4LKcw=="],

    "@types/bun/bun-types": ["bun-types@1.2.18", "", { "dependencies": { "@types/node": "*" }, "peerDependencies": { "@types/react": "^19" } }, "sha512-04+Eha5NP7Z0A9YgDAzMk5PHR16ZuLVa83b26kH5+cp1qZW4F6FmAURngE7INf4tKOvCE69vYvDEwoNl1tGiWw=="],

    "log-update/slice-ansi": ["slice-ansi@7.1.0", "", { "dependencies": { "ansi-styles": "^6.2.1", "is-fullwidth-code-point": "^5.0.0" } }, "sha512-bSiSngZ/jWeX93BqeIAbImyTbEihizcwNjFoRUIY/T1wWQsfsm2Vw1agPKylXvQTU7iASGdHhyqRlqQzfz+Htg=="],

    "log-update/strip-ansi": ["strip-ansi@7.1.0", "", { "dependencies": { "ansi-regex": "^6.0.1" } }, "sha512-iq6eVVI64nQQTRYq2KtEg2d2uU7LElhTJwsH4YzIHZshxlgZms/wIc4VoDQTlG/IvVIrBKG06CrZnp0qv7hkcQ=="],

    "pino/pino-abstract-transport": ["pino-abstract-transport@1.2.0", "", { "dependencies": { "readable-stream": "^4.0.0", "split2": "^4.0.0" } }, "sha512-Guhh8EZfPCfH+PMXAb6rKOjGQEoy0xlAIn+irODG5kgfYV+BQ0rGYYWTIel3P5mmyXqkYkPmdIkywsn6QKUR1Q=="],

    "pino/sonic-boom": ["sonic-boom@3.8.1", "", { "dependencies": { "atomic-sleep": "^1.0.0" } }, "sha512-y4Z8LCDBuum+PBP3lSV7RHrXscqksve/bi0as7mhwVnBW+/wUqKT/2Kb7um8yqcFy0duYbbPxzt89Zy2nOCaxg=="],

    "slice-ansi/ansi-styles": ["ansi-styles@6.2.1", "", {}, "sha512-bN798gFfQX+viw3R7yrGWRqnrN2oRkEkUjjl4JNn4E8GxxbjtG3FbrEIIY3l8/hrwUwIeCZvi4QuOTP4MErVug=="],

    "string-width/strip-ansi": ["strip-ansi@7.1.0", "", { "dependencies": { "ansi-regex": "^6.0.1" } }, "sha512-iq6eVVI64nQQTRYq2KtEg2d2uU7LElhTJwsH4YzIHZshxlgZms/wIc4VoDQTlG/IvVIrBKG06CrZnp0qv7hkcQ=="],

    "ts-node/diff": ["diff@4.0.2", "", {}, "sha512-58lmxKSA4BNyLz+HHMUzlOEpg09FV+ev6ZMe3vJihgdxzgcwZ8VoEEPmALCZG9LmqfVoNMMKpttIYTVG6uDY7A=="],

    "ts-patch/chalk": ["chalk@4.1.2", "", { "dependencies": { "ansi-styles": "^4.1.0", "supports-color": "^7.1.0" } }, "sha512-oKnbhFyRIXpUuez8iBMmyEa4nbj4IOQyuhc/wy9kY7/WVPcwIO9VA668Pu8RkO7+0G76SLROeyw9CpQ061i4mA=="],

    "wrap-ansi/ansi-styles": ["ansi-styles@6.2.1", "", {}, "sha512-bN798gFfQX+viw3R7yrGWRqnrN2oRkEkUjjl4JNn4E8GxxbjtG3FbrEIIY3l8/hrwUwIeCZvi4QuOTP4MErVug=="],

    "wrap-ansi/strip-ansi": ["strip-ansi@7.1.0", "", { "dependencies": { "ansi-regex": "^6.0.1" } }, "sha512-iq6eVVI64nQQTRYq2KtEg2d2uU7LElhTJwsH4YzIHZshxlgZms/wIc4VoDQTlG/IvVIrBKG06CrZnp0qv7hkcQ=="],

    "@bogeychan/elysia-logger/pino/pino-std-serializers": ["pino-std-serializers@7.0.0", "", {}, "sha512-e906FRY0+tV27iq4juKzSYPbUj2do2X2JX4EzSca1631EB2QJQUqGbDuERal7LCtOpxl6x3+nvo9NPZcmjkiFA=="],

    "@bogeychan/elysia-logger/pino/process-warning": ["process-warning@5.0.0", "", {}, "sha512-a39t9ApHNx2L4+HBnQKqxxHNs1r7KF+Intd8Q/g1bUh6q0WIp9voPXJ/x0j+ZL45KF1pJd9+q2jLIRMfvEshkA=="],

    "@bogeychan/elysia-logger/pino/thread-stream": ["thread-stream@3.1.0", "", { "dependencies": { "real-require": "^0.2.0" } }, "sha512-OqyPZ9u96VohAyMfJykzmivOrY2wfMSf3C5TtFJVgN+Hm6aj+voFhlK+kZEIv2FBh1X6Xp3DlnCOfEQ3B2J86A=="],

    "@scalar/themes/@scalar/types/@scalar/openapi-types": ["@scalar/openapi-types@0.2.0", "", { "dependencies": { "zod": "^3.23.8" } }, "sha512-waiKk12cRCqyUCWTOX0K1WEVX46+hVUK+zRPzAahDJ7G0TApvbNkuy5wx7aoUyEk++HHde0XuQnshXnt8jsddA=="],

    "log-update/slice-ansi/ansi-styles": ["ansi-styles@6.2.1", "", {}, "sha512-bN798gFfQX+viw3R7yrGWRqnrN2oRkEkUjjl4JNn4E8GxxbjtG3FbrEIIY3l8/hrwUwIeCZvi4QuOTP4MErVug=="],

    "log-update/slice-ansi/is-fullwidth-code-point": ["is-fullwidth-code-point@5.0.0", "", { "dependencies": { "get-east-asian-width": "^1.0.0" } }, "sha512-OVa3u9kkBbw7b8Xw5F9P+D/T9X+Z4+JruYVNapTjPYZYUznQ5YfWeFkOj606XYYW8yugTfC8Pj0hYqvi4ryAhA=="],

    "log-update/strip-ansi/ansi-regex": ["ansi-regex@6.1.0", "", {}, "sha512-7HSX4QQb4CspciLpVFwyRe79O3xsIZDDLER21kERQ71oaPodF8jL725AgJMFAYbooIqolJoRLuM81SpeUkpkvA=="],

    "string-width/strip-ansi/ansi-regex": ["ansi-regex@6.1.0", "", {}, "sha512-7HSX4QQb4CspciLpVFwyRe79O3xsIZDDLER21kERQ71oaPodF8jL725AgJMFAYbooIqolJoRLuM81SpeUkpkvA=="],

    "wrap-ansi/strip-ansi/ansi-regex": ["ansi-regex@6.1.0", "", {}, "sha512-7HSX4QQb4CspciLpVFwyRe79O3xsIZDDLER21kERQ71oaPodF8jL725AgJMFAYbooIqolJoRLuM81SpeUkpkvA=="],
  }
>>>>>>> 0a479b12
}<|MERGE_RESOLUTION|>--- conflicted
+++ resolved
@@ -1,16 +1,16 @@
 {
-<<<<<<< HEAD
 	"lockfileVersion": 1,
 	"workspaces": {
 		"": {
 			"name": "homeserver",
 			"dependencies": {
 				"dotenv": "^16.5.0",
-				"pino": "^9.7.0",
-				"pino-pretty": "^13.0.0",
+				"memoize": "^10.1.0",
 				"reflect-metadata": "^0.2.2",
+				"rollup": "^4.52.4",
+				"rollup-plugin-dts": "^6.2.3",
 				"tsyringe": "^4.10.0",
-				"tweetnacl": "^1.0.3",
+				"tweetnacl": "^1.0.3"
 			},
 			"devDependencies": {
 				"@biomejs/biome": "^1.9.4",
@@ -23,83 +23,106 @@
 				"sinon": "^20.0.0",
 				"tsconfig-paths": "^4.2.0",
 				"turbo": "~2.5.6",
-				"typescript": "~5.9.2",
-			},
+				"typescript": "~5.9.2"
+			}
 		},
 		"packages/core": {
-			"name": "@hs/core",
+			"name": "@rocket.chat/federation-core",
 			"version": "1.0.50",
 			"dependencies": {
-				"@hs/crypto": "workspace:*",
-				"@hs/room": "workspace:*",
+				"@rocket.chat/federation-crypto": "workspace:*",
+				"@rocket.chat/federation-room": "workspace:*",
+				"pino": "^8.21.0"
 			},
 			"devDependencies": {
 				"bun-types": "latest",
+				"pino-pretty": "^13.1.1",
 				"ts-node": "^10.9.2",
 				"ts-patch": "^3.1.2",
-				"typescript": "~5.9.2",
-			},
+				"typescript": "~5.9.2"
+			}
 		},
 		"packages/crypto": {
-			"name": "@hs/crypto",
+			"name": "@rocket.chat/federation-crypto",
 			"version": "0.0.1",
 			"dependencies": {
-				"@noble/ed25519": "^3.0.0",
+				"@noble/ed25519": "^3.0.0"
 			},
 			"devDependencies": {
-				"bun-types": "latest",
-			},
+				"bun-types": "latest"
+			}
 		},
 		"packages/federation-sdk": {
-			"name": "@hs/federation-sdk",
-			"version": "0.1.0",
+			"name": "@rocket.chat/federation-sdk",
+			"version": "0.3.0",
 			"dependencies": {
-				"@hs/core": "workspace:*",
-				"@hs/room": "workspace:*",
 				"@rocket.chat/emitter": "^0.31.25",
+				"@rocket.chat/federation-core": "workspace:*",
+				"@rocket.chat/federation-crypto": "workspace:*",
+				"@rocket.chat/federation-room": "workspace:*",
 				"mongodb": "^6.16.0",
 				"reflect-metadata": "^0.2.2",
 				"tsyringe": "^4.10.0",
 				"tweetnacl": "^1.0.3",
-				"zod": "^3.22.4",
+				"zod": "^3.24.1"
 			},
 			"peerDependencies": {
-				"typescript": "~5.9.2",
-			},
+				"typescript": "~5.9.2"
+			}
 		},
 		"packages/homeserver": {
-			"name": "@hs/homeserver",
+			"name": "@rocket.chat/homeserver",
 			"version": "1.0.50",
 			"dependencies": {
 				"@bogeychan/elysia-etag": "^0.0.6",
 				"@bogeychan/elysia-logger": "^0.1.4",
 				"@elysiajs/swagger": "^1.3.0",
-				"@hs/core": "workspace:*",
-				"@hs/federation-sdk": "workspace:*",
-				"@hs/room": "workspace:*",
 				"@rocket.chat/emitter": "^0.31.25",
+				"@rocket.chat/federation-core": "workspace:*",
+				"@rocket.chat/federation-room": "workspace:*",
+				"@rocket.chat/federation-sdk": "workspace:*",
 				"elysia": "^1.1.26",
 				"mongodb": "^6.16.0",
-				"tsyringe": "^4.10.0",
+				"tsyringe": "^4.10.0"
 			},
 			"devDependencies": {
-				"bun-types": "latest",
-			},
+				"bun-types": "latest"
+			}
 		},
 		"packages/room": {
-			"name": "@hs/room",
+			"name": "@rocket.chat/federation-room",
 			"version": "1.0.50",
 			"dependencies": {
 				"@datastructures-js/priority-queue": "^6.3.3",
-				"@hs/crypto": "workspace:*",
-				"zod": "^3.22.4",
+				"@rocket.chat/federation-crypto": "workspace:*",
+				"zod": "^3.24.1"
 			},
 			"devDependencies": {
-				"bun-types": "latest",
-			},
-		},
+				"bun-types": "latest"
+			}
+		}
 	},
 	"packages": {
+		"@babel/code-frame": [
+			"@babel/code-frame@7.27.1",
+			"",
+			{
+				"dependencies": {
+					"@babel/helper-validator-identifier": "^7.27.1",
+					"js-tokens": "^4.0.0",
+					"picocolors": "^1.1.1"
+				}
+			},
+			"sha512-cjQ7ZlQ0Mv3b47hABuTevyTuYN4i+loJKGeV9flcCgIK37cCXRh+L1bd3iBHlynerhQ7BhCkn2BPbQUL+rGqFg=="
+		],
+
+		"@babel/helper-validator-identifier": [
+			"@babel/helper-validator-identifier@7.27.1",
+			"",
+			{},
+			"sha512-D2hP9eA+Sqx1kBZgzxZh0y1trbuU+JoDkiEwqhQ36nodYqJwyEIhPSdMNd7lOm/4io72luTPWH20Yda0xOuUow=="
+		],
+
 		"@biomejs/biome": [
 			"@biomejs/biome@1.9.4",
 			"",
@@ -114,133 +137,105 @@
 					"@biomejs/cli-win32-arm64": "1.9.4",
 					"@biomejs/cli-win32-x64": "1.9.4"
 				},
-				"bin": {
-					"biome": "bin/biome"
-				}
+				"bin": { "biome": "bin/biome" }
 			},
 			"sha512-1rkd7G70+o9KkTn5KLmDYXihGoTaIGO9PIIN2ZB7UJxFrWw04CZHPYiMRjYsaDvVV7hP1dYNRLxSANLaBFGpog=="
 		],
+
 		"@biomejs/cli-darwin-arm64": [
 			"@biomejs/cli-darwin-arm64@1.9.4",
 			"",
-			{
-				"os": "darwin",
-				"cpu": "arm64"
-			},
+			{ "os": "darwin", "cpu": "arm64" },
 			"sha512-bFBsPWrNvkdKrNCYeAp+xo2HecOGPAy9WyNyB/jKnnedgzl4W4Hb9ZMzYNbf8dMCGmUdSavlYHiR01QaYR58cw=="
 		],
+
 		"@biomejs/cli-darwin-x64": [
 			"@biomejs/cli-darwin-x64@1.9.4",
 			"",
-			{
-				"os": "darwin",
-				"cpu": "x64"
-			},
+			{ "os": "darwin", "cpu": "x64" },
 			"sha512-ngYBh/+bEedqkSevPVhLP4QfVPCpb+4BBe2p7Xs32dBgs7rh9nY2AIYUL6BgLw1JVXV8GlpKmb/hNiuIxfPfZg=="
 		],
+
 		"@biomejs/cli-linux-arm64": [
 			"@biomejs/cli-linux-arm64@1.9.4",
 			"",
-			{
-				"os": "linux",
-				"cpu": "arm64"
-			},
+			{ "os": "linux", "cpu": "arm64" },
 			"sha512-fJIW0+LYujdjUgJJuwesP4EjIBl/N/TcOX3IvIHJQNsAqvV2CHIogsmA94BPG6jZATS4Hi+xv4SkBBQSt1N4/g=="
 		],
+
 		"@biomejs/cli-linux-arm64-musl": [
 			"@biomejs/cli-linux-arm64-musl@1.9.4",
 			"",
-			{
-				"os": "linux",
-				"cpu": "arm64"
-			},
+			{ "os": "linux", "cpu": "arm64" },
 			"sha512-v665Ct9WCRjGa8+kTr0CzApU0+XXtRgwmzIf1SeKSGAv+2scAlW6JR5PMFo6FzqqZ64Po79cKODKf3/AAmECqA=="
 		],
+
 		"@biomejs/cli-linux-x64": [
 			"@biomejs/cli-linux-x64@1.9.4",
 			"",
-			{
-				"os": "linux",
-				"cpu": "x64"
-			},
+			{ "os": "linux", "cpu": "x64" },
 			"sha512-lRCJv/Vi3Vlwmbd6K+oQ0KhLHMAysN8lXoCI7XeHlxaajk06u7G+UsFSO01NAs5iYuWKmVZjmiOzJ0OJmGsMwg=="
 		],
+
 		"@biomejs/cli-linux-x64-musl": [
 			"@biomejs/cli-linux-x64-musl@1.9.4",
 			"",
-			{
-				"os": "linux",
-				"cpu": "x64"
-			},
+			{ "os": "linux", "cpu": "x64" },
 			"sha512-gEhi/jSBhZ2m6wjV530Yy8+fNqG8PAinM3oV7CyO+6c3CEh16Eizm21uHVsyVBEB6RIM8JHIl6AGYCv6Q6Q9Tg=="
 		],
+
 		"@biomejs/cli-win32-arm64": [
 			"@biomejs/cli-win32-arm64@1.9.4",
 			"",
-			{
-				"os": "win32",
-				"cpu": "arm64"
-			},
+			{ "os": "win32", "cpu": "arm64" },
 			"sha512-tlbhLk+WXZmgwoIKwHIHEBZUwxml7bRJgk0X2sPyNR3S93cdRq6XulAZRQJ17FYGGzWne0fgrXBKpl7l4M87Hg=="
 		],
+
 		"@biomejs/cli-win32-x64": [
 			"@biomejs/cli-win32-x64@1.9.4",
 			"",
-			{
-				"os": "win32",
-				"cpu": "x64"
-			},
+			{ "os": "win32", "cpu": "x64" },
 			"sha512-8Y5wMhVIPaWe6jw2H+KlEm4wP/f7EW3810ZLmDlrEEy5KvBsb9ECEfu/kMWD484ijfQ8+nIi0giMgu9g1UAuuA=="
 		],
+
 		"@bogeychan/elysia-etag": [
 			"@bogeychan/elysia-etag@0.0.6",
 			"",
-			{
-				"peerDependencies": {
-					"elysia": ">= 1.0.22"
-				}
-			},
+			{ "peerDependencies": { "elysia": ">= 1.0.22" } },
 			"sha512-DPHRQJLm4mR5zkQk+DYhDEX1YFh0S5M3ZTqLy/SJ+kdT68c3wxynkyZZtL2YRNhZ0LKHuDXzqAXd77eTZeKxMg=="
 		],
+
 		"@bogeychan/elysia-logger": [
 			"@bogeychan/elysia-logger@0.1.8",
 			"",
 			{
-				"dependencies": {
-					"pino": "^9.6.0"
-				},
-				"peerDependencies": {
-					"elysia": ">= 1.2.10"
-				}
+				"dependencies": { "pino": "^9.6.0" },
+				"peerDependencies": { "elysia": ">= 1.2.10" }
 			},
 			"sha512-TbCpMX+m68t0FbvpbBjMrCs4HQ9f1twkvTSGf6ShAkjash7zP9vGLGnEJ0iSG0ymgqLNN8Dgq0SdAEaMC6XLug=="
 		],
+
 		"@cspotcode/source-map-support": [
 			"@cspotcode/source-map-support@0.8.1",
 			"",
-			{
-				"dependencies": {
-					"@jridgewell/trace-mapping": "0.3.9"
-				}
-			},
+			{ "dependencies": { "@jridgewell/trace-mapping": "0.3.9" } },
 			"sha512-IchNf6dN4tHoMFIn/7OE8LWZ19Y6q/67Bmf6vnGREv8RSbBVb9LPJxEcnwrcwX6ixSvaiGoomAUvu4YSxXrVgw=="
 		],
+
 		"@datastructures-js/heap": [
 			"@datastructures-js/heap@4.3.3",
 			"",
 			{},
 			"sha512-UcUu/DLh/aM4W3C8zZfwxxm6/6FIZUlm3mcAXuNOCa6Aj4iizNvNXQyb8DjZQH2jKSQbMRyNlngP6TPimuGjpQ=="
 		],
+
 		"@datastructures-js/priority-queue": [
 			"@datastructures-js/priority-queue@6.3.3",
 			"",
-			{
-				"dependencies": {
-					"@datastructures-js/heap": "^4.3.3"
-				}
-			},
+			{ "dependencies": { "@datastructures-js/heap": "^4.3.3" } },
 			"sha512-CIbUf0h4TPu1tHJ2gV4OTjwPkh7XZNb37u44bwoW6Py2vPdgaRUhFh3qFET6jvhyMNq/+ChWfOBRh+9s5WUtvA=="
 		],
+
 		"@elysiajs/swagger": [
 			"@elysiajs/swagger@1.3.1",
 			"",
@@ -251,39 +246,25 @@
 					"openapi-types": "^12.1.3",
 					"pathe": "^1.1.2"
 				},
-				"peerDependencies": {
-					"elysia": ">= 1.3.0"
-				}
+				"peerDependencies": { "elysia": ">= 1.3.0" }
 			},
 			"sha512-LcbLHa0zE6FJKWPWKsIC/f+62wbDv3aXydqcNPVPyqNcaUgwvCajIi+5kHEU6GO3oXUCpzKaMsb3gsjt8sLzFQ=="
 		],
-		"@hs/core": [
-			"@hs/core@workspace:packages/core"
-		],
-		"@hs/crypto": [
-			"@hs/crypto@workspace:packages/crypto"
-		],
-		"@hs/federation-sdk": [
-			"@hs/federation-sdk@workspace:packages/federation-sdk"
-		],
-		"@hs/homeserver": [
-			"@hs/homeserver@workspace:packages/homeserver"
-		],
-		"@hs/room": [
-			"@hs/room@workspace:packages/room"
-		],
+
 		"@jridgewell/resolve-uri": [
 			"@jridgewell/resolve-uri@3.1.2",
 			"",
 			{},
 			"sha512-bRISgCIjP20/tbWSPWMEi54QVPRZExkuD9lJL+UIxUKtwVJA8wW1Trb1jMs1RFXo1CBTNZ/5hpC9QvmKWdopKw=="
 		],
+
 		"@jridgewell/sourcemap-codec": [
-			"@jridgewell/sourcemap-codec@1.5.4",
-			"",
-			{},
-			"sha512-VT2+G1VQs/9oz078bLrYbecdZKs912zQlkelYpuf+SXF+QvZDYJlbx/LSx+meSAwdDFnF8FVXW92AVjjkVmgFw=="
-		],
+			"@jridgewell/sourcemap-codec@1.5.5",
+			"",
+			{},
+			"sha512-cYQ9310grqxueWbl+WuIUIaiUaDcj7WOq5fVhEljNVgRfOUhY9fy2zTvfoqWsnebh8Sl70VScFbICvJnLKB0Og=="
+		],
+
 		"@jridgewell/trace-mapping": [
 			"@jridgewell/trace-mapping@0.3.9",
 			"",
@@ -295,44 +276,216 @@
 			},
 			"sha512-3Belt6tdc8bPgAtbcmdtNJlirVoTmEb5e2gC94PnkwEW9jI6CAHUeoG85tjWP5WquqfavoMtMwiG4P926ZKKuQ=="
 		],
+
 		"@mongodb-js/saslprep": [
 			"@mongodb-js/saslprep@1.3.0",
 			"",
-			{
-				"dependencies": {
-					"sparse-bitfield": "^3.0.3"
-				}
-			},
+			{ "dependencies": { "sparse-bitfield": "^3.0.3" } },
 			"sha512-zlayKCsIjYb7/IdfqxorK5+xUMyi4vOKcFy10wKJYc63NSdKI8mNME+uJqfatkPmOSMMUiojrL58IePKBm3gvQ=="
 		],
+
 		"@noble/ed25519": [
 			"@noble/ed25519@3.0.0",
 			"",
 			{},
 			"sha512-QyteqMNm0GLqfa5SoYbSC3+Pvykwpn95Zgth4MFVSMKBB75ELl9tX1LAVsN4c3HXOrakHsF2gL4zWDAYCcsnzg=="
 		],
+
 		"@rocket.chat/emitter": [
 			"@rocket.chat/emitter@0.31.25",
 			"",
 			{},
 			"sha512-hw5BpDlNwpYSb+K5X3DNMNUVEVXxmXugUPetGZGCWvntSVFsOjYuVEypoKW6vBBXSfqCBb0kN1npYcKEb4NFBw=="
 		],
+
+		"@rocket.chat/federation-core": [
+			"@rocket.chat/federation-core@workspace:packages/core"
+		],
+
+		"@rocket.chat/federation-crypto": [
+			"@rocket.chat/federation-crypto@workspace:packages/crypto"
+		],
+
+		"@rocket.chat/federation-room": [
+			"@rocket.chat/federation-room@workspace:packages/room"
+		],
+
+		"@rocket.chat/federation-sdk": [
+			"@rocket.chat/federation-sdk@workspace:packages/federation-sdk"
+		],
+
+		"@rocket.chat/homeserver": [
+			"@rocket.chat/homeserver@workspace:packages/homeserver"
+		],
+
+		"@rollup/rollup-android-arm-eabi": [
+			"@rollup/rollup-android-arm-eabi@4.52.4",
+			"",
+			{ "os": "android", "cpu": "arm" },
+			"sha512-BTm2qKNnWIQ5auf4deoetINJm2JzvihvGb9R6K/ETwKLql/Bb3Eg2H1FBp1gUb4YGbydMA3jcmQTR73q7J+GAA=="
+		],
+
+		"@rollup/rollup-android-arm64": [
+			"@rollup/rollup-android-arm64@4.52.4",
+			"",
+			{ "os": "android", "cpu": "arm64" },
+			"sha512-P9LDQiC5vpgGFgz7GSM6dKPCiqR3XYN1WwJKA4/BUVDjHpYsf3iBEmVz62uyq20NGYbiGPR5cNHI7T1HqxNs2w=="
+		],
+
+		"@rollup/rollup-darwin-arm64": [
+			"@rollup/rollup-darwin-arm64@4.52.4",
+			"",
+			{ "os": "darwin", "cpu": "arm64" },
+			"sha512-QRWSW+bVccAvZF6cbNZBJwAehmvG9NwfWHwMy4GbWi/BQIA/laTIktebT2ipVjNncqE6GLPxOok5hsECgAxGZg=="
+		],
+
+		"@rollup/rollup-darwin-x64": [
+			"@rollup/rollup-darwin-x64@4.52.4",
+			"",
+			{ "os": "darwin", "cpu": "x64" },
+			"sha512-hZgP05pResAkRJxL1b+7yxCnXPGsXU0fG9Yfd6dUaoGk+FhdPKCJ5L1Sumyxn8kvw8Qi5PvQ8ulenUbRjzeCTw=="
+		],
+
+		"@rollup/rollup-freebsd-arm64": [
+			"@rollup/rollup-freebsd-arm64@4.52.4",
+			"",
+			{ "os": "freebsd", "cpu": "arm64" },
+			"sha512-xmc30VshuBNUd58Xk4TKAEcRZHaXlV+tCxIXELiE9sQuK3kG8ZFgSPi57UBJt8/ogfhAF5Oz4ZSUBN77weM+mQ=="
+		],
+
+		"@rollup/rollup-freebsd-x64": [
+			"@rollup/rollup-freebsd-x64@4.52.4",
+			"",
+			{ "os": "freebsd", "cpu": "x64" },
+			"sha512-WdSLpZFjOEqNZGmHflxyifolwAiZmDQzuOzIq9L27ButpCVpD7KzTRtEG1I0wMPFyiyUdOO+4t8GvrnBLQSwpw=="
+		],
+
+		"@rollup/rollup-linux-arm-gnueabihf": [
+			"@rollup/rollup-linux-arm-gnueabihf@4.52.4",
+			"",
+			{ "os": "linux", "cpu": "arm" },
+			"sha512-xRiOu9Of1FZ4SxVbB0iEDXc4ddIcjCv2aj03dmW8UrZIW7aIQ9jVJdLBIhxBI+MaTnGAKyvMwPwQnoOEvP7FgQ=="
+		],
+
+		"@rollup/rollup-linux-arm-musleabihf": [
+			"@rollup/rollup-linux-arm-musleabihf@4.52.4",
+			"",
+			{ "os": "linux", "cpu": "arm" },
+			"sha512-FbhM2p9TJAmEIEhIgzR4soUcsW49e9veAQCziwbR+XWB2zqJ12b4i/+hel9yLiD8pLncDH4fKIPIbt5238341Q=="
+		],
+
+		"@rollup/rollup-linux-arm64-gnu": [
+			"@rollup/rollup-linux-arm64-gnu@4.52.4",
+			"",
+			{ "os": "linux", "cpu": "arm64" },
+			"sha512-4n4gVwhPHR9q/g8lKCyz0yuaD0MvDf7dV4f9tHt0C73Mp8h38UCtSCSE6R9iBlTbXlmA8CjpsZoujhszefqueg=="
+		],
+
+		"@rollup/rollup-linux-arm64-musl": [
+			"@rollup/rollup-linux-arm64-musl@4.52.4",
+			"",
+			{ "os": "linux", "cpu": "arm64" },
+			"sha512-u0n17nGA0nvi/11gcZKsjkLj1QIpAuPFQbR48Subo7SmZJnGxDpspyw2kbpuoQnyK+9pwf3pAoEXerJs/8Mi9g=="
+		],
+
+		"@rollup/rollup-linux-loong64-gnu": [
+			"@rollup/rollup-linux-loong64-gnu@4.52.4",
+			"",
+			{ "os": "linux", "cpu": "none" },
+			"sha512-0G2c2lpYtbTuXo8KEJkDkClE/+/2AFPdPAbmaHoE870foRFs4pBrDehilMcrSScrN/fB/1HTaWO4bqw+ewBzMQ=="
+		],
+
+		"@rollup/rollup-linux-ppc64-gnu": [
+			"@rollup/rollup-linux-ppc64-gnu@4.52.4",
+			"",
+			{ "os": "linux", "cpu": "ppc64" },
+			"sha512-teSACug1GyZHmPDv14VNbvZFX779UqWTsd7KtTM9JIZRDI5NUwYSIS30kzI8m06gOPB//jtpqlhmraQ68b5X2g=="
+		],
+
+		"@rollup/rollup-linux-riscv64-gnu": [
+			"@rollup/rollup-linux-riscv64-gnu@4.52.4",
+			"",
+			{ "os": "linux", "cpu": "none" },
+			"sha512-/MOEW3aHjjs1p4Pw1Xk4+3egRevx8Ji9N6HUIA1Ifh8Q+cg9dremvFCUbOX2Zebz80BwJIgCBUemjqhU5XI5Eg=="
+		],
+
+		"@rollup/rollup-linux-riscv64-musl": [
+			"@rollup/rollup-linux-riscv64-musl@4.52.4",
+			"",
+			{ "os": "linux", "cpu": "none" },
+			"sha512-1HHmsRyh845QDpEWzOFtMCph5Ts+9+yllCrREuBR/vg2RogAQGGBRC8lDPrPOMnrdOJ+mt1WLMOC2Kao/UwcvA=="
+		],
+
+		"@rollup/rollup-linux-s390x-gnu": [
+			"@rollup/rollup-linux-s390x-gnu@4.52.4",
+			"",
+			{ "os": "linux", "cpu": "s390x" },
+			"sha512-seoeZp4L/6D1MUyjWkOMRU6/iLmCU2EjbMTyAG4oIOs1/I82Y5lTeaxW0KBfkUdHAWN7j25bpkt0rjnOgAcQcA=="
+		],
+
+		"@rollup/rollup-linux-x64-gnu": [
+			"@rollup/rollup-linux-x64-gnu@4.52.4",
+			"",
+			{ "os": "linux", "cpu": "x64" },
+			"sha512-Wi6AXf0k0L7E2gteNsNHUs7UMwCIhsCTs6+tqQ5GPwVRWMaflqGec4Sd8n6+FNFDw9vGcReqk2KzBDhCa1DLYg=="
+		],
+
+		"@rollup/rollup-linux-x64-musl": [
+			"@rollup/rollup-linux-x64-musl@4.52.4",
+			"",
+			{ "os": "linux", "cpu": "x64" },
+			"sha512-dtBZYjDmCQ9hW+WgEkaffvRRCKm767wWhxsFW3Lw86VXz/uJRuD438/XvbZT//B96Vs8oTA8Q4A0AfHbrxP9zw=="
+		],
+
+		"@rollup/rollup-openharmony-arm64": [
+			"@rollup/rollup-openharmony-arm64@4.52.4",
+			"",
+			{ "os": "none", "cpu": "arm64" },
+			"sha512-1ox+GqgRWqaB1RnyZXL8PD6E5f7YyRUJYnCqKpNzxzP0TkaUh112NDrR9Tt+C8rJ4x5G9Mk8PQR3o7Ku2RKqKA=="
+		],
+
+		"@rollup/rollup-win32-arm64-msvc": [
+			"@rollup/rollup-win32-arm64-msvc@4.52.4",
+			"",
+			{ "os": "win32", "cpu": "arm64" },
+			"sha512-8GKr640PdFNXwzIE0IrkMWUNUomILLkfeHjXBi/nUvFlpZP+FA8BKGKpacjW6OUUHaNI6sUURxR2U2g78FOHWQ=="
+		],
+
+		"@rollup/rollup-win32-ia32-msvc": [
+			"@rollup/rollup-win32-ia32-msvc@4.52.4",
+			"",
+			{ "os": "win32", "cpu": "ia32" },
+			"sha512-AIy/jdJ7WtJ/F6EcfOb2GjR9UweO0n43jNObQMb6oGxkYTfLcnN7vYYpG+CN3lLxrQkzWnMOoNSHTW54pgbVxw=="
+		],
+
+		"@rollup/rollup-win32-x64-gnu": [
+			"@rollup/rollup-win32-x64-gnu@4.52.4",
+			"",
+			{ "os": "win32", "cpu": "x64" },
+			"sha512-UF9KfsH9yEam0UjTwAgdK0anlQ7c8/pWPU2yVjyWcF1I1thABt6WXE47cI71pGiZ8wGvxohBoLnxM04L/wj8mQ=="
+		],
+
+		"@rollup/rollup-win32-x64-msvc": [
+			"@rollup/rollup-win32-x64-msvc@4.52.4",
+			"",
+			{ "os": "win32", "cpu": "x64" },
+			"sha512-bf9PtUa0u8IXDVxzRToFQKsNCRz9qLYfR/MpECxl4mRoWYjAeFjgxj1XdZr2M/GNVpT05p+LgQOHopYDlUu6/w=="
+		],
+
 		"@scalar/openapi-types": [
 			"@scalar/openapi-types@0.1.1",
 			"",
 			{},
 			"sha512-NMy3QNk6ytcCoPUGJH0t4NNr36OWXgZhA3ormr3TvhX1NDgoF95wFyodGVH8xiHeUyn2/FxtETm8UBLbB5xEmg=="
 		],
+
 		"@scalar/themes": [
 			"@scalar/themes@0.9.86",
 			"",
-			{
-				"dependencies": {
-					"@scalar/types": "0.1.7"
-				}
-			},
+			{ "dependencies": { "@scalar/types": "0.1.7" } },
 			"sha512-QUHo9g5oSWi+0Lm1vJY9TaMZRau8LHg+vte7q5BVTBnu6NuQfigCaN+ouQ73FqIVd96TwMO6Db+dilK1B+9row=="
 		],
+
 		"@scalar/types": [
 			"@scalar/types@0.0.12",
 			"",
@@ -344,32 +497,28 @@
 			},
 			"sha512-XYZ36lSEx87i4gDqopQlGCOkdIITHHEvgkuJFrXFATQs9zHARop0PN0g4RZYWj+ZpCUclOcaOjbCt8JGe22mnQ=="
 		],
+
 		"@sinclair/typebox": [
 			"@sinclair/typebox@0.34.37",
 			"",
 			{},
 			"sha512-2TRuQVgQYfy+EzHRTIvkhv2ADEouJ2xNS/Vq+W5EuuewBdOrvATvljZTxHWZSTYr2sTjTHpGvucaGAt67S2akw=="
 		],
+
 		"@sinonjs/commons": [
 			"@sinonjs/commons@3.0.1",
 			"",
-			{
-				"dependencies": {
-					"type-detect": "4.0.8"
-				}
-			},
+			{ "dependencies": { "type-detect": "4.0.8" } },
 			"sha512-K3mCHKQ9sVh8o1C9cxkwxaOmXoAMlDxC1mYyHrjqOWEcBjYr76t96zL2zlj5dUGZ3HSw240X1qgH3Mjf1yJWpQ=="
 		],
+
 		"@sinonjs/fake-timers": [
 			"@sinonjs/fake-timers@13.0.5",
 			"",
-			{
-				"dependencies": {
-					"@sinonjs/commons": "^3.0.1"
-				}
-			},
+			{ "dependencies": { "@sinonjs/commons": "^3.0.1" } },
 			"sha512-36/hTbH2uaWuGVERyC6da9YwGWnzUZXuPro/F2LfsdOsLnCojz/iSH8MxUt/FD2S5XBSVPhmArFUXcpCQ2Hkiw=="
 		],
+
 		"@sinonjs/samsam": [
 			"@sinonjs/samsam@8.0.2",
 			"",
@@ -382,6 +531,7 @@
 			},
 			"sha512-v46t/fwnhejRSFTGqbpn9u+LQ9xJDse10gNnPgAcxgdoCDMXj/G2asWAC/8Qs+BAZDicX+MNZouXT1A7c83kVw=="
 		],
+
 		"@tokenizer/inflate": [
 			"@tokenizer/inflate@0.2.7",
 			"",
@@ -394,67 +544,70 @@
 			},
 			"sha512-MADQgmZT1eKjp06jpI2yozxaU9uVs4GzzgSL+uEq7bVcJ9V1ZXQkeGNql1fsSI0gMy1vhvNTNbUqrx+pZfJVmg=="
 		],
+
 		"@tokenizer/token": [
 			"@tokenizer/token@0.3.0",
 			"",
 			{},
 			"sha512-OvjF+z51L3ov0OyAU0duzsYuvO01PH7x4t6DJx+guahgTnBHkhJdG7soQeTSFLWN3efnHyibZ4Z8l2EuWwJN3A=="
 		],
+
 		"@tsconfig/node10": [
 			"@tsconfig/node10@1.0.11",
 			"",
 			{},
 			"sha512-DcRjDCujK/kCk/cUe8Xz8ZSpm8mS3mNNpta+jGCA6USEDfktlNvm1+IuZ9eTcDbNk41BHwpHHeW+N1lKCz4zOw=="
 		],
+
 		"@tsconfig/node12": [
 			"@tsconfig/node12@1.0.11",
 			"",
 			{},
 			"sha512-cqefuRsh12pWyGsIoBKJA9luFu3mRxCA+ORZvA4ktLSzIuCUtWVxGIuXigEwO5/ywWFMZ2QEGKWvkZG1zDMTag=="
 		],
+
 		"@tsconfig/node14": [
 			"@tsconfig/node14@1.0.3",
 			"",
 			{},
 			"sha512-ysT8mhdixWK6Hw3i1V2AeRqZ5WfXg1G43mqoYlM2nc6388Fq5jcXyr5mRsqViLx/GJYdoL0bfXD8nmF+Zn/Iow=="
 		],
+
 		"@tsconfig/node16": [
 			"@tsconfig/node16@1.0.4",
 			"",
 			{},
 			"sha512-vxhUy4J8lyeyinH7Azl1pdd43GJhZH/tP2weN8TntQblOY+A0XbT8DJk1/oCPuOOyg/Ja757rG0CgHcWC8OfMA=="
 		],
+
 		"@types/body-parser": [
 			"@types/body-parser@1.19.6",
 			"",
-			{
-				"dependencies": {
-					"@types/connect": "*",
-					"@types/node": "*"
-				}
-			},
+			{ "dependencies": { "@types/connect": "*", "@types/node": "*" } },
 			"sha512-HLFeCYgz89uk22N5Qg3dvGvsv46B8GLvKKo1zKG4NybA8U2DiEO3w9lqGg29t/tfLRJpJ6iQxnVw4OnB7MoM9g=="
 		],
+
 		"@types/bun": [
 			"@types/bun@1.2.18",
 			"",
-			{
-				"dependencies": {
-					"bun-types": "1.2.18"
-				}
-			},
+			{ "dependencies": { "bun-types": "1.2.18" } },
 			"sha512-Xf6RaWVheyemaThV0kUfaAUvCNokFr+bH8Jxp+tTZfx7dAPA8z9ePnP9S9+Vspzuxxx9JRAXhnyccRj3GyCMdQ=="
 		],
+
 		"@types/connect": [
 			"@types/connect@3.4.38",
 			"",
-			{
-				"dependencies": {
-					"@types/node": "*"
-				}
-			},
+			{ "dependencies": { "@types/node": "*" } },
 			"sha512-K6uROf1LD88uDQqJCktA4yzL1YYAK6NgfsI0v/mTgyPKWsX1CnJ0XPSDhViejru1GcRkLWb8RlzFYJRqGUbaug=="
 		],
+
+		"@types/estree": [
+			"@types/estree@1.0.8",
+			"",
+			{},
+			"sha512-dWHzHa2WqEXI/O1E9OjrocMTKJl2mSrEolh1Iomrv6U+JuNwaHXsXx9bLu5gG7BUWFIN0skIQJQ/L1rIex4X6w=="
+		],
+
 		"@types/express": [
 			"@types/express@5.0.3",
 			"",
@@ -467,6 +620,7 @@
 			},
 			"sha512-wGA0NX93b19/dZC1J18tKWVIYWyyF2ZjT9vin/NRu0qzzvfVzWjs04iq2rQ3H65vCTQYlRqs3YHfY7zjdV+9Kw=="
 		],
+
 		"@types/express-serve-static-core": [
 			"@types/express-serve-static-core@5.0.6",
 			"",
@@ -480,61 +634,56 @@
 			},
 			"sha512-3xhRnjJPkULekpSzgtoNYYcTWgEZkp4myc+Saevii5JPnHNvHMRlBSHDbs7Bh1iPPoVTERHEZXyhyLbMEsExsA=="
 		],
+
 		"@types/http-errors": [
 			"@types/http-errors@2.0.5",
 			"",
 			{},
 			"sha512-r8Tayk8HJnX0FztbZN7oVqGccWgw98T/0neJphO91KkmOzug1KkofZURD4UaD5uH8AqcFLfdPErnBod0u71/qg=="
 		],
+
 		"@types/mime": [
 			"@types/mime@1.3.5",
 			"",
 			{},
 			"sha512-/pyBZWSLD2n0dcHE3hq8s8ZvcETHtEuF+3E7XVt0Ig2nvsVQXdghHVcEkIWjy9A0wKfTn97a/PSDYohKIlnP/w=="
 		],
+
 		"@types/node": [
 			"@types/node@22.16.0",
 			"",
-			{
-				"dependencies": {
-					"undici-types": "~6.21.0"
-				}
-			},
+			{ "dependencies": { "undici-types": "~6.21.0" } },
 			"sha512-B2egV9wALML1JCpv3VQoQ+yesQKAmNMBIAY7OteVrikcOcAkWm+dGL6qpeCktPjAv6N1JLnhbNiqS35UpFyBsQ=="
 		],
+
 		"@types/qs": [
 			"@types/qs@6.14.0",
 			"",
 			{},
 			"sha512-eOunJqu0K1923aExK6y8p6fsihYEn/BYuQ4g0CxAAgFc4b/ZLN4CrsRZ55srTdqoiLzU2B2evC+apEIxprEzkQ=="
 		],
+
 		"@types/range-parser": [
 			"@types/range-parser@1.2.7",
 			"",
 			{},
 			"sha512-hKormJbkJqzQGhziax5PItDUTMAM9uE2XXQmM37dyd4hVM+5aVl7oVxMVUiVQn2oCQFN/LKCZdvSM0pFRqbSmQ=="
 		],
+
 		"@types/react": [
 			"@types/react@19.1.8",
 			"",
-			{
-				"dependencies": {
-					"csstype": "^3.0.2"
-				}
-			},
+			{ "dependencies": { "csstype": "^3.0.2" } },
 			"sha512-AwAfQ2Wa5bCx9WP8nZL2uMZWod7J7/JSplxbTmBQ5ms6QpqNYm672H0Vu9ZVKVngQ+ii4R/byguVEUZQyeg44g=="
 		],
+
 		"@types/send": [
 			"@types/send@0.17.5",
 			"",
-			{
-				"dependencies": {
-					"@types/mime": "^1",
-					"@types/node": "*"
-				}
-			},
+			{ "dependencies": { "@types/mime": "^1", "@types/node": "*" } },
 			"sha512-z6F2D3cOStZvuk2SaP6YrwkNO65iTZcwA2ZkSABegdkAh/lf+Aa/YQndZVfmEXT5vgAp6zv06VQ3ejSVjAny4w=="
 		],
+
 		"@types/serve-static": [
 			"@types/serve-static@1.15.8",
 			"",
@@ -547,237 +696,234 @@
 			},
 			"sha512-roei0UY3LhpOJvjbIP6ZZFngyLKl5dskOtDhxY5THRSpO+ZI+nzJ+m5yUMzGrp89YRa7lvknKkMYjqQFGwA7Sg=="
 		],
+
 		"@types/sinon": [
 			"@types/sinon@17.0.4",
 			"",
-			{
-				"dependencies": {
-					"@types/sinonjs__fake-timers": "*"
-				}
-			},
+			{ "dependencies": { "@types/sinonjs__fake-timers": "*" } },
 			"sha512-RHnIrhfPO3+tJT0s7cFaXGZvsL4bbR3/k7z3P312qMS4JaS2Tk+KiwiLx1S0rQ56ERj00u1/BtdyVd0FY+Pdew=="
 		],
+
 		"@types/sinonjs__fake-timers": [
 			"@types/sinonjs__fake-timers@8.1.5",
 			"",
 			{},
 			"sha512-mQkU2jY8jJEF7YHjHvsQO8+3ughTL1mcnn96igfhONmR+fUPSKIkefQYpSe8bsly2Ep7oQbn/6VG5/9/0qcArQ=="
 		],
+
 		"@types/webidl-conversions": [
 			"@types/webidl-conversions@7.0.3",
 			"",
 			{},
 			"sha512-CiJJvcRtIgzadHCYXw7dqEnMNRjhGZlYK05Mj9OyktqV8uVT8fD2BFOB7S1uwBE3Kj2Z+4UyPmFw/Ixgw/LAlA=="
 		],
+
 		"@types/whatwg-url": [
 			"@types/whatwg-url@11.0.5",
 			"",
-			{
-				"dependencies": {
-					"@types/webidl-conversions": "*"
-				}
-			},
+			{ "dependencies": { "@types/webidl-conversions": "*" } },
 			"sha512-coYR071JRaHa+xoEvvYqvnIHaVqaYrLPbsufM9BF63HkwI5Lgmy2QR8Q5K/lYDYo5AK82wOvSOS0UsLTpTG7uQ=="
 		],
+
 		"@unhead/schema": [
 			"@unhead/schema@1.11.20",
 			"",
-			{
-				"dependencies": {
-					"hookable": "^5.5.3",
-					"zhead": "^2.2.4"
-				}
-			},
+			{ "dependencies": { "hookable": "^5.5.3", "zhead": "^2.2.4" } },
 			"sha512-0zWykKAaJdm+/Y7yi/Yds20PrUK7XabLe9c3IRcjnwYmSWY6z0Cr19VIs3ozCj8P+GhR+/TI2mwtGlueCEYouA=="
 		],
+
+		"abort-controller": [
+			"abort-controller@3.0.0",
+			"",
+			{ "dependencies": { "event-target-shim": "^5.0.0" } },
+			"sha512-h8lQ8tacZYnR3vNQTgibj+tODHI5/+l06Au2Pcriv/Gmet0eaj4TwWH41sO9wnHDiQsEj19q0drzdWdeAHtweg=="
+		],
+
 		"acorn": [
 			"acorn@8.15.0",
 			"",
-			{
-				"bin": {
-					"acorn": "bin/acorn"
-				}
-			},
+			{ "bin": { "acorn": "bin/acorn" } },
 			"sha512-NZyJarBfL7nWwIq+FDL6Zp/yHEhePMNnnJ0y3qfieCrmNvYct8uvtiV41UvlSe6apAfk0fY1FbWx+NwfmpvtTg=="
 		],
+
 		"acorn-walk": [
 			"acorn-walk@8.3.4",
 			"",
-			{
-				"dependencies": {
-					"acorn": "^8.11.0"
-				}
-			},
+			{ "dependencies": { "acorn": "^8.11.0" } },
 			"sha512-ueEepnujpqee2o5aIYnvHU6C0A42MNdsIDeqy5BydrkuC5R1ZuUFnm27EeFJGoEHJQgn3uleRvmTXaJgfXbt4g=="
 		],
+
 		"ansi-escapes": [
 			"ansi-escapes@7.0.0",
 			"",
-			{
-				"dependencies": {
-					"environment": "^1.0.0"
-				}
-			},
+			{ "dependencies": { "environment": "^1.0.0" } },
 			"sha512-GdYO7a61mR0fOlAsvC9/rIHf7L96sBc6dEWzeOu+KAea5bZyQRPIpojrVoI4AXGJS/ycu/fBTdLrUkA4ODrvjw=="
 		],
+
 		"ansi-regex": [
 			"ansi-regex@5.0.1",
 			"",
 			{},
 			"sha512-quJQXlTSUGL2LH9SUXo8VwsY4soanhgo6LNSm84E1LBcE8s3O0wpdiRzyR9z/ZZJMlMWv37qOOb9pdJlMUEKFQ=="
 		],
+
 		"ansi-styles": [
 			"ansi-styles@4.3.0",
 			"",
-			{
-				"dependencies": {
-					"color-convert": "^2.0.1"
-				}
-			},
+			{ "dependencies": { "color-convert": "^2.0.1" } },
 			"sha512-zbB9rCJAT1rbjiVDb2hqKFHNYLxgtk8NURxZ3IZwD3F6NtxbXZQCnnSi1Lkx+IDohdPlFp222wVALIheZJQSEg=="
 		],
+
 		"arg": [
 			"arg@4.1.3",
 			"",
 			{},
 			"sha512-58S9QDqG0Xx27YwPSt9fJxivjYl432YCwfDMfZ+71RAqUrZef7LrKQZ3LHLOwCS4FLNBplP533Zx895SeOCHvA=="
 		],
+
 		"atomic-sleep": [
 			"atomic-sleep@1.0.0",
 			"",
 			{},
 			"sha512-kNOjDqAh7px0XWNI+4QbzoiR/nTkHAWNud2uvnJquD1/x5a7EQZMJT0AczqK0Qn67oY/TTQ1LbUKajZpp3I9tQ=="
 		],
+
+		"base64-js": [
+			"base64-js@1.5.1",
+			"",
+			{},
+			"sha512-AKpaYlHn8t4SVbOHCy+b5+KKgvR4vrsD8vbvrbiQJps7fKDTkjkDry6ji0rUJjC0kzbNePLwzxq8iypo41qeWA=="
+		],
+
 		"braces": [
 			"braces@3.0.3",
 			"",
-			{
-				"dependencies": {
-					"fill-range": "^7.1.1"
-				}
-			},
+			{ "dependencies": { "fill-range": "^7.1.1" } },
 			"sha512-yQbXgO/OSZVD2IsiLlro+7Hf6Q18EJrKSEsdoMzKePKXct3gvD8oLcOQdIzGupr5Fj+EDe8gO/lxc1BzfMpxvA=="
 		],
+
 		"bson": [
 			"bson@6.10.4",
 			"",
 			{},
 			"sha512-WIsKqkSC0ABoBJuT1LEX+2HEvNmNKKgnTAyd0fL8qzK4SH2i9NXg+t08YtdZp/V9IZ33cxe3iV4yM0qg8lMQng=="
 		],
+
+		"buffer": [
+			"buffer@6.0.3",
+			"",
+			{ "dependencies": { "base64-js": "^1.3.1", "ieee754": "^1.2.1" } },
+			"sha512-FTiCpNxtwiZZHEZbcbTIcZjERVICn9yq/pDFkTl95/AxzD1naBctN7YO68riM/gLSDY7sdrMby8hofADYuuqOA=="
+		],
+
 		"bun-types": [
-			"bun-types@1.2.21",
-			"",
-			{
-				"dependencies": {
-					"@types/node": "*"
-				},
-				"peerDependencies": {
-					"@types/react": "^19"
-				}
-			},
-			"sha512-sa2Tj77Ijc/NTLS0/Odjq/qngmEPZfbfnOERi0KRUYhT9R8M4VBioWVmMWE5GrYbKMc+5lVybXygLdibHaqVqw=="
-		],
+			"bun-types@1.3.1",
+			"",
+			{
+				"dependencies": { "@types/node": "*" },
+				"peerDependencies": { "@types/react": "^19" }
+			},
+			"sha512-NMrcy7smratanWJ2mMXdpatalovtxVggkj11bScuWuiOoXTiKIu2eVS1/7qbyI/4yHedtsn175n4Sm4JcdHLXw=="
+		],
+
 		"chalk": [
 			"chalk@5.4.1",
 			"",
 			{},
 			"sha512-zgVZuo2WcZgfUEmsn6eO3kINexW8RAE4maiQ8QNs8CtpPCSyMiYsULR3HQYkm3w8FIA3SberyMJMSldGsW+U3w=="
 		],
+
 		"cli-cursor": [
 			"cli-cursor@5.0.0",
 			"",
-			{
-				"dependencies": {
-					"restore-cursor": "^5.0.0"
-				}
-			},
+			{ "dependencies": { "restore-cursor": "^5.0.0" } },
 			"sha512-aCj4O5wKyszjMmDT4tZj93kxyydN/K5zPWSCe6/0AV/AA1pqe5ZBIw0a2ZfPQV7lL5/yb5HsUreJ6UFAF1tEQw=="
 		],
+
 		"cli-truncate": [
 			"cli-truncate@4.0.0",
 			"",
-			{
-				"dependencies": {
-					"slice-ansi": "^5.0.0",
-					"string-width": "^7.0.0"
-				}
-			},
+			{ "dependencies": { "slice-ansi": "^5.0.0", "string-width": "^7.0.0" } },
 			"sha512-nPdaFdQ0h/GEigbPClz11D0v/ZJEwxmeVZGeMo3Z5StPtUTkA9o1lD6QwoirYiSDzbcwn2XcjwmCp68W1IS4TA=="
 		],
+
 		"color-convert": [
 			"color-convert@2.0.1",
 			"",
-			{
-				"dependencies": {
-					"color-name": "~1.1.4"
-				}
-			},
+			{ "dependencies": { "color-name": "~1.1.4" } },
 			"sha512-RRECPsj7iu/xb5oKYcsFHSppFNnsj/52OVTRKb4zP5onXwVF3zVmmToNcOfGC+CRDpfK/U584fMg38ZHCaElKQ=="
 		],
+
 		"color-name": [
 			"color-name@1.1.4",
 			"",
 			{},
 			"sha512-dOy+3AuW3a2wNbZHIuMZpTcgjGuLU/uBL/ubcZF9OXbDo8ff4O8yVp5Bf0efS8uEoYo5q4Fx7dY9OgQGXgAsQA=="
 		],
+
 		"colorette": [
 			"colorette@2.0.20",
 			"",
 			{},
 			"sha512-IfEDxwoWIjkeXL1eXcDiow4UbKjhLdq6/EuSVR9GMN7KVH3r9gQ83e73hsz1Nd1T3ijd5xv1wcWRYO+D6kCI2w=="
 		],
+
 		"commander": [
 			"commander@14.0.0",
 			"",
 			{},
 			"sha512-2uM9rYjPvyq39NwLRqaiLtWHyDC1FvryJDa2ATTVims5YAS4PupsEQsDvP14FqhFr0P49CYDugi59xaxJlTXRA=="
 		],
+
 		"cookie": [
 			"cookie@1.0.2",
 			"",
 			{},
 			"sha512-9Kr/j4O16ISv8zBBhJoi4bXOYNTkFLOqSL3UDB0njXxCXNezjeyVrJyGOWtgfs/q2km1gwBcfH8q1yEGoMYunA=="
 		],
+
 		"create-require": [
 			"create-require@1.1.1",
 			"",
 			{},
 			"sha512-dcKFX3jn0MpIaXjisoRvexIJVEKzaq7z2rZKxf+MSr9TkdmHmsU4m2lcLojrj/FHl8mk5VxMmYA+ftRkP/3oKQ=="
 		],
+
 		"csstype": [
 			"csstype@3.1.3",
 			"",
 			{},
 			"sha512-M1uQkMl8rQK/szD0LNhtqxIPLpimGm8sOBwU7lLnCpSbTyY3yeU1Vc7l4KT5zT4s/yOxHH5O7tIuuLOCnLADRw=="
 		],
+
 		"dateformat": [
 			"dateformat@4.6.3",
 			"",
 			{},
 			"sha512-2P0p0pFGzHS5EMnhdxQi7aJN+iMheud0UhG4dlE1DLAlvL8JHjJJTX/CSm4JXwV0Ka5nGk3zC5mcb5bUQUxxMA=="
 		],
+
 		"debug": [
 			"debug@4.4.1",
 			"",
-			{
-				"dependencies": {
-					"ms": "^2.1.3"
-				}
-			},
+			{ "dependencies": { "ms": "^2.1.3" } },
 			"sha512-KcKCqiftBJcZr++7ykoDIEwSa3XWowTfNPo92BYxjXiyYEVrUQh2aLyhxBCwww+heortUFxEJYcRzosstTEBYQ=="
 		],
+
 		"diff": [
 			"diff@7.0.0",
 			"",
 			{},
 			"sha512-PJWHUb1RFevKCwaFA9RlG5tCd+FO5iRh9A8HEtkmBH2Li03iJriB6m6JIN4rGz3K3JLawI7/veA1xzRKP6ISBw=="
 		],
+
 		"dotenv": [
 			"dotenv@16.6.1",
 			"",
 			{},
 			"sha512-uBq4egWHTcTt33a72vpSG0z3HnPuIl6NqYcTrKEg2azoEyl2hpW0zqlxysq2pK9HlDIHyHyakeYaYnSAwd8bow=="
 		],
+
 		"elysia": [
 			"elysia@1.3.5",
 			"",
@@ -798,77 +944,94 @@
 			},
 			"sha512-XVIKXlKFwUT7Sta8GY+wO5reD9I0rqAEtaz1Z71UgJb61csYt8Q3W9al8rtL5RgumuRR8e3DNdzlUN9GkC4KDw=="
 		],
+
 		"emoji-regex": [
 			"emoji-regex@10.4.0",
 			"",
 			{},
 			"sha512-EC+0oUMY1Rqm4O6LLrgjtYDvcVYTy7chDnM4Q7030tP4Kwj3u/pR6gP9ygnp2CJMK5Gq+9Q2oqmrFJAz01DXjw=="
 		],
+
 		"end-of-stream": [
 			"end-of-stream@1.4.5",
 			"",
-			{
-				"dependencies": {
-					"once": "^1.4.0"
-				}
-			},
+			{ "dependencies": { "once": "^1.4.0" } },
 			"sha512-ooEGc6HP26xXq/N+GCGOT0JKCLDGrq2bQUZrQ7gyrJiZANJ/8YDTxTpQBXGMn+WbIQXNVpyWymm7KYVICQnyOg=="
 		],
+
 		"environment": [
 			"environment@1.1.0",
 			"",
 			{},
 			"sha512-xUtoPkMggbz0MPyPiIWr1Kp4aeWJjDZ6SMvURhimjdZgsRuDplF5/s9hcgGhyXMhs+6vpnuoiZ2kFiu3FMnS8Q=="
 		],
+
+		"event-target-shim": [
+			"event-target-shim@5.0.1",
+			"",
+			{},
+			"sha512-i/2XbnSz/uxRCU6+NdVJgKWDTM427+MqYbkQzD321DuCQJUqOuJKIA0IM2+W2xtYHdKOmZ4dR6fExsd4SXL+WQ=="
+		],
+
 		"eventemitter3": [
 			"eventemitter3@5.0.1",
 			"",
 			{},
 			"sha512-GWkBvjiSZK87ELrYOSESUYeVIc9mvLLf/nXalMOS5dYrgZq9o5OVkbZAVM06CVxYsCwH9BDZFPlQTlPA1j4ahA=="
 		],
+
+		"events": [
+			"events@3.3.0",
+			"",
+			{},
+			"sha512-mQw+2fkQbALzQ7V0MY0IqdnXNOeTtP4r0lN9z7AAawCXgqea7bDii20AYrIBrFd/Hx0M2Ocz6S111CaFkUcb0Q=="
+		],
+
 		"exact-mirror": [
 			"exact-mirror@0.1.2",
 			"",
 			{
-				"peerDependencies": {
-					"@sinclair/typebox": "^0.34.15"
-				},
-				"optionalPeers": [
-					"@sinclair/typebox"
-				]
+				"peerDependencies": { "@sinclair/typebox": "^0.34.15" },
+				"optionalPeers": ["@sinclair/typebox"]
 			},
 			"sha512-wFCPCDLmHbKGUb8TOi/IS7jLsgR8WVDGtDK3CzcB4Guf/weq7G+I+DkXiRSZfbemBFOxOINKpraM6ml78vo8Zw=="
 		],
+
 		"fast-copy": [
 			"fast-copy@3.0.2",
 			"",
 			{},
 			"sha512-dl0O9Vhju8IrcLndv2eU4ldt1ftXMqqfgN4H1cpmGV7P6jeB9FwpN9a2c8DPGE1Ys88rNUJVYDHq73CGAGOPfQ=="
 		],
+
 		"fast-decode-uri-component": [
 			"fast-decode-uri-component@1.0.1",
 			"",
 			{},
 			"sha512-WKgKWg5eUxvRZGwW8FvfbaH7AXSh2cL+3j5fMGzUMCxWBJ3dV3a7Wz8y2f/uQ0e3B6WmodD3oS54jTQ9HVTIIg=="
 		],
+
 		"fast-redact": [
 			"fast-redact@3.5.0",
 			"",
 			{},
 			"sha512-dwsoQlS7h9hMeYUq1W++23NDcBLV4KqONnITDV9DjfS3q1SgDGVrBdvvTLUotWtPSD7asWDV9/CmsZPy8Hf70A=="
 		],
+
 		"fast-safe-stringify": [
 			"fast-safe-stringify@2.1.1",
 			"",
 			{},
 			"sha512-W+KJc2dmILlPplD/H4K9l9LcAHAfPtP6BY84uVLXQ6Evcz9Lcg33Y2z1IVblT6xdY54PXYVHEv+0Wpq8Io6zkA=="
 		],
+
 		"fflate": [
 			"fflate@0.8.2",
 			"",
 			{},
 			"sha512-cPJU47OaAoCbg0pBvzsgpTPhmhqI5eJjh/JIu8tPj5q+T7iLvW/JAYUqmE7KOB4R1ZyEhzBaIQpQpardBF5z8A=="
 		],
+
 		"file-type": [
 			"file-type@21.0.0",
 			"",
@@ -882,28 +1045,35 @@
 			},
 			"sha512-ek5xNX2YBYlXhiUXui3D/BXa3LdqPmoLJ7rqEx2bKJ7EAUEfmXgW0Das7Dc6Nr9MvqaOnIqiPV0mZk/r/UpNAg=="
 		],
+
 		"fill-range": [
 			"fill-range@7.1.1",
 			"",
-			{
-				"dependencies": {
-					"to-regex-range": "^5.0.1"
-				}
-			},
+			{ "dependencies": { "to-regex-range": "^5.0.1" } },
 			"sha512-YsGpe3WHLK8ZYi4tWDg2Jy3ebRz2rXowDxnld4bkQB00cc/1Zw9AWnC0i9ztDJitivtQvaI9KaLyKrc+hBW0yg=="
 		],
+
+		"fsevents": [
+			"fsevents@2.3.3",
+			"",
+			{ "os": "darwin" },
+			"sha512-5xoDfX+fL7faATnagmWPpbFtwh/R77WmMMqqHGS65C3vvB0YHrgF+B1YmZ3441tMj5n63k0212XNoJwzlhffQw=="
+		],
+
 		"function-bind": [
 			"function-bind@1.1.2",
 			"",
 			{},
 			"sha512-7XHNxH7qX9xG5mIwxkhumTox/MIRNcOgDrxWsMt2pAr23WHp6MrRlN7FBSFpCpr+oVO0F744iUgR82nJMfG2SA=="
 		],
+
 		"get-east-asian-width": [
 			"get-east-asian-width@1.3.0",
 			"",
 			{},
 			"sha512-vpeMIQKxczTD/0s2CdEWHcb0eeJe6TFjxb+J5xgX7hScxqrGuyjmv4c1D4A/gelKfyox0gJJwIHF+fLjeaM8kQ=="
 		],
+
 		"global-prefix": [
 			"global-prefix@4.0.0",
 			"",
@@ -916,112 +1086,119 @@
 			},
 			"sha512-w0Uf9Y9/nyHinEk5vMJKRie+wa4kR5hmDbEhGGds/kG1PwGLLHKRoNMeJOyCQjjBkANlnScqgzcFwGHgmgLkVA=="
 		],
+
 		"has-flag": [
 			"has-flag@4.0.0",
 			"",
 			{},
 			"sha512-EykJT/Q1KjTWctppgIAgfSO0tKVuZUjhgMr17kqTumMl6Afv3EISleU7qZUzoXDFTAHTDC4NOoG/ZxU3EvlMPQ=="
 		],
+
 		"hasown": [
 			"hasown@2.0.2",
 			"",
-			{
-				"dependencies": {
-					"function-bind": "^1.1.2"
-				}
-			},
+			{ "dependencies": { "function-bind": "^1.1.2" } },
 			"sha512-0hJU9SCPvmMzIBdZFqNPXWa6dqh7WdH0cII9y+CyS8rG3nL48Bclra9HmKhVVUHyPWNH5Y7xDwAB7bfgSjkUMQ=="
 		],
+
 		"help-me": [
 			"help-me@5.0.0",
 			"",
 			{},
 			"sha512-7xgomUX6ADmcYzFik0HzAxh/73YlKR9bmFzf51CZwR+b6YtzU2m0u49hQCqV6SvlqIqsaxovfwdvbnsw3b/zpg=="
 		],
+
 		"hookable": [
 			"hookable@5.5.3",
 			"",
 			{},
 			"sha512-Yc+BQe8SvoXH1643Qez1zqLRmbA5rCL+sSmk6TVos0LWVfNIB7PGncdlId77WzLGSIB5KaWgTaNTs2lNVEI6VQ=="
 		],
+
 		"husky": [
 			"husky@9.1.7",
 			"",
-			{
-				"bin": {
-					"husky": "bin.js"
-				}
-			},
+			{ "bin": { "husky": "bin.js" } },
 			"sha512-5gs5ytaNjBrh5Ow3zrvdUUY+0VxIuWVL4i9irt6friV+BqdCfmV11CQTWMiBYWHbXhco+J1kHfTOUkePhCDvMA=="
 		],
+
 		"ieee754": [
 			"ieee754@1.2.1",
 			"",
 			{},
 			"sha512-dcyqhDvX1C46lXZcVqCpK+FtMRQVdIMN6/Df5js2zouUsqG7I6sFxitIC+7KYK29KdXOLHdu9zL4sFnoVQnqaA=="
 		],
+
 		"ini": [
 			"ini@4.1.3",
 			"",
 			{},
 			"sha512-X7rqawQBvfdjS10YU1y1YVreA3SsLrW9dX2CewP2EbBJM4ypVNLDkO5y04gejPwKIY9lR+7r9gn3rFPt/kmWFg=="
 		],
+
 		"is-core-module": [
 			"is-core-module@2.16.1",
 			"",
-			{
-				"dependencies": {
-					"hasown": "^2.0.2"
-				}
-			},
+			{ "dependencies": { "hasown": "^2.0.2" } },
 			"sha512-UfoeMA6fIJ8wTYFEUjelnaGI67v6+N7qXJEvQuIGa99l4xsCruSYOVSQ0uPANn4dAzm8lkYPaKLrrijLq7x23w=="
 		],
+
 		"is-fullwidth-code-point": [
 			"is-fullwidth-code-point@4.0.0",
 			"",
 			{},
 			"sha512-O4L094N2/dZ7xqVdrXhh9r1KODPJpFms8B5sGdJLPy664AgvXsreZUyCQQNItZRDlYug4xStLjNp/sz3HvBowQ=="
 		],
+
 		"is-number": [
 			"is-number@7.0.0",
 			"",
 			{},
 			"sha512-41Cifkg6e8TylSpdtTpeLVMqvSBEVzTttHvERD741+pnZ8ANv0004MRL43QKPDlK9cGvNp6NZWZUBlbGXYxxng=="
 		],
+
 		"isexe": [
 			"isexe@3.1.1",
 			"",
 			{},
 			"sha512-LpB/54B+/2J5hqQ7imZHfdU31OlgQqx7ZicVlkm9kzg9/w8GKLEcFfJl/t7DCEDueOyBAD6zCCwTO6Fzs0NoEQ=="
 		],
+
 		"joycon": [
 			"joycon@3.1.1",
 			"",
 			{},
 			"sha512-34wB/Y7MW7bzjKRjUKTa46I2Z7eV62Rkhva+KkopW7Qvv/OSWBqvkSY7vusOPrNuZcUG3tApvdVgNB8POj3SPw=="
 		],
+
+		"js-tokens": [
+			"js-tokens@4.0.0",
+			"",
+			{},
+			"sha512-RdJUflcE3cUzKiMqQgsCu06FPu9UdIJO0beYbPhHN4k6apgJtifcoCtT9bcxOpYBtpD2kCM6Sbzg4CausW/PKQ=="
+		],
+
 		"json5": [
 			"json5@2.2.3",
 			"",
-			{
-				"bin": {
-					"json5": "lib/cli.js"
-				}
-			},
+			{ "bin": { "json5": "lib/cli.js" } },
 			"sha512-XmOWe7eyHYH14cLdVPoyg+GOH3rYX++KpzrylJwSW98t3Nk+U8XOl8FWKOgwtzdb8lXGf6zYwDUzeHMWfxasyg=="
 		],
+
 		"kind-of": [
 			"kind-of@6.0.3",
 			"",
 			{},
 			"sha512-dcS1ul+9tmeD95T+x28/ehLgd9mENa3LsvDTtzm3vyBEO7RPptvAD+t44WVXaUjTBRcrpFeFlC8WCruUR456hw=="
 		],
+
 		"lilconfig": [
 			"lilconfig@3.1.3",
 			"",
 			{},
 			"sha512-/vlFKAoH5Cgt3Ie+JLhRbwOsCQePABiU3tJ1egGvyQ+33R/vcwM2Zl2QR/LzjsBeItPt3oSVXapn+m4nQDvpzw=="
 		],
+
 		"lint-staged": [
 			"lint-staged@16.1.2",
 			"",
@@ -1038,12 +1215,11 @@
 					"string-argv": "^0.3.2",
 					"yaml": "^2.8.0"
 				},
-				"bin": {
-					"lint-staged": "bin/lint-staged.js"
-				}
+				"bin": { "lint-staged": "bin/lint-staged.js" }
 			},
 			"sha512-sQKw2Si2g9KUZNY3XNvRuDq4UJqpHwF0/FQzZR2M7I5MvtpWvibikCjUVJzZdGE0ByurEl3KQNvsGetd1ty1/Q=="
 		],
+
 		"listr2": [
 			"listr2@8.3.3",
 			"",
@@ -1059,12 +1235,14 @@
 			},
 			"sha512-LWzX2KsqcB1wqQ4AHgYb4RsDXauQiqhjLk+6hjbaeHG4zpjjVAB6wC/gz6X0l+Du1cN3pUB5ZlrvTbhGSNnUQQ=="
 		],
+
 		"lodash.get": [
 			"lodash.get@4.4.2",
 			"",
 			{},
 			"sha512-z+Uw/vLuy6gQe8cfaFWD7p0wVv8fJl3mbzXh33RS+0oW2wvUqiRXiQ69gLWSLpgB5/6sU+r6BlQR0MBILadqTQ=="
 		],
+
 		"log-update": [
 			"log-update@6.1.0",
 			"",
@@ -1079,41 +1257,56 @@
 			},
 			"sha512-9ie8ItPR6tjY5uYJh8K/Zrv/RMZ5VOlOWvtZdEHYSTFKZfIBPQa9tOAEeAWhd+AnIneLJ22w5fjOYtoutpWq5w=="
 		],
+
+		"magic-string": [
+			"magic-string@0.30.19",
+			"",
+			{ "dependencies": { "@jridgewell/sourcemap-codec": "^1.5.5" } },
+			"sha512-2N21sPY9Ws53PZvsEpVtNuSW+ScYbQdp4b9qUaL+9QkHUrGFKo56Lg9Emg5s9V/qrtNBmiR01sYhUOwu3H+VOw=="
+		],
+
 		"make-error": [
 			"make-error@1.3.6",
 			"",
 			{},
 			"sha512-s8UhlNe7vPKomQhC1qFelMokr/Sc3AgNbso3n74mVPA5LTZwkB9NlXf4XPamLxJE8h0gh73rM94xvwRT2CVInw=="
 		],
+
+		"memoize": [
+			"memoize@10.1.0",
+			"",
+			{ "dependencies": { "mimic-function": "^5.0.1" } },
+			"sha512-MMbFhJzh4Jlg/poq1si90XRlTZRDHVqdlz2mPyGJ6kqMpyHUyVpDd5gpFAvVehW64+RA1eKE9Yt8aSLY7w2Kgg=="
+		],
+
 		"memory-pager": [
 			"memory-pager@1.5.0",
 			"",
 			{},
 			"sha512-ZS4Bp4r/Zoeq6+NLJpP+0Zzm0pR8whtGPf1XExKLJBAczGMnSi3It14OiNCStjQjM6NU1okjQGSxgEZN8eBYKg=="
 		],
+
 		"micromatch": [
 			"micromatch@4.0.8",
 			"",
-			{
-				"dependencies": {
-					"braces": "^3.0.3",
-					"picomatch": "^2.3.1"
-				}
-			},
+			{ "dependencies": { "braces": "^3.0.3", "picomatch": "^2.3.1" } },
 			"sha512-PXwfBhYu0hBCPw8Dn0E+WDYb7af3dSLVWKi3HGv84IdF4TyFoC0ysxFd0Goxw7nSv4T/PzEJQxsYsEiFCKo2BA=="
 		],
+
 		"mimic-function": [
 			"mimic-function@5.0.1",
 			"",
 			{},
 			"sha512-VP79XUPxV2CigYP3jWwAUFSku2aKqBH7uTAapFWCBqutsbmDo96KY5o8uh6U+/YSIn5OxJnXp73beVkpqMIGhA=="
 		],
+
 		"minimist": [
 			"minimist@1.2.8",
 			"",
 			{},
 			"sha512-2yyAR8qBkN3YuheJanUpWC5U3bb5osDywNB8RzDVlDwDHbocAJveqqj1u8+SVD7jkWT4yvsHCpWqqWqAxb0zCA=="
 		],
+
 		"mongodb": [
 			"mongodb@6.17.0",
 			"",
@@ -1144,6 +1337,7 @@
 			},
 			"sha512-neerUzg/8U26cgruLysKEjJvoNSXhyID3RvzvdcpsIi2COYM3FS3o9nlH7fxFtefTb942dX3W9i37oPfCVj4wA=="
 		],
+
 		"mongodb-connection-string-url": [
 			"mongodb-connection-string-url@3.0.2",
 			"",
@@ -1155,121 +1349,120 @@
 			},
 			"sha512-rMO7CGo/9BFwyZABcKAWL8UJwH/Kc2x0g72uhDWzG48URRax5TCIcJ7Rc3RZqffZzO/Gwff/jyKwCU9TN8gehA=="
 		],
+
 		"ms": [
 			"ms@2.1.3",
 			"",
 			{},
 			"sha512-6FlzubTLZG3J2a/NVCAleEhjzq5oxgHyaCU9yYXvcLsvoVaHJq/s5xXI6/XXP6tz7R9xAOtHnSO/tXtF3WRTlA=="
 		],
+
 		"nano-spawn": [
 			"nano-spawn@1.0.2",
 			"",
 			{},
 			"sha512-21t+ozMQDAL/UGgQVBbZ/xXvNO10++ZPuTmKRO8k9V3AClVRht49ahtDjfY8l1q6nSHOrE5ASfthzH3ol6R/hg=="
 		],
+
 		"nanoid": [
 			"nanoid@5.1.5",
 			"",
-			{
-				"bin": {
-					"nanoid": "bin/nanoid.js"
-				}
-			},
+			{ "bin": { "nanoid": "bin/nanoid.js" } },
 			"sha512-Ir/+ZpE9fDsNH0hQ3C68uyThDXzYcim2EqcZ8zn8Chtt1iylPT9xXJB0kPCnqzgcEGikO9RxSrh63MsmVCU7Fw=="
 		],
+
 		"on-exit-leak-free": [
 			"on-exit-leak-free@2.1.2",
 			"",
 			{},
 			"sha512-0eJJY6hXLGf1udHwfNftBqH+g73EU4B504nZeKpz1sYRKafAghwxEJunB2O7rDZkL4PGfsMVnTXZ2EjibbqcsA=="
 		],
+
 		"once": [
 			"once@1.4.0",
 			"",
-			{
-				"dependencies": {
-					"wrappy": "1"
-				}
-			},
+			{ "dependencies": { "wrappy": "1" } },
 			"sha512-lNaJgI+2Q5URQBkccEKHTQOPaXdUxnZZElQTZY0MFUAuaEqe1E+Nyvgdz/aIyNi6Z9MzO5dv1H8n58/GELp3+w=="
 		],
+
 		"onetime": [
 			"onetime@7.0.0",
 			"",
-			{
-				"dependencies": {
-					"mimic-function": "^5.0.0"
-				}
-			},
+			{ "dependencies": { "mimic-function": "^5.0.0" } },
 			"sha512-VXJjc87FScF88uafS3JllDgvAm+c/Slfz06lorj2uAY34rlUu0Nt+v8wreiImcrgAjjIHp1rXpTDlLOGw29WwQ=="
 		],
+
 		"openapi-types": [
 			"openapi-types@12.1.3",
 			"",
 			{},
 			"sha512-N4YtSYJqghVu4iek2ZUvcN/0aqH1kRDuNqzcycDxhOUpg7GdvLa2F3DgS6yBNhInhv2r/6I0Flkn7CqL8+nIcw=="
 		],
+
 		"path-parse": [
 			"path-parse@1.0.7",
 			"",
 			{},
 			"sha512-LDJzPVEEEPR+y48z93A0Ed0yXb8pAByGWo/k5YYdYgpY2/2EsOsksJrq7lOHxryrVOn1ejG6oAp8ahvOIQD8sw=="
 		],
+
 		"pathe": [
 			"pathe@1.1.2",
 			"",
 			{},
 			"sha512-whLdWMYL2TwI08hn8/ZqAbrVemu0LNaNNJZX73O6qaIdCTfXutsLhMkjdENX0qhsQ9uIimo4/aQOmXkoon2nDQ=="
 		],
+
+		"picocolors": [
+			"picocolors@1.1.1",
+			"",
+			{},
+			"sha512-xceH2snhtb5M9liqDsmEw56le376mTZkEX/jEb/RxNFyegNul7eNslCXP9FDj/Lcu0X8KEyMceP2ntpaHrDEVA=="
+		],
+
 		"picomatch": [
 			"picomatch@2.3.1",
 			"",
 			{},
 			"sha512-JU3teHTNjmE2VCGFzuY8EXzCDVwEqB2a8fsIvwaStHhAWJEeVd1o1QD80CU6+ZdEXXSLbSsuLwJjkCBWqRQUVA=="
 		],
+
 		"pidtree": [
 			"pidtree@0.6.0",
 			"",
-			{
-				"bin": {
-					"pidtree": "bin/pidtree.js"
-				}
-			},
+			{ "bin": { "pidtree": "bin/pidtree.js" } },
 			"sha512-eG2dWTVw5bzqGRztnHExczNxt5VGsE6OwTeCG3fdUf9KBsZzO3R5OIIIzWR+iZA0NtZ+RDVdaoE2dK1cn6jH4g=="
 		],
+
 		"pino": [
-			"pino@9.7.0",
+			"pino@8.21.0",
 			"",
 			{
 				"dependencies": {
 					"atomic-sleep": "^1.0.0",
 					"fast-redact": "^3.1.1",
 					"on-exit-leak-free": "^2.1.0",
-					"pino-abstract-transport": "^2.0.0",
-					"pino-std-serializers": "^7.0.0",
-					"process-warning": "^5.0.0",
+					"pino-abstract-transport": "^1.2.0",
+					"pino-std-serializers": "^6.0.0",
+					"process-warning": "^3.0.0",
 					"quick-format-unescaped": "^4.0.3",
 					"real-require": "^0.2.0",
 					"safe-stable-stringify": "^2.3.1",
-					"sonic-boom": "^4.0.1",
-					"thread-stream": "^3.0.0"
+					"sonic-boom": "^3.7.0",
+					"thread-stream": "^2.6.0"
 				},
-				"bin": {
-					"pino": "bin.js"
-				}
-			},
-			"sha512-vnMCM6xZTb1WDmLvtG2lE/2p+t9hDEIvTWJsu6FejkE62vB7gDhvzrpFR4Cw2to+9JNQxVnkAKVPA1KPB98vWg=="
-		],
+				"bin": { "pino": "bin.js" }
+			},
+			"sha512-ip4qdzjkAyDDZklUaZkcRFb2iA118H9SgRh8yzTkSQK8HilsOJF7rSY8HoW5+I0M46AZgX/pxbprf2vvzQCE0Q=="
+		],
+
 		"pino-abstract-transport": [
 			"pino-abstract-transport@2.0.0",
 			"",
-			{
-				"dependencies": {
-					"split2": "^4.0.0"
-				}
-			},
+			{ "dependencies": { "split2": "^4.0.0" } },
 			"sha512-F63x5tizV6WCh4R6RHyi2Ml+M70DNRXt/+HANowMflpgGFMAym/VKm6G7ZOQRjqN7XbGxK1Lg9t6ZrtzOaivMw=="
 		],
+
 		"pino-pretty": [
 			"pino-pretty@13.1.1",
 			"",
@@ -1289,59 +1482,82 @@
 					"sonic-boom": "^4.0.1",
 					"strip-json-comments": "^5.0.2"
 				},
-				"bin": {
-					"pino-pretty": "bin.js"
-				}
+				"bin": { "pino-pretty": "bin.js" }
 			},
 			"sha512-TNNEOg0eA0u+/WuqH0MH0Xui7uqVk9D74ESOpjtebSQYbNWJk/dIxCXIxFsNfeN53JmtWqYHP2OrIZjT/CBEnA=="
 		],
+
 		"pino-std-serializers": [
-			"pino-std-serializers@7.0.0",
-			"",
-			{},
-			"sha512-e906FRY0+tV27iq4juKzSYPbUj2do2X2JX4EzSca1631EB2QJQUqGbDuERal7LCtOpxl6x3+nvo9NPZcmjkiFA=="
-		],
+			"pino-std-serializers@6.2.2",
+			"",
+			{},
+			"sha512-cHjPPsE+vhj/tnhCy/wiMh3M3z3h/j15zHQX+S9GkTBgqJuTuJzYJ4gUyACLhDaJ7kk9ba9iRDmbH2tJU03OiA=="
+		],
+
+		"process": [
+			"process@0.11.10",
+			"",
+			{},
+			"sha512-cdGef/drWFoydD1JsMzuFf8100nZl+GT+yacc2bEced5f9Rjk4z+WtFUTBu9PhOi9j/jfmBPu0mMEY4wIdAF8A=="
+		],
+
 		"process-warning": [
-			"process-warning@5.0.0",
-			"",
-			{},
-			"sha512-a39t9ApHNx2L4+HBnQKqxxHNs1r7KF+Intd8Q/g1bUh6q0WIp9voPXJ/x0j+ZL45KF1pJd9+q2jLIRMfvEshkA=="
-		],
+			"process-warning@3.0.0",
+			"",
+			{},
+			"sha512-mqn0kFRl0EoqhnL0GQ0veqFHyIN1yig9RHh/InzORTUiZHFRAur+aMtRkELNwGs9aNwKS6tg/An4NYBPGwvtzQ=="
+		],
+
 		"pump": [
 			"pump@3.0.3",
 			"",
-			{
-				"dependencies": {
-					"end-of-stream": "^1.1.0",
-					"once": "^1.3.1"
-				}
-			},
+			{ "dependencies": { "end-of-stream": "^1.1.0", "once": "^1.3.1" } },
 			"sha512-todwxLMY7/heScKmntwQG8CXVkWUOdYxIvY2s0VWAAMh/nd8SoYiRaKjlr7+iCs984f2P8zvrfWcDDYVb73NfA=="
 		],
+
 		"punycode": [
 			"punycode@2.3.1",
 			"",
 			{},
 			"sha512-vYt7UD1U9Wg6138shLtLOvdAu+8DsC/ilFtEVHcH+wydcSpNE20AfSOduf6MkRFahL5FY7X1oU7nKVZFtfq8Fg=="
 		],
+
 		"quick-format-unescaped": [
 			"quick-format-unescaped@4.0.4",
 			"",
 			{},
 			"sha512-tYC1Q1hgyRuHgloV/YXs2w15unPVh8qfu/qCTfhTYamaw7fyhumKa2yGpdSo87vY32rIclj+4fWYQXUMs9EHvg=="
 		],
+
+		"readable-stream": [
+			"readable-stream@4.7.0",
+			"",
+			{
+				"dependencies": {
+					"abort-controller": "^3.0.0",
+					"buffer": "^6.0.3",
+					"events": "^3.3.0",
+					"process": "^0.11.10",
+					"string_decoder": "^1.3.0"
+				}
+			},
+			"sha512-oIGGmcpTLwPga8Bn6/Z75SVaH1z5dUut2ibSyAMVhmUggWpmDn2dapB0n7f8nwaSiRtepAsfJyfXIO5DCVAODg=="
+		],
+
 		"real-require": [
 			"real-require@0.2.0",
 			"",
 			{},
 			"sha512-57frrGM/OCTLqLOAh0mhVA9VBMHd+9U7Zb2THMGdBUoZVOtGbJzjxsYGDJ3A9AYYCP4hn6y1TVbaOfzWtm5GFg=="
 		],
+
 		"reflect-metadata": [
 			"reflect-metadata@0.2.2",
 			"",
 			{},
 			"sha512-urBwgfrvVP/eAyXx4hluJivBKzuEbSQs9rKWCrCkbSxNv8mxPcUZKeuoF3Uy4mJl3Lwprp6yy5/39VWigZ4K6Q=="
 		],
+
 		"resolve": [
 			"resolve@1.22.10",
 			"",
@@ -1351,57 +1567,109 @@
 					"path-parse": "^1.0.7",
 					"supports-preserve-symlinks-flag": "^1.0.0"
 				},
-				"bin": {
-					"resolve": "bin/resolve"
-				}
+				"bin": { "resolve": "bin/resolve" }
 			},
 			"sha512-NPRy+/ncIMeDlTAsuqwKIiferiawhefFJtkNSW0qZJEqMEb+qBt/77B/jGeeek+F0uOeN05CDa6HXbbIgtVX4w=="
 		],
+
 		"restore-cursor": [
 			"restore-cursor@5.1.0",
 			"",
-			{
-				"dependencies": {
-					"onetime": "^7.0.0",
-					"signal-exit": "^4.1.0"
-				}
-			},
+			{ "dependencies": { "onetime": "^7.0.0", "signal-exit": "^4.1.0" } },
 			"sha512-oMA2dcrw6u0YfxJQXm342bFKX/E4sG9rbTzO9ptUcR/e8A33cHuvStiYOwH7fszkZlZ1z/ta9AAoPk2F4qIOHA=="
 		],
+
 		"rfdc": [
 			"rfdc@1.4.1",
 			"",
 			{},
 			"sha512-q1b3N5QkRUWUl7iyylaaj3kOpIT0N2i9MqIEQXP73GVsN9cw3fdx8X63cEmWhJGi2PPCF23Ijp7ktmd39rawIA=="
 		],
+
+		"rollup": [
+			"rollup@4.52.4",
+			"",
+			{
+				"dependencies": { "@types/estree": "1.0.8" },
+				"optionalDependencies": {
+					"@rollup/rollup-android-arm-eabi": "4.52.4",
+					"@rollup/rollup-android-arm64": "4.52.4",
+					"@rollup/rollup-darwin-arm64": "4.52.4",
+					"@rollup/rollup-darwin-x64": "4.52.4",
+					"@rollup/rollup-freebsd-arm64": "4.52.4",
+					"@rollup/rollup-freebsd-x64": "4.52.4",
+					"@rollup/rollup-linux-arm-gnueabihf": "4.52.4",
+					"@rollup/rollup-linux-arm-musleabihf": "4.52.4",
+					"@rollup/rollup-linux-arm64-gnu": "4.52.4",
+					"@rollup/rollup-linux-arm64-musl": "4.52.4",
+					"@rollup/rollup-linux-loong64-gnu": "4.52.4",
+					"@rollup/rollup-linux-ppc64-gnu": "4.52.4",
+					"@rollup/rollup-linux-riscv64-gnu": "4.52.4",
+					"@rollup/rollup-linux-riscv64-musl": "4.52.4",
+					"@rollup/rollup-linux-s390x-gnu": "4.52.4",
+					"@rollup/rollup-linux-x64-gnu": "4.52.4",
+					"@rollup/rollup-linux-x64-musl": "4.52.4",
+					"@rollup/rollup-openharmony-arm64": "4.52.4",
+					"@rollup/rollup-win32-arm64-msvc": "4.52.4",
+					"@rollup/rollup-win32-ia32-msvc": "4.52.4",
+					"@rollup/rollup-win32-x64-gnu": "4.52.4",
+					"@rollup/rollup-win32-x64-msvc": "4.52.4",
+					"fsevents": "~2.3.2"
+				},
+				"bin": { "rollup": "dist/bin/rollup" }
+			},
+			"sha512-CLEVl+MnPAiKh5pl4dEWSyMTpuflgNQiLGhMv8ezD5W/qP8AKvmYpCOKRRNOh7oRKnauBZ4SyeYkMS+1VSyKwQ=="
+		],
+
+		"rollup-plugin-dts": [
+			"rollup-plugin-dts@6.2.3",
+			"",
+			{
+				"dependencies": { "magic-string": "^0.30.17" },
+				"optionalDependencies": { "@babel/code-frame": "^7.27.1" },
+				"peerDependencies": {
+					"rollup": "^3.29.4 || ^4",
+					"typescript": "^4.5 || ^5.0"
+				}
+			},
+			"sha512-UgnEsfciXSPpASuOelix7m4DrmyQgiaWBnvI0TM4GxuDh5FkqW8E5hu57bCxXB90VvR1WNfLV80yEDN18UogSA=="
+		],
+
+		"safe-buffer": [
+			"safe-buffer@5.2.1",
+			"",
+			{},
+			"sha512-rp3So07KcdmmKbGvgaNxQSJr7bGVSVk5S9Eq1F+ppbRo70+YeaDxkw5Dd8NPN+GD6bjnYm2VuPuCXmpuYvmCXQ=="
+		],
+
 		"safe-stable-stringify": [
 			"safe-stable-stringify@2.5.0",
 			"",
 			{},
 			"sha512-b3rppTKm9T+PsVCBEOUR46GWI7fdOs00VKZ1+9c1EWDaDMvjQc6tUwuFyIprgGgTcWoVHSKrU8H31ZHA2e0RHA=="
 		],
+
 		"secure-json-parse": [
 			"secure-json-parse@4.0.0",
 			"",
 			{},
 			"sha512-dxtLJO6sc35jWidmLxo7ij+Eg48PM/kleBsxpC8QJE0qJICe+KawkDQmvCMZUr9u7WKVHgMW6vy3fQ7zMiFZMA=="
 		],
+
 		"semver": [
 			"semver@7.7.2",
 			"",
-			{
-				"bin": {
-					"semver": "bin/semver.js"
-				}
-			},
+			{ "bin": { "semver": "bin/semver.js" } },
 			"sha512-RF0Fw+rO5AMf9MAyaRXI4AV0Ulj5lMHqVxxdSgiVbixSCXoEmmX/jk0CuJw4+3SqroYO9VoUh+HcuJivvtJemA=="
 		],
+
 		"signal-exit": [
 			"signal-exit@4.1.0",
 			"",
 			{},
 			"sha512-bzyZ1e88w9O1iNJbKnOlvYTrWPDl46O1bG0D3XInv+9tkPrxrN8jUUTiFlDkkmKWgn1M6CfIA13SuGqOa9Korw=="
 		],
+
 		"sinon": [
 			"sinon@20.0.0",
 			"",
@@ -1416,6 +1684,7 @@
 			},
 			"sha512-+FXOAbdnj94AQIxH0w1v8gzNxkawVvNqE3jUzRLptR71Oykeu2RrQXXl/VQjKay+Qnh73fDt/oDfMo6xMeDQbQ=="
 		],
+
 		"slice-ansi": [
 			"slice-ansi@5.0.0",
 			"",
@@ -1427,38 +1696,35 @@
 			},
 			"sha512-FC+lgizVPfie0kkhqUScwRu1O/lF6NOgJmlCgK+/LYxDCTk8sGelYaHDhFcDN+Sn3Cv+3VSa4Byeo+IMCzpMgQ=="
 		],
+
 		"sonic-boom": [
 			"sonic-boom@4.2.0",
 			"",
-			{
-				"dependencies": {
-					"atomic-sleep": "^1.0.0"
-				}
-			},
+			{ "dependencies": { "atomic-sleep": "^1.0.0" } },
 			"sha512-INb7TM37/mAcsGmc9hyyI6+QR3rR1zVRu36B0NeGXKnOOLiZOfER5SA+N7X7k3yUYRzLWafduTDvJAfDswwEww=="
 		],
+
 		"sparse-bitfield": [
 			"sparse-bitfield@3.0.3",
 			"",
-			{
-				"dependencies": {
-					"memory-pager": "^1.0.2"
-				}
-			},
+			{ "dependencies": { "memory-pager": "^1.0.2" } },
 			"sha512-kvzhi7vqKTfkh0PZU+2D2PIllw2ymqJKujUcyPMd9Y75Nv4nPbGJZXNhxsgdQab2BmlDct1YnfQCguEvHr7VsQ=="
 		],
+
 		"split2": [
 			"split2@4.2.0",
 			"",
 			{},
 			"sha512-UcjcJOWknrNkF6PLX83qcHM6KHgVKNkV62Y8a5uYDVv9ydGQVwAHMKqHdJje1VTWpljG0WYpCDhrCdAOYH4TWg=="
 		],
+
 		"string-argv": [
 			"string-argv@0.3.2",
 			"",
 			{},
 			"sha512-aqD2Q0144Z+/RqG52NeHEkZauTAUWJO8c6yTftGJKO3Tja5tUgIfmIl6kExvhtxSDP7fXB6DvzkfMpCd/F3G+Q=="
 		],
+
 		"string-width": [
 			"string-width@7.2.0",
 			"",
@@ -1471,95 +1737,84 @@
 			},
 			"sha512-tsaTIkKW9b4N+AEj+SVA+WhJzV7/zMhcSu78mLKWSk7cXMOSHsBKFWUs0fWwq8QyK3MgJBQRX6Gbi4kYbdvGkQ=="
 		],
+
+		"string_decoder": [
+			"string_decoder@1.3.0",
+			"",
+			{ "dependencies": { "safe-buffer": "~5.2.0" } },
+			"sha512-hkRX8U1WjJFd8LsDJ2yQ/wWWxaopEsABU1XfkM8A+j0+85JAGppt16cr1Whg6KIbb4okU6Mql6BOj+uup/wKeA=="
+		],
+
 		"strip-ansi": [
 			"strip-ansi@6.0.1",
 			"",
-			{
-				"dependencies": {
-					"ansi-regex": "^5.0.1"
-				}
-			},
+			{ "dependencies": { "ansi-regex": "^5.0.1" } },
 			"sha512-Y38VPSHcqkFrCpFnQ9vuSXmquuv5oXOKpGeT6aGrr3o3Gc9AlVa6JBfUSOCnbxGGZF+/0ooI7KrPuUSztUdU5A=="
 		],
+
 		"strip-bom": [
 			"strip-bom@3.0.0",
 			"",
 			{},
 			"sha512-vavAMRXOgBVNF6nyEEmL3DBK19iRpDcoIwW+swQ+CbGiu7lju6t+JklA1MHweoWtadgt4ISVUsXLyDq34ddcwA=="
 		],
+
 		"strip-json-comments": [
-			"strip-json-comments@5.0.2",
-			"",
-			{},
-			"sha512-4X2FR3UwhNUE9G49aIsJW5hRRR3GXGTBTZRMfv568O60ojM8HcWjV/VxAxCDW3SUND33O6ZY66ZuRcdkj73q2g=="
-		],
+			"strip-json-comments@5.0.3",
+			"",
+			{},
+			"sha512-1tB5mhVo7U+ETBKNf92xT4hrQa3pm0MZ0PQvuDnWgAAGHDsfp4lPSpiS6psrSiet87wyGPh9ft6wmhOMQ0hDiw=="
+		],
+
 		"strtok3": [
 			"strtok3@10.3.1",
 			"",
-			{
-				"dependencies": {
-					"@tokenizer/token": "^0.3.0"
-				}
-			},
+			{ "dependencies": { "@tokenizer/token": "^0.3.0" } },
 			"sha512-3JWEZM6mfix/GCJBBUrkA8p2Id2pBkyTkVCJKto55w080QBKZ+8R171fGrbiSp+yMO/u6F8/yUh7K4V9K+YCnw=="
 		],
+
 		"supports-color": [
 			"supports-color@7.2.0",
 			"",
-			{
-				"dependencies": {
-					"has-flag": "^4.0.0"
-				}
-			},
+			{ "dependencies": { "has-flag": "^4.0.0" } },
 			"sha512-qpCAvRl9stuOHveKsn7HncJRvv501qIacKzQlO/+Lwxc9+0q2wLyv4Dfvt80/DPn2pqOBsJdDiogXGR9+OvwRw=="
 		],
+
 		"supports-preserve-symlinks-flag": [
 			"supports-preserve-symlinks-flag@1.0.0",
 			"",
 			{},
 			"sha512-ot0WnXS9fgdkgIcePe6RHNk1WA8+muPa6cSjeR3V8K27q9BB1rTE3R1p7Hv0z1ZyAc8s6Vvv8DIyWf681MAt0w=="
 		],
+
 		"thread-stream": [
-			"thread-stream@3.1.0",
-			"",
-			{
-				"dependencies": {
-					"real-require": "^0.2.0"
-				}
-			},
-			"sha512-OqyPZ9u96VohAyMfJykzmivOrY2wfMSf3C5TtFJVgN+Hm6aj+voFhlK+kZEIv2FBh1X6Xp3DlnCOfEQ3B2J86A=="
-		],
+			"thread-stream@2.7.0",
+			"",
+			{ "dependencies": { "real-require": "^0.2.0" } },
+			"sha512-qQiRWsU/wvNolI6tbbCKd9iKaTnCXsTwVxhhKM6nctPdujTyztjlbUkUTUymidWcMnZ5pWR0ej4a0tjsW021vw=="
+		],
+
 		"to-regex-range": [
 			"to-regex-range@5.0.1",
 			"",
-			{
-				"dependencies": {
-					"is-number": "^7.0.0"
-				}
-			},
+			{ "dependencies": { "is-number": "^7.0.0" } },
 			"sha512-65P7iz6X5yEr1cwcgvQxbbIw7Uk3gOy5dIdtZ4rDveLqhrdJP+Li/Hx6tyK0NEb+2GCyneCMJiGqrADCSNk8sQ=="
 		],
+
 		"token-types": [
 			"token-types@6.0.3",
 			"",
-			{
-				"dependencies": {
-					"@tokenizer/token": "^0.3.0",
-					"ieee754": "^1.2.1"
-				}
-			},
+			{ "dependencies": { "@tokenizer/token": "^0.3.0", "ieee754": "^1.2.1" } },
 			"sha512-IKJ6EzuPPWtKtEIEPpIdXv9j5j2LGJEYk0CKY2efgKoYKLBiZdh6iQkLVBow/CB3phyWAWCyk+bZeaimJn6uRQ=="
 		],
+
 		"tr46": [
 			"tr46@5.1.1",
 			"",
-			{
-				"dependencies": {
-					"punycode": "^2.3.1"
-				}
-			},
+			{ "dependencies": { "punycode": "^2.3.1" } },
 			"sha512-hdF5ZgjTqgAntKkklYw0R03MG2x/bSzTtkxmIRw/sTNV8YXsCJ1tfLAX23lhxhHJlEf3CRCOCGGWw3vI3GaSPw=="
 		],
+
 		"ts-node": [
 			"ts-node@10.9.2",
 			"",
@@ -1585,10 +1840,7 @@
 					"@types/node": "*",
 					"typescript": ">=2.7"
 				},
-				"optionalPeers": [
-					"@swc/core",
-					"@swc/wasm"
-				],
+				"optionalPeers": ["@swc/core", "@swc/wasm"],
 				"bin": {
 					"ts-node": "dist/bin.js",
 					"ts-script": "dist/bin-script-deprecated.js",
@@ -1600,6 +1852,7 @@
 			},
 			"sha512-f0FFpIdcHgn8zcPSbf1dRevwt047YMnaiJM3u2w2RewrB+fob/zePZcrOyQoLMMO7aBIddLcQIEK5dYjkLnGrQ=="
 		],
+
 		"ts-patch": [
 			"ts-patch@3.3.0",
 			"",
@@ -1612,13 +1865,11 @@
 					"semver": "^7.6.3",
 					"strip-ansi": "^6.0.1"
 				},
-				"bin": {
-					"ts-patch": "bin/ts-patch.js",
-					"tspc": "bin/tspc.js"
-				}
+				"bin": { "ts-patch": "bin/ts-patch.js", "tspc": "bin/tspc.js" }
 			},
 			"sha512-zAOzDnd5qsfEnjd9IGy1IRuvA7ygyyxxdxesbhMdutt8AHFjD8Vw8hU2rMF89HX1BKRWFYqKHrO8Q6lw0NeUZg=="
 		],
+
 		"tsconfig-paths": [
 			"tsconfig-paths@4.2.0",
 			"",
@@ -1631,22 +1882,21 @@
 			},
 			"sha512-NoZ4roiN7LnbKn9QqE1amc9DJfzvZXxF4xDavcOWt1BPkdx+m+0gJuPM+S0vCe7zTJMYUP0R8pO2XMr+Y8oLIg=="
 		],
+
 		"tslib": [
 			"tslib@1.14.1",
 			"",
 			{},
 			"sha512-Xni35NKzjgMrwevysHTCArtLDpPvye8zV/0E4EyYn43P7/7qvQwPh9BGkHewbMulVntbigmcT7rdX3BNo9wRJg=="
 		],
+
 		"tsyringe": [
 			"tsyringe@4.10.0",
 			"",
-			{
-				"dependencies": {
-					"tslib": "^1.9.3"
-				}
-			},
+			{ "dependencies": { "tslib": "^1.9.3" } },
 			"sha512-axr3IdNuVIxnaK5XGEUFTu3YmAQ6lllgrvqfEoR16g/HGnYY/6We4oWENtAnzK6/LpJ2ur9PAb80RBt7/U4ugw=="
 		],
+
 		"turbo": [
 			"turbo@2.5.6",
 			"",
@@ -1659,143 +1909,126 @@
 					"turbo-windows-64": "2.5.6",
 					"turbo-windows-arm64": "2.5.6"
 				},
-				"bin": {
-					"turbo": "bin/turbo"
-				}
+				"bin": { "turbo": "bin/turbo" }
 			},
 			"sha512-gxToHmi9oTBNB05UjUsrWf0OyN5ZXtD0apOarC1KIx232Vp3WimRNy3810QzeNSgyD5rsaIDXlxlbnOzlouo+w=="
 		],
+
 		"turbo-darwin-64": [
 			"turbo-darwin-64@2.5.6",
 			"",
-			{
-				"os": "darwin",
-				"cpu": "x64"
-			},
+			{ "os": "darwin", "cpu": "x64" },
 			"sha512-3C1xEdo4aFwMJAPvtlPqz1Sw/+cddWIOmsalHFMrsqqydcptwBfu26WW2cDm3u93bUzMbBJ8k3zNKFqxJ9ei2A=="
 		],
+
 		"turbo-darwin-arm64": [
 			"turbo-darwin-arm64@2.5.6",
 			"",
-			{
-				"os": "darwin",
-				"cpu": "arm64"
-			},
+			{ "os": "darwin", "cpu": "arm64" },
 			"sha512-LyiG+rD7JhMfYwLqB6k3LZQtYn8CQQUePbpA8mF/hMLPAekXdJo1g0bUPw8RZLwQXUIU/3BU7tXENvhSGz5DPA=="
 		],
+
 		"turbo-linux-64": [
 			"turbo-linux-64@2.5.6",
 			"",
-			{
-				"os": "linux",
-				"cpu": "x64"
-			},
+			{ "os": "linux", "cpu": "x64" },
 			"sha512-GOcUTT0xiT/pSnHL4YD6Yr3HreUhU8pUcGqcI2ksIF9b2/r/kRHwGFcsHgpG3+vtZF/kwsP0MV8FTlTObxsYIA=="
 		],
+
 		"turbo-linux-arm64": [
 			"turbo-linux-arm64@2.5.6",
 			"",
-			{
-				"os": "linux",
-				"cpu": "arm64"
-			},
+			{ "os": "linux", "cpu": "arm64" },
 			"sha512-10Tm15bruJEA3m0V7iZcnQBpObGBcOgUcO+sY7/2vk1bweW34LMhkWi8svjV9iDF68+KJDThnYDlYE/bc7/zzQ=="
 		],
+
 		"turbo-windows-64": [
 			"turbo-windows-64@2.5.6",
 			"",
-			{
-				"os": "win32",
-				"cpu": "x64"
-			},
+			{ "os": "win32", "cpu": "x64" },
 			"sha512-FyRsVpgaj76It0ludwZsNN40ytHN+17E4PFJyeliBEbxrGTc5BexlXVpufB7XlAaoaZVxbS6KT8RofLfDRyEPg=="
 		],
+
 		"turbo-windows-arm64": [
 			"turbo-windows-arm64@2.5.6",
 			"",
-			{
-				"os": "win32",
-				"cpu": "arm64"
-			},
+			{ "os": "win32", "cpu": "arm64" },
 			"sha512-j/tWu8cMeQ7HPpKri6jvKtyXg9K1gRyhdK4tKrrchH8GNHscPX/F71zax58yYtLRWTiK04zNzPcUJuoS0+v/+Q=="
 		],
+
 		"tweetnacl": [
 			"tweetnacl@1.0.3",
 			"",
 			{},
 			"sha512-6rt+RN7aOi1nGMyC4Xa5DdYiukl2UWCbcJft7YhxReBGQD7OAM8Pbxw6YMo4r2diNEA8FEmu32YOn9rhaiE5yw=="
 		],
+
 		"type-detect": [
 			"type-detect@4.0.8",
 			"",
 			{},
 			"sha512-0fr/mIH1dlO+x7TlcMy+bIDqKPsw/70tVyeHW787goQjhmqaZe10uwLujubK9q9Lg6Fiho1KUKDYz0Z7k7g5/g=="
 		],
+
 		"type-fest": [
 			"type-fest@4.41.0",
 			"",
 			{},
 			"sha512-TeTSQ6H5YHvpqVwBRcnLDCBnDOHWYu7IvGbHT6N8AOymcr9PJGjc1GTtiWZTYg0NCgYwvnYWEkVChQAr9bjfwA=="
 		],
+
 		"typescript": [
 			"typescript@5.9.2",
 			"",
-			{
-				"bin": {
-					"tsc": "bin/tsc",
-					"tsserver": "bin/tsserver"
-				}
-			},
+			{ "bin": { "tsc": "bin/tsc", "tsserver": "bin/tsserver" } },
 			"sha512-CWBzXQrc/qOkhidw1OzBTQuYRbfyxDXJMVJ1XNwUHGROVmuaeiEm3OslpZ1RV96d7SKKjZKrSJu3+t/xlw3R9A=="
 		],
+
 		"uint8array-extras": [
 			"uint8array-extras@1.4.0",
 			"",
 			{},
 			"sha512-ZPtzy0hu4cZjv3z5NW9gfKnNLjoz4y6uv4HlelAjDK7sY/xOkKZv9xK/WQpcsBB3jEybChz9DPC2U/+cusjJVQ=="
 		],
+
 		"undici-types": [
 			"undici-types@6.21.0",
 			"",
 			{},
 			"sha512-iwDZqg0QAGrg9Rav5H4n0M64c3mkR59cJ6wQp+7C4nI0gsmExaedaYLNO44eT4AtBBwjbTiGPMlt2Md0T9H9JQ=="
 		],
+
 		"v8-compile-cache-lib": [
 			"v8-compile-cache-lib@3.0.1",
 			"",
 			{},
 			"sha512-wa7YjyUGfNZngI/vtK0UHAN+lgDCxBPCylVXGp0zu59Fz5aiGtNXaq3DhIov063MorB+VfufLh3JlF2KdTK3xg=="
 		],
+
 		"webidl-conversions": [
 			"webidl-conversions@7.0.0",
 			"",
 			{},
 			"sha512-VwddBukDzu71offAQR975unBIGqfKZpM+8ZX6ySk8nYhVoo5CYaZyzt3YBvYtRtO+aoGlqxPg/B87NGVZ/fu6g=="
 		],
+
 		"whatwg-url": [
 			"whatwg-url@14.2.0",
 			"",
-			{
-				"dependencies": {
-					"tr46": "^5.1.0",
-					"webidl-conversions": "^7.0.0"
-				}
-			},
+			{ "dependencies": { "tr46": "^5.1.0", "webidl-conversions": "^7.0.0" } },
 			"sha512-De72GdQZzNTUBBChsXueQUnPKDkg/5A5zp7pFDuQAj5UFoENpiACU0wlCvzpAGnTkj++ihpKwKyYewn/XNUbKw=="
 		],
+
 		"which": [
 			"which@4.0.0",
 			"",
 			{
-				"dependencies": {
-					"isexe": "^3.1.1"
-				},
-				"bin": {
-					"node-which": "bin/which.js"
-				}
+				"dependencies": { "isexe": "^3.1.1" },
+				"bin": { "node-which": "bin/which.js" }
 			},
 			"sha512-GlaYyEb07DPxYCKhKzplCWBJtvxZcZMrL+4UkrTSJHHPyZU4mYYTv3qaOe77H7EODLSSopAUFAc6W8U4yqvscg=="
 		],
+
 		"wrap-ansi": [
 			"wrap-ansi@9.0.0",
 			"",
@@ -1808,53 +2041,81 @@
 			},
 			"sha512-G8ura3S+3Z2G+mkgNRq8dqaFZAuxfsxpBB8OCTGRTCtp+l/v9nbFNmCUP1BZMts3G1142MsZfn6eeUKrr4PD1Q=="
 		],
+
 		"wrappy": [
 			"wrappy@1.0.2",
 			"",
 			{},
 			"sha512-l4Sp/DRseor9wL6EvV2+TuQn63dMkPjZ/sp9XkghTEbV9KlPS1xUsZ3u7/IQO4wxtcFB4bgpQPRcR3QCvezPcQ=="
 		],
+
 		"yaml": [
 			"yaml@2.8.0",
 			"",
-			{
-				"bin": {
-					"yaml": "bin.mjs"
-				}
-			},
+			{ "bin": { "yaml": "bin.mjs" } },
 			"sha512-4lLa/EcQCB0cJkyts+FpIRx5G/llPxfP6VQU5KByHEhLxY3IJCH0f0Hy1MHI8sClTvsIb8qwRJ6R/ZdlDJ/leQ=="
 		],
+
 		"yn": [
 			"yn@3.1.1",
 			"",
 			{},
 			"sha512-Ux4ygGWsu2c7isFWe8Yu1YluJmqVhxqK2cLXNQA5AcC3QfbGNpM7fu0Y8b/z16pXLnFxZYvWhd3fhBY9DLmC6Q=="
 		],
+
 		"zhead": [
 			"zhead@2.2.4",
 			"",
 			{},
 			"sha512-8F0OI5dpWIA5IGG5NHUg9staDwz/ZPxZtvGVf01j7vHqSyZ0raHY+78atOVxRqb73AotX22uV1pXt3gYSstGag=="
 		],
+
 		"zod": [
 			"zod@3.25.71",
 			"",
 			{},
 			"sha512-BsBc/NPk7h8WsUWYWYL+BajcJPY8YhjelaWu2NMLuzgraKAz4Lb4/6K11g9jpuDetjMiqhZ6YaexFLOC0Ogi3Q=="
 		],
-		"@hs/crypto/bun-types": [
+
+		"@bogeychan/elysia-logger/pino": [
+			"pino@9.7.0",
+			"",
+			{
+				"dependencies": {
+					"atomic-sleep": "^1.0.0",
+					"fast-redact": "^3.1.1",
+					"on-exit-leak-free": "^2.1.0",
+					"pino-abstract-transport": "^2.0.0",
+					"pino-std-serializers": "^7.0.0",
+					"process-warning": "^5.0.0",
+					"quick-format-unescaped": "^4.0.3",
+					"real-require": "^0.2.0",
+					"safe-stable-stringify": "^2.3.1",
+					"sonic-boom": "^4.0.1",
+					"thread-stream": "^3.0.0"
+				},
+				"bin": { "pino": "bin.js" }
+			},
+			"sha512-vnMCM6xZTb1WDmLvtG2lE/2p+t9hDEIvTWJsu6FejkE62vB7gDhvzrpFR4Cw2to+9JNQxVnkAKVPA1KPB98vWg=="
+		],
+
+		"@jridgewell/trace-mapping/@jridgewell/sourcemap-codec": [
+			"@jridgewell/sourcemap-codec@1.5.4",
+			"",
+			{},
+			"sha512-VT2+G1VQs/9oz078bLrYbecdZKs912zQlkelYpuf+SXF+QvZDYJlbx/LSx+meSAwdDFnF8FVXW92AVjjkVmgFw=="
+		],
+
+		"@rocket.chat/homeserver/bun-types": [
 			"bun-types@1.2.22",
 			"",
 			{
-				"dependencies": {
-					"@types/node": "*"
-				},
-				"peerDependencies": {
-					"@types/react": "^19"
-				}
+				"dependencies": { "@types/node": "*" },
+				"peerDependencies": { "@types/react": "^19" }
 			},
 			"sha512-hwaAu8tct/Zn6Zft4U9BsZcXkYomzpHJX28ofvx7k0Zz2HNz54n1n+tDgxoWFGB4PcFvJXJQloPhaV2eP3Q6EA=="
 		],
+
 		"@scalar/themes/@scalar/types": [
 			"@scalar/types@0.1.7",
 			"",
@@ -1869,25 +2130,24 @@
 			},
 			"sha512-irIDYzTQG2KLvFbuTI8k2Pz/R4JR+zUUSykVTbEMatkzMmVFnn1VzNSMlODbadycwZunbnL2tA27AXed9URVjw=="
 		],
+
 		"@sinonjs/samsam/type-detect": [
 			"type-detect@4.1.0",
 			"",
 			{},
 			"sha512-Acylog8/luQ8L7il+geoSxhEkazvkslg7PSNKOX59mbB9cOveP5aq9h74Y7YU8yDpJwetzQQrfIwtf4Wp4LKcw=="
 		],
+
 		"@types/bun/bun-types": [
 			"bun-types@1.2.18",
 			"",
 			{
-				"dependencies": {
-					"@types/node": "*"
-				},
-				"peerDependencies": {
-					"@types/react": "^19"
-				}
+				"dependencies": { "@types/node": "*" },
+				"peerDependencies": { "@types/react": "^19" }
 			},
 			"sha512-04+Eha5NP7Z0A9YgDAzMk5PHR16ZuLVa83b26kH5+cp1qZW4F6FmAURngE7INf4tKOvCE69vYvDEwoNl1tGiWw=="
 		],
+
 		"log-update/slice-ansi": [
 			"slice-ansi@7.1.0",
 			"",
@@ -1899,738 +2159,133 @@
 			},
 			"sha512-bSiSngZ/jWeX93BqeIAbImyTbEihizcwNjFoRUIY/T1wWQsfsm2Vw1agPKylXvQTU7iASGdHhyqRlqQzfz+Htg=="
 		],
+
 		"log-update/strip-ansi": [
 			"strip-ansi@7.1.0",
 			"",
-			{
-				"dependencies": {
-					"ansi-regex": "^6.0.1"
-				}
-			},
+			{ "dependencies": { "ansi-regex": "^6.0.1" } },
 			"sha512-iq6eVVI64nQQTRYq2KtEg2d2uU7LElhTJwsH4YzIHZshxlgZms/wIc4VoDQTlG/IvVIrBKG06CrZnp0qv7hkcQ=="
 		],
+
+		"pino/pino-abstract-transport": [
+			"pino-abstract-transport@1.2.0",
+			"",
+			{ "dependencies": { "readable-stream": "^4.0.0", "split2": "^4.0.0" } },
+			"sha512-Guhh8EZfPCfH+PMXAb6rKOjGQEoy0xlAIn+irODG5kgfYV+BQ0rGYYWTIel3P5mmyXqkYkPmdIkywsn6QKUR1Q=="
+		],
+
+		"pino/sonic-boom": [
+			"sonic-boom@3.8.1",
+			"",
+			{ "dependencies": { "atomic-sleep": "^1.0.0" } },
+			"sha512-y4Z8LCDBuum+PBP3lSV7RHrXscqksve/bi0as7mhwVnBW+/wUqKT/2Kb7um8yqcFy0duYbbPxzt89Zy2nOCaxg=="
+		],
+
 		"slice-ansi/ansi-styles": [
 			"ansi-styles@6.2.1",
 			"",
 			{},
 			"sha512-bN798gFfQX+viw3R7yrGWRqnrN2oRkEkUjjl4JNn4E8GxxbjtG3FbrEIIY3l8/hrwUwIeCZvi4QuOTP4MErVug=="
 		],
+
 		"string-width/strip-ansi": [
 			"strip-ansi@7.1.0",
 			"",
-			{
-				"dependencies": {
-					"ansi-regex": "^6.0.1"
-				}
-			},
+			{ "dependencies": { "ansi-regex": "^6.0.1" } },
 			"sha512-iq6eVVI64nQQTRYq2KtEg2d2uU7LElhTJwsH4YzIHZshxlgZms/wIc4VoDQTlG/IvVIrBKG06CrZnp0qv7hkcQ=="
 		],
+
 		"ts-node/diff": [
 			"diff@4.0.2",
 			"",
 			{},
 			"sha512-58lmxKSA4BNyLz+HHMUzlOEpg09FV+ev6ZMe3vJihgdxzgcwZ8VoEEPmALCZG9LmqfVoNMMKpttIYTVG6uDY7A=="
 		],
+
 		"ts-patch/chalk": [
 			"chalk@4.1.2",
 			"",
 			{
-				"dependencies": {
-					"ansi-styles": "^4.1.0",
-					"supports-color": "^7.1.0"
-				}
+				"dependencies": { "ansi-styles": "^4.1.0", "supports-color": "^7.1.0" }
 			},
 			"sha512-oKnbhFyRIXpUuez8iBMmyEa4nbj4IOQyuhc/wy9kY7/WVPcwIO9VA668Pu8RkO7+0G76SLROeyw9CpQ061i4mA=="
 		],
+
 		"wrap-ansi/ansi-styles": [
 			"ansi-styles@6.2.1",
 			"",
 			{},
 			"sha512-bN798gFfQX+viw3R7yrGWRqnrN2oRkEkUjjl4JNn4E8GxxbjtG3FbrEIIY3l8/hrwUwIeCZvi4QuOTP4MErVug=="
 		],
+
 		"wrap-ansi/strip-ansi": [
 			"strip-ansi@7.1.0",
 			"",
-			{
-				"dependencies": {
-					"ansi-regex": "^6.0.1"
-				}
-			},
+			{ "dependencies": { "ansi-regex": "^6.0.1" } },
 			"sha512-iq6eVVI64nQQTRYq2KtEg2d2uU7LElhTJwsH4YzIHZshxlgZms/wIc4VoDQTlG/IvVIrBKG06CrZnp0qv7hkcQ=="
 		],
+
+		"@bogeychan/elysia-logger/pino/pino-std-serializers": [
+			"pino-std-serializers@7.0.0",
+			"",
+			{},
+			"sha512-e906FRY0+tV27iq4juKzSYPbUj2do2X2JX4EzSca1631EB2QJQUqGbDuERal7LCtOpxl6x3+nvo9NPZcmjkiFA=="
+		],
+
+		"@bogeychan/elysia-logger/pino/process-warning": [
+			"process-warning@5.0.0",
+			"",
+			{},
+			"sha512-a39t9ApHNx2L4+HBnQKqxxHNs1r7KF+Intd8Q/g1bUh6q0WIp9voPXJ/x0j+ZL45KF1pJd9+q2jLIRMfvEshkA=="
+		],
+
+		"@bogeychan/elysia-logger/pino/thread-stream": [
+			"thread-stream@3.1.0",
+			"",
+			{ "dependencies": { "real-require": "^0.2.0" } },
+			"sha512-OqyPZ9u96VohAyMfJykzmivOrY2wfMSf3C5TtFJVgN+Hm6aj+voFhlK+kZEIv2FBh1X6Xp3DlnCOfEQ3B2J86A=="
+		],
+
 		"@scalar/themes/@scalar/types/@scalar/openapi-types": [
 			"@scalar/openapi-types@0.2.0",
 			"",
-			{
-				"dependencies": {
-					"zod": "^3.23.8"
-				}
-			},
+			{ "dependencies": { "zod": "^3.23.8" } },
 			"sha512-waiKk12cRCqyUCWTOX0K1WEVX46+hVUK+zRPzAahDJ7G0TApvbNkuy5wx7aoUyEk++HHde0XuQnshXnt8jsddA=="
 		],
+
 		"log-update/slice-ansi/ansi-styles": [
 			"ansi-styles@6.2.1",
 			"",
 			{},
 			"sha512-bN798gFfQX+viw3R7yrGWRqnrN2oRkEkUjjl4JNn4E8GxxbjtG3FbrEIIY3l8/hrwUwIeCZvi4QuOTP4MErVug=="
 		],
+
 		"log-update/slice-ansi/is-fullwidth-code-point": [
 			"is-fullwidth-code-point@5.0.0",
 			"",
-			{
-				"dependencies": {
-					"get-east-asian-width": "^1.0.0"
-				}
-			},
+			{ "dependencies": { "get-east-asian-width": "^1.0.0" } },
 			"sha512-OVa3u9kkBbw7b8Xw5F9P+D/T9X+Z4+JruYVNapTjPYZYUznQ5YfWeFkOj606XYYW8yugTfC8Pj0hYqvi4ryAhA=="
 		],
+
 		"log-update/strip-ansi/ansi-regex": [
 			"ansi-regex@6.1.0",
 			"",
 			{},
 			"sha512-7HSX4QQb4CspciLpVFwyRe79O3xsIZDDLER21kERQ71oaPodF8jL725AgJMFAYbooIqolJoRLuM81SpeUkpkvA=="
 		],
+
 		"string-width/strip-ansi/ansi-regex": [
 			"ansi-regex@6.1.0",
 			"",
 			{},
 			"sha512-7HSX4QQb4CspciLpVFwyRe79O3xsIZDDLER21kERQ71oaPodF8jL725AgJMFAYbooIqolJoRLuM81SpeUkpkvA=="
 		],
+
 		"wrap-ansi/strip-ansi/ansi-regex": [
 			"ansi-regex@6.1.0",
 			"",
 			{},
 			"sha512-7HSX4QQb4CspciLpVFwyRe79O3xsIZDDLER21kERQ71oaPodF8jL725AgJMFAYbooIqolJoRLuM81SpeUkpkvA=="
-		],
+		]
 	}
-=======
-  "lockfileVersion": 1,
-  "workspaces": {
-    "": {
-      "name": "homeserver",
-      "dependencies": {
-        "dotenv": "^16.5.0",
-        "memoize": "^10.1.0",
-        "reflect-metadata": "^0.2.2",
-        "rollup": "^4.52.4",
-        "rollup-plugin-dts": "^6.2.3",
-        "tsyringe": "^4.10.0",
-        "tweetnacl": "^1.0.3",
-      },
-      "devDependencies": {
-        "@biomejs/biome": "^1.9.4",
-        "@types/bun": "latest",
-        "@types/express": "^5.0.1",
-        "@types/node": "^22.15.18",
-        "@types/sinon": "^17.0.4",
-        "husky": "^9.1.7",
-        "lint-staged": "^16.1.2",
-        "sinon": "^20.0.0",
-        "tsconfig-paths": "^4.2.0",
-        "turbo": "~2.5.6",
-        "typescript": "~5.9.2",
-      },
-    },
-    "packages/core": {
-      "name": "@rocket.chat/federation-core",
-      "version": "1.0.50",
-      "dependencies": {
-        "@rocket.chat/federation-crypto": "workspace:*",
-        "@rocket.chat/federation-room": "workspace:*",
-        "pino": "^8.21.0",
-      },
-      "devDependencies": {
-        "bun-types": "latest",
-        "pino-pretty": "^13.1.1",
-        "ts-node": "^10.9.2",
-        "ts-patch": "^3.1.2",
-        "typescript": "~5.9.2",
-      },
-    },
-    "packages/crypto": {
-      "name": "@rocket.chat/federation-crypto",
-      "version": "0.0.1",
-      "dependencies": {
-        "@noble/ed25519": "^3.0.0",
-      },
-      "devDependencies": {
-        "bun-types": "latest",
-      },
-    },
-    "packages/federation-sdk": {
-      "name": "@rocket.chat/federation-sdk",
-      "version": "0.3.0",
-      "dependencies": {
-        "@rocket.chat/emitter": "^0.31.25",
-        "@rocket.chat/federation-core": "workspace:*",
-        "@rocket.chat/federation-crypto": "workspace:*",
-        "@rocket.chat/federation-room": "workspace:*",
-        "mongodb": "^6.16.0",
-        "reflect-metadata": "^0.2.2",
-        "tsyringe": "^4.10.0",
-        "tweetnacl": "^1.0.3",
-        "zod": "^3.24.1",
-      },
-      "peerDependencies": {
-        "typescript": "~5.9.2",
-      },
-    },
-    "packages/homeserver": {
-      "name": "@rocket.chat/homeserver",
-      "version": "1.0.50",
-      "dependencies": {
-        "@bogeychan/elysia-etag": "^0.0.6",
-        "@bogeychan/elysia-logger": "^0.1.4",
-        "@elysiajs/swagger": "^1.3.0",
-        "@rocket.chat/emitter": "^0.31.25",
-        "@rocket.chat/federation-core": "workspace:*",
-        "@rocket.chat/federation-room": "workspace:*",
-        "@rocket.chat/federation-sdk": "workspace:*",
-        "elysia": "^1.1.26",
-        "mongodb": "^6.16.0",
-        "tsyringe": "^4.10.0",
-      },
-      "devDependencies": {
-        "bun-types": "latest",
-      },
-    },
-    "packages/room": {
-      "name": "@rocket.chat/federation-room",
-      "version": "1.0.50",
-      "dependencies": {
-        "@datastructures-js/priority-queue": "^6.3.3",
-        "@rocket.chat/federation-crypto": "workspace:*",
-        "zod": "^3.24.1",
-      },
-      "devDependencies": {
-        "bun-types": "latest",
-      },
-    },
-  },
-  "packages": {
-    "@babel/code-frame": ["@babel/code-frame@7.27.1", "", { "dependencies": { "@babel/helper-validator-identifier": "^7.27.1", "js-tokens": "^4.0.0", "picocolors": "^1.1.1" } }, "sha512-cjQ7ZlQ0Mv3b47hABuTevyTuYN4i+loJKGeV9flcCgIK37cCXRh+L1bd3iBHlynerhQ7BhCkn2BPbQUL+rGqFg=="],
-
-    "@babel/helper-validator-identifier": ["@babel/helper-validator-identifier@7.27.1", "", {}, "sha512-D2hP9eA+Sqx1kBZgzxZh0y1trbuU+JoDkiEwqhQ36nodYqJwyEIhPSdMNd7lOm/4io72luTPWH20Yda0xOuUow=="],
-
-    "@biomejs/biome": ["@biomejs/biome@1.9.4", "", { "optionalDependencies": { "@biomejs/cli-darwin-arm64": "1.9.4", "@biomejs/cli-darwin-x64": "1.9.4", "@biomejs/cli-linux-arm64": "1.9.4", "@biomejs/cli-linux-arm64-musl": "1.9.4", "@biomejs/cli-linux-x64": "1.9.4", "@biomejs/cli-linux-x64-musl": "1.9.4", "@biomejs/cli-win32-arm64": "1.9.4", "@biomejs/cli-win32-x64": "1.9.4" }, "bin": { "biome": "bin/biome" } }, "sha512-1rkd7G70+o9KkTn5KLmDYXihGoTaIGO9PIIN2ZB7UJxFrWw04CZHPYiMRjYsaDvVV7hP1dYNRLxSANLaBFGpog=="],
-
-    "@biomejs/cli-darwin-arm64": ["@biomejs/cli-darwin-arm64@1.9.4", "", { "os": "darwin", "cpu": "arm64" }, "sha512-bFBsPWrNvkdKrNCYeAp+xo2HecOGPAy9WyNyB/jKnnedgzl4W4Hb9ZMzYNbf8dMCGmUdSavlYHiR01QaYR58cw=="],
-
-    "@biomejs/cli-darwin-x64": ["@biomejs/cli-darwin-x64@1.9.4", "", { "os": "darwin", "cpu": "x64" }, "sha512-ngYBh/+bEedqkSevPVhLP4QfVPCpb+4BBe2p7Xs32dBgs7rh9nY2AIYUL6BgLw1JVXV8GlpKmb/hNiuIxfPfZg=="],
-
-    "@biomejs/cli-linux-arm64": ["@biomejs/cli-linux-arm64@1.9.4", "", { "os": "linux", "cpu": "arm64" }, "sha512-fJIW0+LYujdjUgJJuwesP4EjIBl/N/TcOX3IvIHJQNsAqvV2CHIogsmA94BPG6jZATS4Hi+xv4SkBBQSt1N4/g=="],
-
-    "@biomejs/cli-linux-arm64-musl": ["@biomejs/cli-linux-arm64-musl@1.9.4", "", { "os": "linux", "cpu": "arm64" }, "sha512-v665Ct9WCRjGa8+kTr0CzApU0+XXtRgwmzIf1SeKSGAv+2scAlW6JR5PMFo6FzqqZ64Po79cKODKf3/AAmECqA=="],
-
-    "@biomejs/cli-linux-x64": ["@biomejs/cli-linux-x64@1.9.4", "", { "os": "linux", "cpu": "x64" }, "sha512-lRCJv/Vi3Vlwmbd6K+oQ0KhLHMAysN8lXoCI7XeHlxaajk06u7G+UsFSO01NAs5iYuWKmVZjmiOzJ0OJmGsMwg=="],
-
-    "@biomejs/cli-linux-x64-musl": ["@biomejs/cli-linux-x64-musl@1.9.4", "", { "os": "linux", "cpu": "x64" }, "sha512-gEhi/jSBhZ2m6wjV530Yy8+fNqG8PAinM3oV7CyO+6c3CEh16Eizm21uHVsyVBEB6RIM8JHIl6AGYCv6Q6Q9Tg=="],
-
-    "@biomejs/cli-win32-arm64": ["@biomejs/cli-win32-arm64@1.9.4", "", { "os": "win32", "cpu": "arm64" }, "sha512-tlbhLk+WXZmgwoIKwHIHEBZUwxml7bRJgk0X2sPyNR3S93cdRq6XulAZRQJ17FYGGzWne0fgrXBKpl7l4M87Hg=="],
-
-    "@biomejs/cli-win32-x64": ["@biomejs/cli-win32-x64@1.9.4", "", { "os": "win32", "cpu": "x64" }, "sha512-8Y5wMhVIPaWe6jw2H+KlEm4wP/f7EW3810ZLmDlrEEy5KvBsb9ECEfu/kMWD484ijfQ8+nIi0giMgu9g1UAuuA=="],
-
-    "@bogeychan/elysia-etag": ["@bogeychan/elysia-etag@0.0.6", "", { "peerDependencies": { "elysia": ">= 1.0.22" } }, "sha512-DPHRQJLm4mR5zkQk+DYhDEX1YFh0S5M3ZTqLy/SJ+kdT68c3wxynkyZZtL2YRNhZ0LKHuDXzqAXd77eTZeKxMg=="],
-
-    "@bogeychan/elysia-logger": ["@bogeychan/elysia-logger@0.1.8", "", { "dependencies": { "pino": "^9.6.0" }, "peerDependencies": { "elysia": ">= 1.2.10" } }, "sha512-TbCpMX+m68t0FbvpbBjMrCs4HQ9f1twkvTSGf6ShAkjash7zP9vGLGnEJ0iSG0ymgqLNN8Dgq0SdAEaMC6XLug=="],
-
-    "@cspotcode/source-map-support": ["@cspotcode/source-map-support@0.8.1", "", { "dependencies": { "@jridgewell/trace-mapping": "0.3.9" } }, "sha512-IchNf6dN4tHoMFIn/7OE8LWZ19Y6q/67Bmf6vnGREv8RSbBVb9LPJxEcnwrcwX6ixSvaiGoomAUvu4YSxXrVgw=="],
-
-    "@datastructures-js/heap": ["@datastructures-js/heap@4.3.3", "", {}, "sha512-UcUu/DLh/aM4W3C8zZfwxxm6/6FIZUlm3mcAXuNOCa6Aj4iizNvNXQyb8DjZQH2jKSQbMRyNlngP6TPimuGjpQ=="],
-
-    "@datastructures-js/priority-queue": ["@datastructures-js/priority-queue@6.3.3", "", { "dependencies": { "@datastructures-js/heap": "^4.3.3" } }, "sha512-CIbUf0h4TPu1tHJ2gV4OTjwPkh7XZNb37u44bwoW6Py2vPdgaRUhFh3qFET6jvhyMNq/+ChWfOBRh+9s5WUtvA=="],
-
-    "@elysiajs/swagger": ["@elysiajs/swagger@1.3.1", "", { "dependencies": { "@scalar/themes": "^0.9.52", "@scalar/types": "^0.0.12", "openapi-types": "^12.1.3", "pathe": "^1.1.2" }, "peerDependencies": { "elysia": ">= 1.3.0" } }, "sha512-LcbLHa0zE6FJKWPWKsIC/f+62wbDv3aXydqcNPVPyqNcaUgwvCajIi+5kHEU6GO3oXUCpzKaMsb3gsjt8sLzFQ=="],
-
-    "@jridgewell/resolve-uri": ["@jridgewell/resolve-uri@3.1.2", "", {}, "sha512-bRISgCIjP20/tbWSPWMEi54QVPRZExkuD9lJL+UIxUKtwVJA8wW1Trb1jMs1RFXo1CBTNZ/5hpC9QvmKWdopKw=="],
-
-    "@jridgewell/sourcemap-codec": ["@jridgewell/sourcemap-codec@1.5.5", "", {}, "sha512-cYQ9310grqxueWbl+WuIUIaiUaDcj7WOq5fVhEljNVgRfOUhY9fy2zTvfoqWsnebh8Sl70VScFbICvJnLKB0Og=="],
-
-    "@jridgewell/trace-mapping": ["@jridgewell/trace-mapping@0.3.9", "", { "dependencies": { "@jridgewell/resolve-uri": "^3.0.3", "@jridgewell/sourcemap-codec": "^1.4.10" } }, "sha512-3Belt6tdc8bPgAtbcmdtNJlirVoTmEb5e2gC94PnkwEW9jI6CAHUeoG85tjWP5WquqfavoMtMwiG4P926ZKKuQ=="],
-
-    "@mongodb-js/saslprep": ["@mongodb-js/saslprep@1.3.0", "", { "dependencies": { "sparse-bitfield": "^3.0.3" } }, "sha512-zlayKCsIjYb7/IdfqxorK5+xUMyi4vOKcFy10wKJYc63NSdKI8mNME+uJqfatkPmOSMMUiojrL58IePKBm3gvQ=="],
-
-    "@noble/ed25519": ["@noble/ed25519@3.0.0", "", {}, "sha512-QyteqMNm0GLqfa5SoYbSC3+Pvykwpn95Zgth4MFVSMKBB75ELl9tX1LAVsN4c3HXOrakHsF2gL4zWDAYCcsnzg=="],
-
-    "@rocket.chat/emitter": ["@rocket.chat/emitter@0.31.25", "", {}, "sha512-hw5BpDlNwpYSb+K5X3DNMNUVEVXxmXugUPetGZGCWvntSVFsOjYuVEypoKW6vBBXSfqCBb0kN1npYcKEb4NFBw=="],
-
-    "@rocket.chat/federation-core": ["@rocket.chat/federation-core@workspace:packages/core"],
-
-    "@rocket.chat/federation-crypto": ["@rocket.chat/federation-crypto@workspace:packages/crypto"],
-
-    "@rocket.chat/federation-room": ["@rocket.chat/federation-room@workspace:packages/room"],
-
-    "@rocket.chat/federation-sdk": ["@rocket.chat/federation-sdk@workspace:packages/federation-sdk"],
-
-    "@rocket.chat/homeserver": ["@rocket.chat/homeserver@workspace:packages/homeserver"],
-
-    "@rollup/rollup-android-arm-eabi": ["@rollup/rollup-android-arm-eabi@4.52.4", "", { "os": "android", "cpu": "arm" }, "sha512-BTm2qKNnWIQ5auf4deoetINJm2JzvihvGb9R6K/ETwKLql/Bb3Eg2H1FBp1gUb4YGbydMA3jcmQTR73q7J+GAA=="],
-
-    "@rollup/rollup-android-arm64": ["@rollup/rollup-android-arm64@4.52.4", "", { "os": "android", "cpu": "arm64" }, "sha512-P9LDQiC5vpgGFgz7GSM6dKPCiqR3XYN1WwJKA4/BUVDjHpYsf3iBEmVz62uyq20NGYbiGPR5cNHI7T1HqxNs2w=="],
-
-    "@rollup/rollup-darwin-arm64": ["@rollup/rollup-darwin-arm64@4.52.4", "", { "os": "darwin", "cpu": "arm64" }, "sha512-QRWSW+bVccAvZF6cbNZBJwAehmvG9NwfWHwMy4GbWi/BQIA/laTIktebT2ipVjNncqE6GLPxOok5hsECgAxGZg=="],
-
-    "@rollup/rollup-darwin-x64": ["@rollup/rollup-darwin-x64@4.52.4", "", { "os": "darwin", "cpu": "x64" }, "sha512-hZgP05pResAkRJxL1b+7yxCnXPGsXU0fG9Yfd6dUaoGk+FhdPKCJ5L1Sumyxn8kvw8Qi5PvQ8ulenUbRjzeCTw=="],
-
-    "@rollup/rollup-freebsd-arm64": ["@rollup/rollup-freebsd-arm64@4.52.4", "", { "os": "freebsd", "cpu": "arm64" }, "sha512-xmc30VshuBNUd58Xk4TKAEcRZHaXlV+tCxIXELiE9sQuK3kG8ZFgSPi57UBJt8/ogfhAF5Oz4ZSUBN77weM+mQ=="],
-
-    "@rollup/rollup-freebsd-x64": ["@rollup/rollup-freebsd-x64@4.52.4", "", { "os": "freebsd", "cpu": "x64" }, "sha512-WdSLpZFjOEqNZGmHflxyifolwAiZmDQzuOzIq9L27ButpCVpD7KzTRtEG1I0wMPFyiyUdOO+4t8GvrnBLQSwpw=="],
-
-    "@rollup/rollup-linux-arm-gnueabihf": ["@rollup/rollup-linux-arm-gnueabihf@4.52.4", "", { "os": "linux", "cpu": "arm" }, "sha512-xRiOu9Of1FZ4SxVbB0iEDXc4ddIcjCv2aj03dmW8UrZIW7aIQ9jVJdLBIhxBI+MaTnGAKyvMwPwQnoOEvP7FgQ=="],
-
-    "@rollup/rollup-linux-arm-musleabihf": ["@rollup/rollup-linux-arm-musleabihf@4.52.4", "", { "os": "linux", "cpu": "arm" }, "sha512-FbhM2p9TJAmEIEhIgzR4soUcsW49e9veAQCziwbR+XWB2zqJ12b4i/+hel9yLiD8pLncDH4fKIPIbt5238341Q=="],
-
-    "@rollup/rollup-linux-arm64-gnu": ["@rollup/rollup-linux-arm64-gnu@4.52.4", "", { "os": "linux", "cpu": "arm64" }, "sha512-4n4gVwhPHR9q/g8lKCyz0yuaD0MvDf7dV4f9tHt0C73Mp8h38UCtSCSE6R9iBlTbXlmA8CjpsZoujhszefqueg=="],
-
-    "@rollup/rollup-linux-arm64-musl": ["@rollup/rollup-linux-arm64-musl@4.52.4", "", { "os": "linux", "cpu": "arm64" }, "sha512-u0n17nGA0nvi/11gcZKsjkLj1QIpAuPFQbR48Subo7SmZJnGxDpspyw2kbpuoQnyK+9pwf3pAoEXerJs/8Mi9g=="],
-
-    "@rollup/rollup-linux-loong64-gnu": ["@rollup/rollup-linux-loong64-gnu@4.52.4", "", { "os": "linux", "cpu": "none" }, "sha512-0G2c2lpYtbTuXo8KEJkDkClE/+/2AFPdPAbmaHoE870foRFs4pBrDehilMcrSScrN/fB/1HTaWO4bqw+ewBzMQ=="],
-
-    "@rollup/rollup-linux-ppc64-gnu": ["@rollup/rollup-linux-ppc64-gnu@4.52.4", "", { "os": "linux", "cpu": "ppc64" }, "sha512-teSACug1GyZHmPDv14VNbvZFX779UqWTsd7KtTM9JIZRDI5NUwYSIS30kzI8m06gOPB//jtpqlhmraQ68b5X2g=="],
-
-    "@rollup/rollup-linux-riscv64-gnu": ["@rollup/rollup-linux-riscv64-gnu@4.52.4", "", { "os": "linux", "cpu": "none" }, "sha512-/MOEW3aHjjs1p4Pw1Xk4+3egRevx8Ji9N6HUIA1Ifh8Q+cg9dremvFCUbOX2Zebz80BwJIgCBUemjqhU5XI5Eg=="],
-
-    "@rollup/rollup-linux-riscv64-musl": ["@rollup/rollup-linux-riscv64-musl@4.52.4", "", { "os": "linux", "cpu": "none" }, "sha512-1HHmsRyh845QDpEWzOFtMCph5Ts+9+yllCrREuBR/vg2RogAQGGBRC8lDPrPOMnrdOJ+mt1WLMOC2Kao/UwcvA=="],
-
-    "@rollup/rollup-linux-s390x-gnu": ["@rollup/rollup-linux-s390x-gnu@4.52.4", "", { "os": "linux", "cpu": "s390x" }, "sha512-seoeZp4L/6D1MUyjWkOMRU6/iLmCU2EjbMTyAG4oIOs1/I82Y5lTeaxW0KBfkUdHAWN7j25bpkt0rjnOgAcQcA=="],
-
-    "@rollup/rollup-linux-x64-gnu": ["@rollup/rollup-linux-x64-gnu@4.52.4", "", { "os": "linux", "cpu": "x64" }, "sha512-Wi6AXf0k0L7E2gteNsNHUs7UMwCIhsCTs6+tqQ5GPwVRWMaflqGec4Sd8n6+FNFDw9vGcReqk2KzBDhCa1DLYg=="],
-
-    "@rollup/rollup-linux-x64-musl": ["@rollup/rollup-linux-x64-musl@4.52.4", "", { "os": "linux", "cpu": "x64" }, "sha512-dtBZYjDmCQ9hW+WgEkaffvRRCKm767wWhxsFW3Lw86VXz/uJRuD438/XvbZT//B96Vs8oTA8Q4A0AfHbrxP9zw=="],
-
-    "@rollup/rollup-openharmony-arm64": ["@rollup/rollup-openharmony-arm64@4.52.4", "", { "os": "none", "cpu": "arm64" }, "sha512-1ox+GqgRWqaB1RnyZXL8PD6E5f7YyRUJYnCqKpNzxzP0TkaUh112NDrR9Tt+C8rJ4x5G9Mk8PQR3o7Ku2RKqKA=="],
-
-    "@rollup/rollup-win32-arm64-msvc": ["@rollup/rollup-win32-arm64-msvc@4.52.4", "", { "os": "win32", "cpu": "arm64" }, "sha512-8GKr640PdFNXwzIE0IrkMWUNUomILLkfeHjXBi/nUvFlpZP+FA8BKGKpacjW6OUUHaNI6sUURxR2U2g78FOHWQ=="],
-
-    "@rollup/rollup-win32-ia32-msvc": ["@rollup/rollup-win32-ia32-msvc@4.52.4", "", { "os": "win32", "cpu": "ia32" }, "sha512-AIy/jdJ7WtJ/F6EcfOb2GjR9UweO0n43jNObQMb6oGxkYTfLcnN7vYYpG+CN3lLxrQkzWnMOoNSHTW54pgbVxw=="],
-
-    "@rollup/rollup-win32-x64-gnu": ["@rollup/rollup-win32-x64-gnu@4.52.4", "", { "os": "win32", "cpu": "x64" }, "sha512-UF9KfsH9yEam0UjTwAgdK0anlQ7c8/pWPU2yVjyWcF1I1thABt6WXE47cI71pGiZ8wGvxohBoLnxM04L/wj8mQ=="],
-
-    "@rollup/rollup-win32-x64-msvc": ["@rollup/rollup-win32-x64-msvc@4.52.4", "", { "os": "win32", "cpu": "x64" }, "sha512-bf9PtUa0u8IXDVxzRToFQKsNCRz9qLYfR/MpECxl4mRoWYjAeFjgxj1XdZr2M/GNVpT05p+LgQOHopYDlUu6/w=="],
-
-    "@scalar/openapi-types": ["@scalar/openapi-types@0.1.1", "", {}, "sha512-NMy3QNk6ytcCoPUGJH0t4NNr36OWXgZhA3ormr3TvhX1NDgoF95wFyodGVH8xiHeUyn2/FxtETm8UBLbB5xEmg=="],
-
-    "@scalar/themes": ["@scalar/themes@0.9.86", "", { "dependencies": { "@scalar/types": "0.1.7" } }, "sha512-QUHo9g5oSWi+0Lm1vJY9TaMZRau8LHg+vte7q5BVTBnu6NuQfigCaN+ouQ73FqIVd96TwMO6Db+dilK1B+9row=="],
-
-    "@scalar/types": ["@scalar/types@0.0.12", "", { "dependencies": { "@scalar/openapi-types": "0.1.1", "@unhead/schema": "^1.9.5" } }, "sha512-XYZ36lSEx87i4gDqopQlGCOkdIITHHEvgkuJFrXFATQs9zHARop0PN0g4RZYWj+ZpCUclOcaOjbCt8JGe22mnQ=="],
-
-    "@sinclair/typebox": ["@sinclair/typebox@0.34.37", "", {}, "sha512-2TRuQVgQYfy+EzHRTIvkhv2ADEouJ2xNS/Vq+W5EuuewBdOrvATvljZTxHWZSTYr2sTjTHpGvucaGAt67S2akw=="],
-
-    "@sinonjs/commons": ["@sinonjs/commons@3.0.1", "", { "dependencies": { "type-detect": "4.0.8" } }, "sha512-K3mCHKQ9sVh8o1C9cxkwxaOmXoAMlDxC1mYyHrjqOWEcBjYr76t96zL2zlj5dUGZ3HSw240X1qgH3Mjf1yJWpQ=="],
-
-    "@sinonjs/fake-timers": ["@sinonjs/fake-timers@13.0.5", "", { "dependencies": { "@sinonjs/commons": "^3.0.1" } }, "sha512-36/hTbH2uaWuGVERyC6da9YwGWnzUZXuPro/F2LfsdOsLnCojz/iSH8MxUt/FD2S5XBSVPhmArFUXcpCQ2Hkiw=="],
-
-    "@sinonjs/samsam": ["@sinonjs/samsam@8.0.2", "", { "dependencies": { "@sinonjs/commons": "^3.0.1", "lodash.get": "^4.4.2", "type-detect": "^4.1.0" } }, "sha512-v46t/fwnhejRSFTGqbpn9u+LQ9xJDse10gNnPgAcxgdoCDMXj/G2asWAC/8Qs+BAZDicX+MNZouXT1A7c83kVw=="],
-
-    "@tokenizer/inflate": ["@tokenizer/inflate@0.2.7", "", { "dependencies": { "debug": "^4.4.0", "fflate": "^0.8.2", "token-types": "^6.0.0" } }, "sha512-MADQgmZT1eKjp06jpI2yozxaU9uVs4GzzgSL+uEq7bVcJ9V1ZXQkeGNql1fsSI0gMy1vhvNTNbUqrx+pZfJVmg=="],
-
-    "@tokenizer/token": ["@tokenizer/token@0.3.0", "", {}, "sha512-OvjF+z51L3ov0OyAU0duzsYuvO01PH7x4t6DJx+guahgTnBHkhJdG7soQeTSFLWN3efnHyibZ4Z8l2EuWwJN3A=="],
-
-    "@tsconfig/node10": ["@tsconfig/node10@1.0.11", "", {}, "sha512-DcRjDCujK/kCk/cUe8Xz8ZSpm8mS3mNNpta+jGCA6USEDfktlNvm1+IuZ9eTcDbNk41BHwpHHeW+N1lKCz4zOw=="],
-
-    "@tsconfig/node12": ["@tsconfig/node12@1.0.11", "", {}, "sha512-cqefuRsh12pWyGsIoBKJA9luFu3mRxCA+ORZvA4ktLSzIuCUtWVxGIuXigEwO5/ywWFMZ2QEGKWvkZG1zDMTag=="],
-
-    "@tsconfig/node14": ["@tsconfig/node14@1.0.3", "", {}, "sha512-ysT8mhdixWK6Hw3i1V2AeRqZ5WfXg1G43mqoYlM2nc6388Fq5jcXyr5mRsqViLx/GJYdoL0bfXD8nmF+Zn/Iow=="],
-
-    "@tsconfig/node16": ["@tsconfig/node16@1.0.4", "", {}, "sha512-vxhUy4J8lyeyinH7Azl1pdd43GJhZH/tP2weN8TntQblOY+A0XbT8DJk1/oCPuOOyg/Ja757rG0CgHcWC8OfMA=="],
-
-    "@types/body-parser": ["@types/body-parser@1.19.6", "", { "dependencies": { "@types/connect": "*", "@types/node": "*" } }, "sha512-HLFeCYgz89uk22N5Qg3dvGvsv46B8GLvKKo1zKG4NybA8U2DiEO3w9lqGg29t/tfLRJpJ6iQxnVw4OnB7MoM9g=="],
-
-    "@types/bun": ["@types/bun@1.2.18", "", { "dependencies": { "bun-types": "1.2.18" } }, "sha512-Xf6RaWVheyemaThV0kUfaAUvCNokFr+bH8Jxp+tTZfx7dAPA8z9ePnP9S9+Vspzuxxx9JRAXhnyccRj3GyCMdQ=="],
-
-    "@types/connect": ["@types/connect@3.4.38", "", { "dependencies": { "@types/node": "*" } }, "sha512-K6uROf1LD88uDQqJCktA4yzL1YYAK6NgfsI0v/mTgyPKWsX1CnJ0XPSDhViejru1GcRkLWb8RlzFYJRqGUbaug=="],
-
-    "@types/estree": ["@types/estree@1.0.8", "", {}, "sha512-dWHzHa2WqEXI/O1E9OjrocMTKJl2mSrEolh1Iomrv6U+JuNwaHXsXx9bLu5gG7BUWFIN0skIQJQ/L1rIex4X6w=="],
-
-    "@types/express": ["@types/express@5.0.3", "", { "dependencies": { "@types/body-parser": "*", "@types/express-serve-static-core": "^5.0.0", "@types/serve-static": "*" } }, "sha512-wGA0NX93b19/dZC1J18tKWVIYWyyF2ZjT9vin/NRu0qzzvfVzWjs04iq2rQ3H65vCTQYlRqs3YHfY7zjdV+9Kw=="],
-
-    "@types/express-serve-static-core": ["@types/express-serve-static-core@5.0.6", "", { "dependencies": { "@types/node": "*", "@types/qs": "*", "@types/range-parser": "*", "@types/send": "*" } }, "sha512-3xhRnjJPkULekpSzgtoNYYcTWgEZkp4myc+Saevii5JPnHNvHMRlBSHDbs7Bh1iPPoVTERHEZXyhyLbMEsExsA=="],
-
-    "@types/http-errors": ["@types/http-errors@2.0.5", "", {}, "sha512-r8Tayk8HJnX0FztbZN7oVqGccWgw98T/0neJphO91KkmOzug1KkofZURD4UaD5uH8AqcFLfdPErnBod0u71/qg=="],
-
-    "@types/mime": ["@types/mime@1.3.5", "", {}, "sha512-/pyBZWSLD2n0dcHE3hq8s8ZvcETHtEuF+3E7XVt0Ig2nvsVQXdghHVcEkIWjy9A0wKfTn97a/PSDYohKIlnP/w=="],
-
-    "@types/node": ["@types/node@22.16.0", "", { "dependencies": { "undici-types": "~6.21.0" } }, "sha512-B2egV9wALML1JCpv3VQoQ+yesQKAmNMBIAY7OteVrikcOcAkWm+dGL6qpeCktPjAv6N1JLnhbNiqS35UpFyBsQ=="],
-
-    "@types/qs": ["@types/qs@6.14.0", "", {}, "sha512-eOunJqu0K1923aExK6y8p6fsihYEn/BYuQ4g0CxAAgFc4b/ZLN4CrsRZ55srTdqoiLzU2B2evC+apEIxprEzkQ=="],
-
-    "@types/range-parser": ["@types/range-parser@1.2.7", "", {}, "sha512-hKormJbkJqzQGhziax5PItDUTMAM9uE2XXQmM37dyd4hVM+5aVl7oVxMVUiVQn2oCQFN/LKCZdvSM0pFRqbSmQ=="],
-
-    "@types/react": ["@types/react@19.1.8", "", { "dependencies": { "csstype": "^3.0.2" } }, "sha512-AwAfQ2Wa5bCx9WP8nZL2uMZWod7J7/JSplxbTmBQ5ms6QpqNYm672H0Vu9ZVKVngQ+ii4R/byguVEUZQyeg44g=="],
-
-    "@types/send": ["@types/send@0.17.5", "", { "dependencies": { "@types/mime": "^1", "@types/node": "*" } }, "sha512-z6F2D3cOStZvuk2SaP6YrwkNO65iTZcwA2ZkSABegdkAh/lf+Aa/YQndZVfmEXT5vgAp6zv06VQ3ejSVjAny4w=="],
-
-    "@types/serve-static": ["@types/serve-static@1.15.8", "", { "dependencies": { "@types/http-errors": "*", "@types/node": "*", "@types/send": "*" } }, "sha512-roei0UY3LhpOJvjbIP6ZZFngyLKl5dskOtDhxY5THRSpO+ZI+nzJ+m5yUMzGrp89YRa7lvknKkMYjqQFGwA7Sg=="],
-
-    "@types/sinon": ["@types/sinon@17.0.4", "", { "dependencies": { "@types/sinonjs__fake-timers": "*" } }, "sha512-RHnIrhfPO3+tJT0s7cFaXGZvsL4bbR3/k7z3P312qMS4JaS2Tk+KiwiLx1S0rQ56ERj00u1/BtdyVd0FY+Pdew=="],
-
-    "@types/sinonjs__fake-timers": ["@types/sinonjs__fake-timers@8.1.5", "", {}, "sha512-mQkU2jY8jJEF7YHjHvsQO8+3ughTL1mcnn96igfhONmR+fUPSKIkefQYpSe8bsly2Ep7oQbn/6VG5/9/0qcArQ=="],
-
-    "@types/webidl-conversions": ["@types/webidl-conversions@7.0.3", "", {}, "sha512-CiJJvcRtIgzadHCYXw7dqEnMNRjhGZlYK05Mj9OyktqV8uVT8fD2BFOB7S1uwBE3Kj2Z+4UyPmFw/Ixgw/LAlA=="],
-
-    "@types/whatwg-url": ["@types/whatwg-url@11.0.5", "", { "dependencies": { "@types/webidl-conversions": "*" } }, "sha512-coYR071JRaHa+xoEvvYqvnIHaVqaYrLPbsufM9BF63HkwI5Lgmy2QR8Q5K/lYDYo5AK82wOvSOS0UsLTpTG7uQ=="],
-
-    "@unhead/schema": ["@unhead/schema@1.11.20", "", { "dependencies": { "hookable": "^5.5.3", "zhead": "^2.2.4" } }, "sha512-0zWykKAaJdm+/Y7yi/Yds20PrUK7XabLe9c3IRcjnwYmSWY6z0Cr19VIs3ozCj8P+GhR+/TI2mwtGlueCEYouA=="],
-
-    "abort-controller": ["abort-controller@3.0.0", "", { "dependencies": { "event-target-shim": "^5.0.0" } }, "sha512-h8lQ8tacZYnR3vNQTgibj+tODHI5/+l06Au2Pcriv/Gmet0eaj4TwWH41sO9wnHDiQsEj19q0drzdWdeAHtweg=="],
-
-    "acorn": ["acorn@8.15.0", "", { "bin": { "acorn": "bin/acorn" } }, "sha512-NZyJarBfL7nWwIq+FDL6Zp/yHEhePMNnnJ0y3qfieCrmNvYct8uvtiV41UvlSe6apAfk0fY1FbWx+NwfmpvtTg=="],
-
-    "acorn-walk": ["acorn-walk@8.3.4", "", { "dependencies": { "acorn": "^8.11.0" } }, "sha512-ueEepnujpqee2o5aIYnvHU6C0A42MNdsIDeqy5BydrkuC5R1ZuUFnm27EeFJGoEHJQgn3uleRvmTXaJgfXbt4g=="],
-
-    "ansi-escapes": ["ansi-escapes@7.0.0", "", { "dependencies": { "environment": "^1.0.0" } }, "sha512-GdYO7a61mR0fOlAsvC9/rIHf7L96sBc6dEWzeOu+KAea5bZyQRPIpojrVoI4AXGJS/ycu/fBTdLrUkA4ODrvjw=="],
-
-    "ansi-regex": ["ansi-regex@5.0.1", "", {}, "sha512-quJQXlTSUGL2LH9SUXo8VwsY4soanhgo6LNSm84E1LBcE8s3O0wpdiRzyR9z/ZZJMlMWv37qOOb9pdJlMUEKFQ=="],
-
-    "ansi-styles": ["ansi-styles@4.3.0", "", { "dependencies": { "color-convert": "^2.0.1" } }, "sha512-zbB9rCJAT1rbjiVDb2hqKFHNYLxgtk8NURxZ3IZwD3F6NtxbXZQCnnSi1Lkx+IDohdPlFp222wVALIheZJQSEg=="],
-
-    "arg": ["arg@4.1.3", "", {}, "sha512-58S9QDqG0Xx27YwPSt9fJxivjYl432YCwfDMfZ+71RAqUrZef7LrKQZ3LHLOwCS4FLNBplP533Zx895SeOCHvA=="],
-
-    "atomic-sleep": ["atomic-sleep@1.0.0", "", {}, "sha512-kNOjDqAh7px0XWNI+4QbzoiR/nTkHAWNud2uvnJquD1/x5a7EQZMJT0AczqK0Qn67oY/TTQ1LbUKajZpp3I9tQ=="],
-
-    "base64-js": ["base64-js@1.5.1", "", {}, "sha512-AKpaYlHn8t4SVbOHCy+b5+KKgvR4vrsD8vbvrbiQJps7fKDTkjkDry6ji0rUJjC0kzbNePLwzxq8iypo41qeWA=="],
-
-    "braces": ["braces@3.0.3", "", { "dependencies": { "fill-range": "^7.1.1" } }, "sha512-yQbXgO/OSZVD2IsiLlro+7Hf6Q18EJrKSEsdoMzKePKXct3gvD8oLcOQdIzGupr5Fj+EDe8gO/lxc1BzfMpxvA=="],
-
-    "bson": ["bson@6.10.4", "", {}, "sha512-WIsKqkSC0ABoBJuT1LEX+2HEvNmNKKgnTAyd0fL8qzK4SH2i9NXg+t08YtdZp/V9IZ33cxe3iV4yM0qg8lMQng=="],
-
-    "buffer": ["buffer@6.0.3", "", { "dependencies": { "base64-js": "^1.3.1", "ieee754": "^1.2.1" } }, "sha512-FTiCpNxtwiZZHEZbcbTIcZjERVICn9yq/pDFkTl95/AxzD1naBctN7YO68riM/gLSDY7sdrMby8hofADYuuqOA=="],
-
-    "bun-types": ["bun-types@1.3.1", "", { "dependencies": { "@types/node": "*" }, "peerDependencies": { "@types/react": "^19" } }, "sha512-NMrcy7smratanWJ2mMXdpatalovtxVggkj11bScuWuiOoXTiKIu2eVS1/7qbyI/4yHedtsn175n4Sm4JcdHLXw=="],
-
-    "chalk": ["chalk@5.4.1", "", {}, "sha512-zgVZuo2WcZgfUEmsn6eO3kINexW8RAE4maiQ8QNs8CtpPCSyMiYsULR3HQYkm3w8FIA3SberyMJMSldGsW+U3w=="],
-
-    "cli-cursor": ["cli-cursor@5.0.0", "", { "dependencies": { "restore-cursor": "^5.0.0" } }, "sha512-aCj4O5wKyszjMmDT4tZj93kxyydN/K5zPWSCe6/0AV/AA1pqe5ZBIw0a2ZfPQV7lL5/yb5HsUreJ6UFAF1tEQw=="],
-
-    "cli-truncate": ["cli-truncate@4.0.0", "", { "dependencies": { "slice-ansi": "^5.0.0", "string-width": "^7.0.0" } }, "sha512-nPdaFdQ0h/GEigbPClz11D0v/ZJEwxmeVZGeMo3Z5StPtUTkA9o1lD6QwoirYiSDzbcwn2XcjwmCp68W1IS4TA=="],
-
-    "color-convert": ["color-convert@2.0.1", "", { "dependencies": { "color-name": "~1.1.4" } }, "sha512-RRECPsj7iu/xb5oKYcsFHSppFNnsj/52OVTRKb4zP5onXwVF3zVmmToNcOfGC+CRDpfK/U584fMg38ZHCaElKQ=="],
-
-    "color-name": ["color-name@1.1.4", "", {}, "sha512-dOy+3AuW3a2wNbZHIuMZpTcgjGuLU/uBL/ubcZF9OXbDo8ff4O8yVp5Bf0efS8uEoYo5q4Fx7dY9OgQGXgAsQA=="],
-
-    "colorette": ["colorette@2.0.20", "", {}, "sha512-IfEDxwoWIjkeXL1eXcDiow4UbKjhLdq6/EuSVR9GMN7KVH3r9gQ83e73hsz1Nd1T3ijd5xv1wcWRYO+D6kCI2w=="],
-
-    "commander": ["commander@14.0.0", "", {}, "sha512-2uM9rYjPvyq39NwLRqaiLtWHyDC1FvryJDa2ATTVims5YAS4PupsEQsDvP14FqhFr0P49CYDugi59xaxJlTXRA=="],
-
-    "cookie": ["cookie@1.0.2", "", {}, "sha512-9Kr/j4O16ISv8zBBhJoi4bXOYNTkFLOqSL3UDB0njXxCXNezjeyVrJyGOWtgfs/q2km1gwBcfH8q1yEGoMYunA=="],
-
-    "create-require": ["create-require@1.1.1", "", {}, "sha512-dcKFX3jn0MpIaXjisoRvexIJVEKzaq7z2rZKxf+MSr9TkdmHmsU4m2lcLojrj/FHl8mk5VxMmYA+ftRkP/3oKQ=="],
-
-    "csstype": ["csstype@3.1.3", "", {}, "sha512-M1uQkMl8rQK/szD0LNhtqxIPLpimGm8sOBwU7lLnCpSbTyY3yeU1Vc7l4KT5zT4s/yOxHH5O7tIuuLOCnLADRw=="],
-
-    "dateformat": ["dateformat@4.6.3", "", {}, "sha512-2P0p0pFGzHS5EMnhdxQi7aJN+iMheud0UhG4dlE1DLAlvL8JHjJJTX/CSm4JXwV0Ka5nGk3zC5mcb5bUQUxxMA=="],
-
-    "debug": ["debug@4.4.1", "", { "dependencies": { "ms": "^2.1.3" } }, "sha512-KcKCqiftBJcZr++7ykoDIEwSa3XWowTfNPo92BYxjXiyYEVrUQh2aLyhxBCwww+heortUFxEJYcRzosstTEBYQ=="],
-
-    "diff": ["diff@7.0.0", "", {}, "sha512-PJWHUb1RFevKCwaFA9RlG5tCd+FO5iRh9A8HEtkmBH2Li03iJriB6m6JIN4rGz3K3JLawI7/veA1xzRKP6ISBw=="],
-
-    "dotenv": ["dotenv@16.6.1", "", {}, "sha512-uBq4egWHTcTt33a72vpSG0z3HnPuIl6NqYcTrKEg2azoEyl2hpW0zqlxysq2pK9HlDIHyHyakeYaYnSAwd8bow=="],
-
-    "elysia": ["elysia@1.3.5", "", { "dependencies": { "cookie": "^1.0.2", "exact-mirror": "0.1.2", "fast-decode-uri-component": "^1.0.1" }, "optionalDependencies": { "@sinclair/typebox": "^0.34.33", "openapi-types": "^12.1.3" }, "peerDependencies": { "file-type": ">= 20.0.0", "typescript": ">= 5.0.0" } }, "sha512-XVIKXlKFwUT7Sta8GY+wO5reD9I0rqAEtaz1Z71UgJb61csYt8Q3W9al8rtL5RgumuRR8e3DNdzlUN9GkC4KDw=="],
-
-    "emoji-regex": ["emoji-regex@10.4.0", "", {}, "sha512-EC+0oUMY1Rqm4O6LLrgjtYDvcVYTy7chDnM4Q7030tP4Kwj3u/pR6gP9ygnp2CJMK5Gq+9Q2oqmrFJAz01DXjw=="],
-
-    "end-of-stream": ["end-of-stream@1.4.5", "", { "dependencies": { "once": "^1.4.0" } }, "sha512-ooEGc6HP26xXq/N+GCGOT0JKCLDGrq2bQUZrQ7gyrJiZANJ/8YDTxTpQBXGMn+WbIQXNVpyWymm7KYVICQnyOg=="],
-
-    "environment": ["environment@1.1.0", "", {}, "sha512-xUtoPkMggbz0MPyPiIWr1Kp4aeWJjDZ6SMvURhimjdZgsRuDplF5/s9hcgGhyXMhs+6vpnuoiZ2kFiu3FMnS8Q=="],
-
-    "event-target-shim": ["event-target-shim@5.0.1", "", {}, "sha512-i/2XbnSz/uxRCU6+NdVJgKWDTM427+MqYbkQzD321DuCQJUqOuJKIA0IM2+W2xtYHdKOmZ4dR6fExsd4SXL+WQ=="],
-
-    "eventemitter3": ["eventemitter3@5.0.1", "", {}, "sha512-GWkBvjiSZK87ELrYOSESUYeVIc9mvLLf/nXalMOS5dYrgZq9o5OVkbZAVM06CVxYsCwH9BDZFPlQTlPA1j4ahA=="],
-
-    "events": ["events@3.3.0", "", {}, "sha512-mQw+2fkQbALzQ7V0MY0IqdnXNOeTtP4r0lN9z7AAawCXgqea7bDii20AYrIBrFd/Hx0M2Ocz6S111CaFkUcb0Q=="],
-
-    "exact-mirror": ["exact-mirror@0.1.2", "", { "peerDependencies": { "@sinclair/typebox": "^0.34.15" }, "optionalPeers": ["@sinclair/typebox"] }, "sha512-wFCPCDLmHbKGUb8TOi/IS7jLsgR8WVDGtDK3CzcB4Guf/weq7G+I+DkXiRSZfbemBFOxOINKpraM6ml78vo8Zw=="],
-
-    "fast-copy": ["fast-copy@3.0.2", "", {}, "sha512-dl0O9Vhju8IrcLndv2eU4ldt1ftXMqqfgN4H1cpmGV7P6jeB9FwpN9a2c8DPGE1Ys88rNUJVYDHq73CGAGOPfQ=="],
-
-    "fast-decode-uri-component": ["fast-decode-uri-component@1.0.1", "", {}, "sha512-WKgKWg5eUxvRZGwW8FvfbaH7AXSh2cL+3j5fMGzUMCxWBJ3dV3a7Wz8y2f/uQ0e3B6WmodD3oS54jTQ9HVTIIg=="],
-
-    "fast-redact": ["fast-redact@3.5.0", "", {}, "sha512-dwsoQlS7h9hMeYUq1W++23NDcBLV4KqONnITDV9DjfS3q1SgDGVrBdvvTLUotWtPSD7asWDV9/CmsZPy8Hf70A=="],
-
-    "fast-safe-stringify": ["fast-safe-stringify@2.1.1", "", {}, "sha512-W+KJc2dmILlPplD/H4K9l9LcAHAfPtP6BY84uVLXQ6Evcz9Lcg33Y2z1IVblT6xdY54PXYVHEv+0Wpq8Io6zkA=="],
-
-    "fflate": ["fflate@0.8.2", "", {}, "sha512-cPJU47OaAoCbg0pBvzsgpTPhmhqI5eJjh/JIu8tPj5q+T7iLvW/JAYUqmE7KOB4R1ZyEhzBaIQpQpardBF5z8A=="],
-
-    "file-type": ["file-type@21.0.0", "", { "dependencies": { "@tokenizer/inflate": "^0.2.7", "strtok3": "^10.2.2", "token-types": "^6.0.0", "uint8array-extras": "^1.4.0" } }, "sha512-ek5xNX2YBYlXhiUXui3D/BXa3LdqPmoLJ7rqEx2bKJ7EAUEfmXgW0Das7Dc6Nr9MvqaOnIqiPV0mZk/r/UpNAg=="],
-
-    "fill-range": ["fill-range@7.1.1", "", { "dependencies": { "to-regex-range": "^5.0.1" } }, "sha512-YsGpe3WHLK8ZYi4tWDg2Jy3ebRz2rXowDxnld4bkQB00cc/1Zw9AWnC0i9ztDJitivtQvaI9KaLyKrc+hBW0yg=="],
-
-    "fsevents": ["fsevents@2.3.3", "", { "os": "darwin" }, "sha512-5xoDfX+fL7faATnagmWPpbFtwh/R77WmMMqqHGS65C3vvB0YHrgF+B1YmZ3441tMj5n63k0212XNoJwzlhffQw=="],
-
-    "function-bind": ["function-bind@1.1.2", "", {}, "sha512-7XHNxH7qX9xG5mIwxkhumTox/MIRNcOgDrxWsMt2pAr23WHp6MrRlN7FBSFpCpr+oVO0F744iUgR82nJMfG2SA=="],
-
-    "get-east-asian-width": ["get-east-asian-width@1.3.0", "", {}, "sha512-vpeMIQKxczTD/0s2CdEWHcb0eeJe6TFjxb+J5xgX7hScxqrGuyjmv4c1D4A/gelKfyox0gJJwIHF+fLjeaM8kQ=="],
-
-    "global-prefix": ["global-prefix@4.0.0", "", { "dependencies": { "ini": "^4.1.3", "kind-of": "^6.0.3", "which": "^4.0.0" } }, "sha512-w0Uf9Y9/nyHinEk5vMJKRie+wa4kR5hmDbEhGGds/kG1PwGLLHKRoNMeJOyCQjjBkANlnScqgzcFwGHgmgLkVA=="],
-
-    "has-flag": ["has-flag@4.0.0", "", {}, "sha512-EykJT/Q1KjTWctppgIAgfSO0tKVuZUjhgMr17kqTumMl6Afv3EISleU7qZUzoXDFTAHTDC4NOoG/ZxU3EvlMPQ=="],
-
-    "hasown": ["hasown@2.0.2", "", { "dependencies": { "function-bind": "^1.1.2" } }, "sha512-0hJU9SCPvmMzIBdZFqNPXWa6dqh7WdH0cII9y+CyS8rG3nL48Bclra9HmKhVVUHyPWNH5Y7xDwAB7bfgSjkUMQ=="],
-
-    "help-me": ["help-me@5.0.0", "", {}, "sha512-7xgomUX6ADmcYzFik0HzAxh/73YlKR9bmFzf51CZwR+b6YtzU2m0u49hQCqV6SvlqIqsaxovfwdvbnsw3b/zpg=="],
-
-    "hookable": ["hookable@5.5.3", "", {}, "sha512-Yc+BQe8SvoXH1643Qez1zqLRmbA5rCL+sSmk6TVos0LWVfNIB7PGncdlId77WzLGSIB5KaWgTaNTs2lNVEI6VQ=="],
-
-    "husky": ["husky@9.1.7", "", { "bin": { "husky": "bin.js" } }, "sha512-5gs5ytaNjBrh5Ow3zrvdUUY+0VxIuWVL4i9irt6friV+BqdCfmV11CQTWMiBYWHbXhco+J1kHfTOUkePhCDvMA=="],
-
-    "ieee754": ["ieee754@1.2.1", "", {}, "sha512-dcyqhDvX1C46lXZcVqCpK+FtMRQVdIMN6/Df5js2zouUsqG7I6sFxitIC+7KYK29KdXOLHdu9zL4sFnoVQnqaA=="],
-
-    "ini": ["ini@4.1.3", "", {}, "sha512-X7rqawQBvfdjS10YU1y1YVreA3SsLrW9dX2CewP2EbBJM4ypVNLDkO5y04gejPwKIY9lR+7r9gn3rFPt/kmWFg=="],
-
-    "is-core-module": ["is-core-module@2.16.1", "", { "dependencies": { "hasown": "^2.0.2" } }, "sha512-UfoeMA6fIJ8wTYFEUjelnaGI67v6+N7qXJEvQuIGa99l4xsCruSYOVSQ0uPANn4dAzm8lkYPaKLrrijLq7x23w=="],
-
-    "is-fullwidth-code-point": ["is-fullwidth-code-point@4.0.0", "", {}, "sha512-O4L094N2/dZ7xqVdrXhh9r1KODPJpFms8B5sGdJLPy664AgvXsreZUyCQQNItZRDlYug4xStLjNp/sz3HvBowQ=="],
-
-    "is-number": ["is-number@7.0.0", "", {}, "sha512-41Cifkg6e8TylSpdtTpeLVMqvSBEVzTttHvERD741+pnZ8ANv0004MRL43QKPDlK9cGvNp6NZWZUBlbGXYxxng=="],
-
-    "isexe": ["isexe@3.1.1", "", {}, "sha512-LpB/54B+/2J5hqQ7imZHfdU31OlgQqx7ZicVlkm9kzg9/w8GKLEcFfJl/t7DCEDueOyBAD6zCCwTO6Fzs0NoEQ=="],
-
-    "joycon": ["joycon@3.1.1", "", {}, "sha512-34wB/Y7MW7bzjKRjUKTa46I2Z7eV62Rkhva+KkopW7Qvv/OSWBqvkSY7vusOPrNuZcUG3tApvdVgNB8POj3SPw=="],
-
-    "js-tokens": ["js-tokens@4.0.0", "", {}, "sha512-RdJUflcE3cUzKiMqQgsCu06FPu9UdIJO0beYbPhHN4k6apgJtifcoCtT9bcxOpYBtpD2kCM6Sbzg4CausW/PKQ=="],
-
-    "json5": ["json5@2.2.3", "", { "bin": { "json5": "lib/cli.js" } }, "sha512-XmOWe7eyHYH14cLdVPoyg+GOH3rYX++KpzrylJwSW98t3Nk+U8XOl8FWKOgwtzdb8lXGf6zYwDUzeHMWfxasyg=="],
-
-    "kind-of": ["kind-of@6.0.3", "", {}, "sha512-dcS1ul+9tmeD95T+x28/ehLgd9mENa3LsvDTtzm3vyBEO7RPptvAD+t44WVXaUjTBRcrpFeFlC8WCruUR456hw=="],
-
-    "lilconfig": ["lilconfig@3.1.3", "", {}, "sha512-/vlFKAoH5Cgt3Ie+JLhRbwOsCQePABiU3tJ1egGvyQ+33R/vcwM2Zl2QR/LzjsBeItPt3oSVXapn+m4nQDvpzw=="],
-
-    "lint-staged": ["lint-staged@16.1.2", "", { "dependencies": { "chalk": "^5.4.1", "commander": "^14.0.0", "debug": "^4.4.1", "lilconfig": "^3.1.3", "listr2": "^8.3.3", "micromatch": "^4.0.8", "nano-spawn": "^1.0.2", "pidtree": "^0.6.0", "string-argv": "^0.3.2", "yaml": "^2.8.0" }, "bin": { "lint-staged": "bin/lint-staged.js" } }, "sha512-sQKw2Si2g9KUZNY3XNvRuDq4UJqpHwF0/FQzZR2M7I5MvtpWvibikCjUVJzZdGE0ByurEl3KQNvsGetd1ty1/Q=="],
-
-    "listr2": ["listr2@8.3.3", "", { "dependencies": { "cli-truncate": "^4.0.0", "colorette": "^2.0.20", "eventemitter3": "^5.0.1", "log-update": "^6.1.0", "rfdc": "^1.4.1", "wrap-ansi": "^9.0.0" } }, "sha512-LWzX2KsqcB1wqQ4AHgYb4RsDXauQiqhjLk+6hjbaeHG4zpjjVAB6wC/gz6X0l+Du1cN3pUB5ZlrvTbhGSNnUQQ=="],
-
-    "lodash.get": ["lodash.get@4.4.2", "", {}, "sha512-z+Uw/vLuy6gQe8cfaFWD7p0wVv8fJl3mbzXh33RS+0oW2wvUqiRXiQ69gLWSLpgB5/6sU+r6BlQR0MBILadqTQ=="],
-
-    "log-update": ["log-update@6.1.0", "", { "dependencies": { "ansi-escapes": "^7.0.0", "cli-cursor": "^5.0.0", "slice-ansi": "^7.1.0", "strip-ansi": "^7.1.0", "wrap-ansi": "^9.0.0" } }, "sha512-9ie8ItPR6tjY5uYJh8K/Zrv/RMZ5VOlOWvtZdEHYSTFKZfIBPQa9tOAEeAWhd+AnIneLJ22w5fjOYtoutpWq5w=="],
-
-    "magic-string": ["magic-string@0.30.19", "", { "dependencies": { "@jridgewell/sourcemap-codec": "^1.5.5" } }, "sha512-2N21sPY9Ws53PZvsEpVtNuSW+ScYbQdp4b9qUaL+9QkHUrGFKo56Lg9Emg5s9V/qrtNBmiR01sYhUOwu3H+VOw=="],
-
-    "make-error": ["make-error@1.3.6", "", {}, "sha512-s8UhlNe7vPKomQhC1qFelMokr/Sc3AgNbso3n74mVPA5LTZwkB9NlXf4XPamLxJE8h0gh73rM94xvwRT2CVInw=="],
-
-    "memoize": ["memoize@10.1.0", "", { "dependencies": { "mimic-function": "^5.0.1" } }, "sha512-MMbFhJzh4Jlg/poq1si90XRlTZRDHVqdlz2mPyGJ6kqMpyHUyVpDd5gpFAvVehW64+RA1eKE9Yt8aSLY7w2Kgg=="],
-
-    "memory-pager": ["memory-pager@1.5.0", "", {}, "sha512-ZS4Bp4r/Zoeq6+NLJpP+0Zzm0pR8whtGPf1XExKLJBAczGMnSi3It14OiNCStjQjM6NU1okjQGSxgEZN8eBYKg=="],
-
-    "micromatch": ["micromatch@4.0.8", "", { "dependencies": { "braces": "^3.0.3", "picomatch": "^2.3.1" } }, "sha512-PXwfBhYu0hBCPw8Dn0E+WDYb7af3dSLVWKi3HGv84IdF4TyFoC0ysxFd0Goxw7nSv4T/PzEJQxsYsEiFCKo2BA=="],
-
-    "mimic-function": ["mimic-function@5.0.1", "", {}, "sha512-VP79XUPxV2CigYP3jWwAUFSku2aKqBH7uTAapFWCBqutsbmDo96KY5o8uh6U+/YSIn5OxJnXp73beVkpqMIGhA=="],
-
-    "minimist": ["minimist@1.2.8", "", {}, "sha512-2yyAR8qBkN3YuheJanUpWC5U3bb5osDywNB8RzDVlDwDHbocAJveqqj1u8+SVD7jkWT4yvsHCpWqqWqAxb0zCA=="],
-
-    "mongodb": ["mongodb@6.17.0", "", { "dependencies": { "@mongodb-js/saslprep": "^1.1.9", "bson": "^6.10.4", "mongodb-connection-string-url": "^3.0.0" }, "peerDependencies": { "@aws-sdk/credential-providers": "^3.188.0", "@mongodb-js/zstd": "^1.1.0 || ^2.0.0", "gcp-metadata": "^5.2.0", "kerberos": "^2.0.1", "mongodb-client-encryption": ">=6.0.0 <7", "snappy": "^7.2.2", "socks": "^2.7.1" }, "optionalPeers": ["@aws-sdk/credential-providers", "@mongodb-js/zstd", "gcp-metadata", "kerberos", "mongodb-client-encryption", "snappy", "socks"] }, "sha512-neerUzg/8U26cgruLysKEjJvoNSXhyID3RvzvdcpsIi2COYM3FS3o9nlH7fxFtefTb942dX3W9i37oPfCVj4wA=="],
-
-    "mongodb-connection-string-url": ["mongodb-connection-string-url@3.0.2", "", { "dependencies": { "@types/whatwg-url": "^11.0.2", "whatwg-url": "^14.1.0 || ^13.0.0" } }, "sha512-rMO7CGo/9BFwyZABcKAWL8UJwH/Kc2x0g72uhDWzG48URRax5TCIcJ7Rc3RZqffZzO/Gwff/jyKwCU9TN8gehA=="],
-
-    "ms": ["ms@2.1.3", "", {}, "sha512-6FlzubTLZG3J2a/NVCAleEhjzq5oxgHyaCU9yYXvcLsvoVaHJq/s5xXI6/XXP6tz7R9xAOtHnSO/tXtF3WRTlA=="],
-
-    "nano-spawn": ["nano-spawn@1.0.2", "", {}, "sha512-21t+ozMQDAL/UGgQVBbZ/xXvNO10++ZPuTmKRO8k9V3AClVRht49ahtDjfY8l1q6nSHOrE5ASfthzH3ol6R/hg=="],
-
-    "nanoid": ["nanoid@5.1.5", "", { "bin": { "nanoid": "bin/nanoid.js" } }, "sha512-Ir/+ZpE9fDsNH0hQ3C68uyThDXzYcim2EqcZ8zn8Chtt1iylPT9xXJB0kPCnqzgcEGikO9RxSrh63MsmVCU7Fw=="],
-
-    "on-exit-leak-free": ["on-exit-leak-free@2.1.2", "", {}, "sha512-0eJJY6hXLGf1udHwfNftBqH+g73EU4B504nZeKpz1sYRKafAghwxEJunB2O7rDZkL4PGfsMVnTXZ2EjibbqcsA=="],
-
-    "once": ["once@1.4.0", "", { "dependencies": { "wrappy": "1" } }, "sha512-lNaJgI+2Q5URQBkccEKHTQOPaXdUxnZZElQTZY0MFUAuaEqe1E+Nyvgdz/aIyNi6Z9MzO5dv1H8n58/GELp3+w=="],
-
-    "onetime": ["onetime@7.0.0", "", { "dependencies": { "mimic-function": "^5.0.0" } }, "sha512-VXJjc87FScF88uafS3JllDgvAm+c/Slfz06lorj2uAY34rlUu0Nt+v8wreiImcrgAjjIHp1rXpTDlLOGw29WwQ=="],
-
-    "openapi-types": ["openapi-types@12.1.3", "", {}, "sha512-N4YtSYJqghVu4iek2ZUvcN/0aqH1kRDuNqzcycDxhOUpg7GdvLa2F3DgS6yBNhInhv2r/6I0Flkn7CqL8+nIcw=="],
-
-    "path-parse": ["path-parse@1.0.7", "", {}, "sha512-LDJzPVEEEPR+y48z93A0Ed0yXb8pAByGWo/k5YYdYgpY2/2EsOsksJrq7lOHxryrVOn1ejG6oAp8ahvOIQD8sw=="],
-
-    "pathe": ["pathe@1.1.2", "", {}, "sha512-whLdWMYL2TwI08hn8/ZqAbrVemu0LNaNNJZX73O6qaIdCTfXutsLhMkjdENX0qhsQ9uIimo4/aQOmXkoon2nDQ=="],
-
-    "picocolors": ["picocolors@1.1.1", "", {}, "sha512-xceH2snhtb5M9liqDsmEw56le376mTZkEX/jEb/RxNFyegNul7eNslCXP9FDj/Lcu0X8KEyMceP2ntpaHrDEVA=="],
-
-    "picomatch": ["picomatch@2.3.1", "", {}, "sha512-JU3teHTNjmE2VCGFzuY8EXzCDVwEqB2a8fsIvwaStHhAWJEeVd1o1QD80CU6+ZdEXXSLbSsuLwJjkCBWqRQUVA=="],
-
-    "pidtree": ["pidtree@0.6.0", "", { "bin": { "pidtree": "bin/pidtree.js" } }, "sha512-eG2dWTVw5bzqGRztnHExczNxt5VGsE6OwTeCG3fdUf9KBsZzO3R5OIIIzWR+iZA0NtZ+RDVdaoE2dK1cn6jH4g=="],
-
-    "pino": ["pino@8.21.0", "", { "dependencies": { "atomic-sleep": "^1.0.0", "fast-redact": "^3.1.1", "on-exit-leak-free": "^2.1.0", "pino-abstract-transport": "^1.2.0", "pino-std-serializers": "^6.0.0", "process-warning": "^3.0.0", "quick-format-unescaped": "^4.0.3", "real-require": "^0.2.0", "safe-stable-stringify": "^2.3.1", "sonic-boom": "^3.7.0", "thread-stream": "^2.6.0" }, "bin": { "pino": "bin.js" } }, "sha512-ip4qdzjkAyDDZklUaZkcRFb2iA118H9SgRh8yzTkSQK8HilsOJF7rSY8HoW5+I0M46AZgX/pxbprf2vvzQCE0Q=="],
-
-    "pino-abstract-transport": ["pino-abstract-transport@2.0.0", "", { "dependencies": { "split2": "^4.0.0" } }, "sha512-F63x5tizV6WCh4R6RHyi2Ml+M70DNRXt/+HANowMflpgGFMAym/VKm6G7ZOQRjqN7XbGxK1Lg9t6ZrtzOaivMw=="],
-
-    "pino-pretty": ["pino-pretty@13.1.1", "", { "dependencies": { "colorette": "^2.0.7", "dateformat": "^4.6.3", "fast-copy": "^3.0.2", "fast-safe-stringify": "^2.1.1", "help-me": "^5.0.0", "joycon": "^3.1.1", "minimist": "^1.2.6", "on-exit-leak-free": "^2.1.0", "pino-abstract-transport": "^2.0.0", "pump": "^3.0.0", "secure-json-parse": "^4.0.0", "sonic-boom": "^4.0.1", "strip-json-comments": "^5.0.2" }, "bin": { "pino-pretty": "bin.js" } }, "sha512-TNNEOg0eA0u+/WuqH0MH0Xui7uqVk9D74ESOpjtebSQYbNWJk/dIxCXIxFsNfeN53JmtWqYHP2OrIZjT/CBEnA=="],
-
-    "pino-std-serializers": ["pino-std-serializers@6.2.2", "", {}, "sha512-cHjPPsE+vhj/tnhCy/wiMh3M3z3h/j15zHQX+S9GkTBgqJuTuJzYJ4gUyACLhDaJ7kk9ba9iRDmbH2tJU03OiA=="],
-
-    "process": ["process@0.11.10", "", {}, "sha512-cdGef/drWFoydD1JsMzuFf8100nZl+GT+yacc2bEced5f9Rjk4z+WtFUTBu9PhOi9j/jfmBPu0mMEY4wIdAF8A=="],
-
-    "process-warning": ["process-warning@3.0.0", "", {}, "sha512-mqn0kFRl0EoqhnL0GQ0veqFHyIN1yig9RHh/InzORTUiZHFRAur+aMtRkELNwGs9aNwKS6tg/An4NYBPGwvtzQ=="],
-
-    "pump": ["pump@3.0.3", "", { "dependencies": { "end-of-stream": "^1.1.0", "once": "^1.3.1" } }, "sha512-todwxLMY7/heScKmntwQG8CXVkWUOdYxIvY2s0VWAAMh/nd8SoYiRaKjlr7+iCs984f2P8zvrfWcDDYVb73NfA=="],
-
-    "punycode": ["punycode@2.3.1", "", {}, "sha512-vYt7UD1U9Wg6138shLtLOvdAu+8DsC/ilFtEVHcH+wydcSpNE20AfSOduf6MkRFahL5FY7X1oU7nKVZFtfq8Fg=="],
-
-    "quick-format-unescaped": ["quick-format-unescaped@4.0.4", "", {}, "sha512-tYC1Q1hgyRuHgloV/YXs2w15unPVh8qfu/qCTfhTYamaw7fyhumKa2yGpdSo87vY32rIclj+4fWYQXUMs9EHvg=="],
-
-    "readable-stream": ["readable-stream@4.7.0", "", { "dependencies": { "abort-controller": "^3.0.0", "buffer": "^6.0.3", "events": "^3.3.0", "process": "^0.11.10", "string_decoder": "^1.3.0" } }, "sha512-oIGGmcpTLwPga8Bn6/Z75SVaH1z5dUut2ibSyAMVhmUggWpmDn2dapB0n7f8nwaSiRtepAsfJyfXIO5DCVAODg=="],
-
-    "real-require": ["real-require@0.2.0", "", {}, "sha512-57frrGM/OCTLqLOAh0mhVA9VBMHd+9U7Zb2THMGdBUoZVOtGbJzjxsYGDJ3A9AYYCP4hn6y1TVbaOfzWtm5GFg=="],
-
-    "reflect-metadata": ["reflect-metadata@0.2.2", "", {}, "sha512-urBwgfrvVP/eAyXx4hluJivBKzuEbSQs9rKWCrCkbSxNv8mxPcUZKeuoF3Uy4mJl3Lwprp6yy5/39VWigZ4K6Q=="],
-
-    "resolve": ["resolve@1.22.10", "", { "dependencies": { "is-core-module": "^2.16.0", "path-parse": "^1.0.7", "supports-preserve-symlinks-flag": "^1.0.0" }, "bin": { "resolve": "bin/resolve" } }, "sha512-NPRy+/ncIMeDlTAsuqwKIiferiawhefFJtkNSW0qZJEqMEb+qBt/77B/jGeeek+F0uOeN05CDa6HXbbIgtVX4w=="],
-
-    "restore-cursor": ["restore-cursor@5.1.0", "", { "dependencies": { "onetime": "^7.0.0", "signal-exit": "^4.1.0" } }, "sha512-oMA2dcrw6u0YfxJQXm342bFKX/E4sG9rbTzO9ptUcR/e8A33cHuvStiYOwH7fszkZlZ1z/ta9AAoPk2F4qIOHA=="],
-
-    "rfdc": ["rfdc@1.4.1", "", {}, "sha512-q1b3N5QkRUWUl7iyylaaj3kOpIT0N2i9MqIEQXP73GVsN9cw3fdx8X63cEmWhJGi2PPCF23Ijp7ktmd39rawIA=="],
-
-    "rollup": ["rollup@4.52.4", "", { "dependencies": { "@types/estree": "1.0.8" }, "optionalDependencies": { "@rollup/rollup-android-arm-eabi": "4.52.4", "@rollup/rollup-android-arm64": "4.52.4", "@rollup/rollup-darwin-arm64": "4.52.4", "@rollup/rollup-darwin-x64": "4.52.4", "@rollup/rollup-freebsd-arm64": "4.52.4", "@rollup/rollup-freebsd-x64": "4.52.4", "@rollup/rollup-linux-arm-gnueabihf": "4.52.4", "@rollup/rollup-linux-arm-musleabihf": "4.52.4", "@rollup/rollup-linux-arm64-gnu": "4.52.4", "@rollup/rollup-linux-arm64-musl": "4.52.4", "@rollup/rollup-linux-loong64-gnu": "4.52.4", "@rollup/rollup-linux-ppc64-gnu": "4.52.4", "@rollup/rollup-linux-riscv64-gnu": "4.52.4", "@rollup/rollup-linux-riscv64-musl": "4.52.4", "@rollup/rollup-linux-s390x-gnu": "4.52.4", "@rollup/rollup-linux-x64-gnu": "4.52.4", "@rollup/rollup-linux-x64-musl": "4.52.4", "@rollup/rollup-openharmony-arm64": "4.52.4", "@rollup/rollup-win32-arm64-msvc": "4.52.4", "@rollup/rollup-win32-ia32-msvc": "4.52.4", "@rollup/rollup-win32-x64-gnu": "4.52.4", "@rollup/rollup-win32-x64-msvc": "4.52.4", "fsevents": "~2.3.2" }, "bin": { "rollup": "dist/bin/rollup" } }, "sha512-CLEVl+MnPAiKh5pl4dEWSyMTpuflgNQiLGhMv8ezD5W/qP8AKvmYpCOKRRNOh7oRKnauBZ4SyeYkMS+1VSyKwQ=="],
-
-    "rollup-plugin-dts": ["rollup-plugin-dts@6.2.3", "", { "dependencies": { "magic-string": "^0.30.17" }, "optionalDependencies": { "@babel/code-frame": "^7.27.1" }, "peerDependencies": { "rollup": "^3.29.4 || ^4", "typescript": "^4.5 || ^5.0" } }, "sha512-UgnEsfciXSPpASuOelix7m4DrmyQgiaWBnvI0TM4GxuDh5FkqW8E5hu57bCxXB90VvR1WNfLV80yEDN18UogSA=="],
-
-    "safe-buffer": ["safe-buffer@5.2.1", "", {}, "sha512-rp3So07KcdmmKbGvgaNxQSJr7bGVSVk5S9Eq1F+ppbRo70+YeaDxkw5Dd8NPN+GD6bjnYm2VuPuCXmpuYvmCXQ=="],
-
-    "safe-stable-stringify": ["safe-stable-stringify@2.5.0", "", {}, "sha512-b3rppTKm9T+PsVCBEOUR46GWI7fdOs00VKZ1+9c1EWDaDMvjQc6tUwuFyIprgGgTcWoVHSKrU8H31ZHA2e0RHA=="],
-
-    "secure-json-parse": ["secure-json-parse@4.0.0", "", {}, "sha512-dxtLJO6sc35jWidmLxo7ij+Eg48PM/kleBsxpC8QJE0qJICe+KawkDQmvCMZUr9u7WKVHgMW6vy3fQ7zMiFZMA=="],
-
-    "semver": ["semver@7.7.2", "", { "bin": { "semver": "bin/semver.js" } }, "sha512-RF0Fw+rO5AMf9MAyaRXI4AV0Ulj5lMHqVxxdSgiVbixSCXoEmmX/jk0CuJw4+3SqroYO9VoUh+HcuJivvtJemA=="],
-
-    "signal-exit": ["signal-exit@4.1.0", "", {}, "sha512-bzyZ1e88w9O1iNJbKnOlvYTrWPDl46O1bG0D3XInv+9tkPrxrN8jUUTiFlDkkmKWgn1M6CfIA13SuGqOa9Korw=="],
-
-    "sinon": ["sinon@20.0.0", "", { "dependencies": { "@sinonjs/commons": "^3.0.1", "@sinonjs/fake-timers": "^13.0.5", "@sinonjs/samsam": "^8.0.1", "diff": "^7.0.0", "supports-color": "^7.2.0" } }, "sha512-+FXOAbdnj94AQIxH0w1v8gzNxkawVvNqE3jUzRLptR71Oykeu2RrQXXl/VQjKay+Qnh73fDt/oDfMo6xMeDQbQ=="],
-
-    "slice-ansi": ["slice-ansi@5.0.0", "", { "dependencies": { "ansi-styles": "^6.0.0", "is-fullwidth-code-point": "^4.0.0" } }, "sha512-FC+lgizVPfie0kkhqUScwRu1O/lF6NOgJmlCgK+/LYxDCTk8sGelYaHDhFcDN+Sn3Cv+3VSa4Byeo+IMCzpMgQ=="],
-
-    "sonic-boom": ["sonic-boom@4.2.0", "", { "dependencies": { "atomic-sleep": "^1.0.0" } }, "sha512-INb7TM37/mAcsGmc9hyyI6+QR3rR1zVRu36B0NeGXKnOOLiZOfER5SA+N7X7k3yUYRzLWafduTDvJAfDswwEww=="],
-
-    "sparse-bitfield": ["sparse-bitfield@3.0.3", "", { "dependencies": { "memory-pager": "^1.0.2" } }, "sha512-kvzhi7vqKTfkh0PZU+2D2PIllw2ymqJKujUcyPMd9Y75Nv4nPbGJZXNhxsgdQab2BmlDct1YnfQCguEvHr7VsQ=="],
-
-    "split2": ["split2@4.2.0", "", {}, "sha512-UcjcJOWknrNkF6PLX83qcHM6KHgVKNkV62Y8a5uYDVv9ydGQVwAHMKqHdJje1VTWpljG0WYpCDhrCdAOYH4TWg=="],
-
-    "string-argv": ["string-argv@0.3.2", "", {}, "sha512-aqD2Q0144Z+/RqG52NeHEkZauTAUWJO8c6yTftGJKO3Tja5tUgIfmIl6kExvhtxSDP7fXB6DvzkfMpCd/F3G+Q=="],
-
-    "string-width": ["string-width@7.2.0", "", { "dependencies": { "emoji-regex": "^10.3.0", "get-east-asian-width": "^1.0.0", "strip-ansi": "^7.1.0" } }, "sha512-tsaTIkKW9b4N+AEj+SVA+WhJzV7/zMhcSu78mLKWSk7cXMOSHsBKFWUs0fWwq8QyK3MgJBQRX6Gbi4kYbdvGkQ=="],
-
-    "string_decoder": ["string_decoder@1.3.0", "", { "dependencies": { "safe-buffer": "~5.2.0" } }, "sha512-hkRX8U1WjJFd8LsDJ2yQ/wWWxaopEsABU1XfkM8A+j0+85JAGppt16cr1Whg6KIbb4okU6Mql6BOj+uup/wKeA=="],
-
-    "strip-ansi": ["strip-ansi@6.0.1", "", { "dependencies": { "ansi-regex": "^5.0.1" } }, "sha512-Y38VPSHcqkFrCpFnQ9vuSXmquuv5oXOKpGeT6aGrr3o3Gc9AlVa6JBfUSOCnbxGGZF+/0ooI7KrPuUSztUdU5A=="],
-
-    "strip-bom": ["strip-bom@3.0.0", "", {}, "sha512-vavAMRXOgBVNF6nyEEmL3DBK19iRpDcoIwW+swQ+CbGiu7lju6t+JklA1MHweoWtadgt4ISVUsXLyDq34ddcwA=="],
-
-    "strip-json-comments": ["strip-json-comments@5.0.3", "", {}, "sha512-1tB5mhVo7U+ETBKNf92xT4hrQa3pm0MZ0PQvuDnWgAAGHDsfp4lPSpiS6psrSiet87wyGPh9ft6wmhOMQ0hDiw=="],
-
-    "strtok3": ["strtok3@10.3.1", "", { "dependencies": { "@tokenizer/token": "^0.3.0" } }, "sha512-3JWEZM6mfix/GCJBBUrkA8p2Id2pBkyTkVCJKto55w080QBKZ+8R171fGrbiSp+yMO/u6F8/yUh7K4V9K+YCnw=="],
-
-    "supports-color": ["supports-color@7.2.0", "", { "dependencies": { "has-flag": "^4.0.0" } }, "sha512-qpCAvRl9stuOHveKsn7HncJRvv501qIacKzQlO/+Lwxc9+0q2wLyv4Dfvt80/DPn2pqOBsJdDiogXGR9+OvwRw=="],
-
-    "supports-preserve-symlinks-flag": ["supports-preserve-symlinks-flag@1.0.0", "", {}, "sha512-ot0WnXS9fgdkgIcePe6RHNk1WA8+muPa6cSjeR3V8K27q9BB1rTE3R1p7Hv0z1ZyAc8s6Vvv8DIyWf681MAt0w=="],
-
-    "thread-stream": ["thread-stream@2.7.0", "", { "dependencies": { "real-require": "^0.2.0" } }, "sha512-qQiRWsU/wvNolI6tbbCKd9iKaTnCXsTwVxhhKM6nctPdujTyztjlbUkUTUymidWcMnZ5pWR0ej4a0tjsW021vw=="],
-
-    "to-regex-range": ["to-regex-range@5.0.1", "", { "dependencies": { "is-number": "^7.0.0" } }, "sha512-65P7iz6X5yEr1cwcgvQxbbIw7Uk3gOy5dIdtZ4rDveLqhrdJP+Li/Hx6tyK0NEb+2GCyneCMJiGqrADCSNk8sQ=="],
-
-    "token-types": ["token-types@6.0.3", "", { "dependencies": { "@tokenizer/token": "^0.3.0", "ieee754": "^1.2.1" } }, "sha512-IKJ6EzuPPWtKtEIEPpIdXv9j5j2LGJEYk0CKY2efgKoYKLBiZdh6iQkLVBow/CB3phyWAWCyk+bZeaimJn6uRQ=="],
-
-    "tr46": ["tr46@5.1.1", "", { "dependencies": { "punycode": "^2.3.1" } }, "sha512-hdF5ZgjTqgAntKkklYw0R03MG2x/bSzTtkxmIRw/sTNV8YXsCJ1tfLAX23lhxhHJlEf3CRCOCGGWw3vI3GaSPw=="],
-
-    "ts-node": ["ts-node@10.9.2", "", { "dependencies": { "@cspotcode/source-map-support": "^0.8.0", "@tsconfig/node10": "^1.0.7", "@tsconfig/node12": "^1.0.7", "@tsconfig/node14": "^1.0.0", "@tsconfig/node16": "^1.0.2", "acorn": "^8.4.1", "acorn-walk": "^8.1.1", "arg": "^4.1.0", "create-require": "^1.1.0", "diff": "^4.0.1", "make-error": "^1.1.1", "v8-compile-cache-lib": "^3.0.1", "yn": "3.1.1" }, "peerDependencies": { "@swc/core": ">=1.2.50", "@swc/wasm": ">=1.2.50", "@types/node": "*", "typescript": ">=2.7" }, "optionalPeers": ["@swc/core", "@swc/wasm"], "bin": { "ts-node": "dist/bin.js", "ts-script": "dist/bin-script-deprecated.js", "ts-node-cwd": "dist/bin-cwd.js", "ts-node-esm": "dist/bin-esm.js", "ts-node-script": "dist/bin-script.js", "ts-node-transpile-only": "dist/bin-transpile.js" } }, "sha512-f0FFpIdcHgn8zcPSbf1dRevwt047YMnaiJM3u2w2RewrB+fob/zePZcrOyQoLMMO7aBIddLcQIEK5dYjkLnGrQ=="],
-
-    "ts-patch": ["ts-patch@3.3.0", "", { "dependencies": { "chalk": "^4.1.2", "global-prefix": "^4.0.0", "minimist": "^1.2.8", "resolve": "^1.22.2", "semver": "^7.6.3", "strip-ansi": "^6.0.1" }, "bin": { "ts-patch": "bin/ts-patch.js", "tspc": "bin/tspc.js" } }, "sha512-zAOzDnd5qsfEnjd9IGy1IRuvA7ygyyxxdxesbhMdutt8AHFjD8Vw8hU2rMF89HX1BKRWFYqKHrO8Q6lw0NeUZg=="],
-
-    "tsconfig-paths": ["tsconfig-paths@4.2.0", "", { "dependencies": { "json5": "^2.2.2", "minimist": "^1.2.6", "strip-bom": "^3.0.0" } }, "sha512-NoZ4roiN7LnbKn9QqE1amc9DJfzvZXxF4xDavcOWt1BPkdx+m+0gJuPM+S0vCe7zTJMYUP0R8pO2XMr+Y8oLIg=="],
-
-    "tslib": ["tslib@1.14.1", "", {}, "sha512-Xni35NKzjgMrwevysHTCArtLDpPvye8zV/0E4EyYn43P7/7qvQwPh9BGkHewbMulVntbigmcT7rdX3BNo9wRJg=="],
-
-    "tsyringe": ["tsyringe@4.10.0", "", { "dependencies": { "tslib": "^1.9.3" } }, "sha512-axr3IdNuVIxnaK5XGEUFTu3YmAQ6lllgrvqfEoR16g/HGnYY/6We4oWENtAnzK6/LpJ2ur9PAb80RBt7/U4ugw=="],
-
-    "turbo": ["turbo@2.5.6", "", { "optionalDependencies": { "turbo-darwin-64": "2.5.6", "turbo-darwin-arm64": "2.5.6", "turbo-linux-64": "2.5.6", "turbo-linux-arm64": "2.5.6", "turbo-windows-64": "2.5.6", "turbo-windows-arm64": "2.5.6" }, "bin": { "turbo": "bin/turbo" } }, "sha512-gxToHmi9oTBNB05UjUsrWf0OyN5ZXtD0apOarC1KIx232Vp3WimRNy3810QzeNSgyD5rsaIDXlxlbnOzlouo+w=="],
-
-    "turbo-darwin-64": ["turbo-darwin-64@2.5.6", "", { "os": "darwin", "cpu": "x64" }, "sha512-3C1xEdo4aFwMJAPvtlPqz1Sw/+cddWIOmsalHFMrsqqydcptwBfu26WW2cDm3u93bUzMbBJ8k3zNKFqxJ9ei2A=="],
-
-    "turbo-darwin-arm64": ["turbo-darwin-arm64@2.5.6", "", { "os": "darwin", "cpu": "arm64" }, "sha512-LyiG+rD7JhMfYwLqB6k3LZQtYn8CQQUePbpA8mF/hMLPAekXdJo1g0bUPw8RZLwQXUIU/3BU7tXENvhSGz5DPA=="],
-
-    "turbo-linux-64": ["turbo-linux-64@2.5.6", "", { "os": "linux", "cpu": "x64" }, "sha512-GOcUTT0xiT/pSnHL4YD6Yr3HreUhU8pUcGqcI2ksIF9b2/r/kRHwGFcsHgpG3+vtZF/kwsP0MV8FTlTObxsYIA=="],
-
-    "turbo-linux-arm64": ["turbo-linux-arm64@2.5.6", "", { "os": "linux", "cpu": "arm64" }, "sha512-10Tm15bruJEA3m0V7iZcnQBpObGBcOgUcO+sY7/2vk1bweW34LMhkWi8svjV9iDF68+KJDThnYDlYE/bc7/zzQ=="],
-
-    "turbo-windows-64": ["turbo-windows-64@2.5.6", "", { "os": "win32", "cpu": "x64" }, "sha512-FyRsVpgaj76It0ludwZsNN40ytHN+17E4PFJyeliBEbxrGTc5BexlXVpufB7XlAaoaZVxbS6KT8RofLfDRyEPg=="],
-
-    "turbo-windows-arm64": ["turbo-windows-arm64@2.5.6", "", { "os": "win32", "cpu": "arm64" }, "sha512-j/tWu8cMeQ7HPpKri6jvKtyXg9K1gRyhdK4tKrrchH8GNHscPX/F71zax58yYtLRWTiK04zNzPcUJuoS0+v/+Q=="],
-
-    "tweetnacl": ["tweetnacl@1.0.3", "", {}, "sha512-6rt+RN7aOi1nGMyC4Xa5DdYiukl2UWCbcJft7YhxReBGQD7OAM8Pbxw6YMo4r2diNEA8FEmu32YOn9rhaiE5yw=="],
-
-    "type-detect": ["type-detect@4.0.8", "", {}, "sha512-0fr/mIH1dlO+x7TlcMy+bIDqKPsw/70tVyeHW787goQjhmqaZe10uwLujubK9q9Lg6Fiho1KUKDYz0Z7k7g5/g=="],
-
-    "type-fest": ["type-fest@4.41.0", "", {}, "sha512-TeTSQ6H5YHvpqVwBRcnLDCBnDOHWYu7IvGbHT6N8AOymcr9PJGjc1GTtiWZTYg0NCgYwvnYWEkVChQAr9bjfwA=="],
-
-    "typescript": ["typescript@5.9.2", "", { "bin": { "tsc": "bin/tsc", "tsserver": "bin/tsserver" } }, "sha512-CWBzXQrc/qOkhidw1OzBTQuYRbfyxDXJMVJ1XNwUHGROVmuaeiEm3OslpZ1RV96d7SKKjZKrSJu3+t/xlw3R9A=="],
-
-    "uint8array-extras": ["uint8array-extras@1.4.0", "", {}, "sha512-ZPtzy0hu4cZjv3z5NW9gfKnNLjoz4y6uv4HlelAjDK7sY/xOkKZv9xK/WQpcsBB3jEybChz9DPC2U/+cusjJVQ=="],
-
-    "undici-types": ["undici-types@6.21.0", "", {}, "sha512-iwDZqg0QAGrg9Rav5H4n0M64c3mkR59cJ6wQp+7C4nI0gsmExaedaYLNO44eT4AtBBwjbTiGPMlt2Md0T9H9JQ=="],
-
-    "v8-compile-cache-lib": ["v8-compile-cache-lib@3.0.1", "", {}, "sha512-wa7YjyUGfNZngI/vtK0UHAN+lgDCxBPCylVXGp0zu59Fz5aiGtNXaq3DhIov063MorB+VfufLh3JlF2KdTK3xg=="],
-
-    "webidl-conversions": ["webidl-conversions@7.0.0", "", {}, "sha512-VwddBukDzu71offAQR975unBIGqfKZpM+8ZX6ySk8nYhVoo5CYaZyzt3YBvYtRtO+aoGlqxPg/B87NGVZ/fu6g=="],
-
-    "whatwg-url": ["whatwg-url@14.2.0", "", { "dependencies": { "tr46": "^5.1.0", "webidl-conversions": "^7.0.0" } }, "sha512-De72GdQZzNTUBBChsXueQUnPKDkg/5A5zp7pFDuQAj5UFoENpiACU0wlCvzpAGnTkj++ihpKwKyYewn/XNUbKw=="],
-
-    "which": ["which@4.0.0", "", { "dependencies": { "isexe": "^3.1.1" }, "bin": { "node-which": "bin/which.js" } }, "sha512-GlaYyEb07DPxYCKhKzplCWBJtvxZcZMrL+4UkrTSJHHPyZU4mYYTv3qaOe77H7EODLSSopAUFAc6W8U4yqvscg=="],
-
-    "wrap-ansi": ["wrap-ansi@9.0.0", "", { "dependencies": { "ansi-styles": "^6.2.1", "string-width": "^7.0.0", "strip-ansi": "^7.1.0" } }, "sha512-G8ura3S+3Z2G+mkgNRq8dqaFZAuxfsxpBB8OCTGRTCtp+l/v9nbFNmCUP1BZMts3G1142MsZfn6eeUKrr4PD1Q=="],
-
-    "wrappy": ["wrappy@1.0.2", "", {}, "sha512-l4Sp/DRseor9wL6EvV2+TuQn63dMkPjZ/sp9XkghTEbV9KlPS1xUsZ3u7/IQO4wxtcFB4bgpQPRcR3QCvezPcQ=="],
-
-    "yaml": ["yaml@2.8.0", "", { "bin": { "yaml": "bin.mjs" } }, "sha512-4lLa/EcQCB0cJkyts+FpIRx5G/llPxfP6VQU5KByHEhLxY3IJCH0f0Hy1MHI8sClTvsIb8qwRJ6R/ZdlDJ/leQ=="],
-
-    "yn": ["yn@3.1.1", "", {}, "sha512-Ux4ygGWsu2c7isFWe8Yu1YluJmqVhxqK2cLXNQA5AcC3QfbGNpM7fu0Y8b/z16pXLnFxZYvWhd3fhBY9DLmC6Q=="],
-
-    "zhead": ["zhead@2.2.4", "", {}, "sha512-8F0OI5dpWIA5IGG5NHUg9staDwz/ZPxZtvGVf01j7vHqSyZ0raHY+78atOVxRqb73AotX22uV1pXt3gYSstGag=="],
-
-    "zod": ["zod@3.25.71", "", {}, "sha512-BsBc/NPk7h8WsUWYWYL+BajcJPY8YhjelaWu2NMLuzgraKAz4Lb4/6K11g9jpuDetjMiqhZ6YaexFLOC0Ogi3Q=="],
-
-    "@bogeychan/elysia-logger/pino": ["pino@9.7.0", "", { "dependencies": { "atomic-sleep": "^1.0.0", "fast-redact": "^3.1.1", "on-exit-leak-free": "^2.1.0", "pino-abstract-transport": "^2.0.0", "pino-std-serializers": "^7.0.0", "process-warning": "^5.0.0", "quick-format-unescaped": "^4.0.3", "real-require": "^0.2.0", "safe-stable-stringify": "^2.3.1", "sonic-boom": "^4.0.1", "thread-stream": "^3.0.0" }, "bin": { "pino": "bin.js" } }, "sha512-vnMCM6xZTb1WDmLvtG2lE/2p+t9hDEIvTWJsu6FejkE62vB7gDhvzrpFR4Cw2to+9JNQxVnkAKVPA1KPB98vWg=="],
-
-    "@jridgewell/trace-mapping/@jridgewell/sourcemap-codec": ["@jridgewell/sourcemap-codec@1.5.4", "", {}, "sha512-VT2+G1VQs/9oz078bLrYbecdZKs912zQlkelYpuf+SXF+QvZDYJlbx/LSx+meSAwdDFnF8FVXW92AVjjkVmgFw=="],
-
-    "@rocket.chat/homeserver/bun-types": ["bun-types@1.2.22", "", { "dependencies": { "@types/node": "*" }, "peerDependencies": { "@types/react": "^19" } }, "sha512-hwaAu8tct/Zn6Zft4U9BsZcXkYomzpHJX28ofvx7k0Zz2HNz54n1n+tDgxoWFGB4PcFvJXJQloPhaV2eP3Q6EA=="],
-
-    "@scalar/themes/@scalar/types": ["@scalar/types@0.1.7", "", { "dependencies": { "@scalar/openapi-types": "0.2.0", "@unhead/schema": "^1.11.11", "nanoid": "^5.1.5", "type-fest": "^4.20.0", "zod": "^3.23.8" } }, "sha512-irIDYzTQG2KLvFbuTI8k2Pz/R4JR+zUUSykVTbEMatkzMmVFnn1VzNSMlODbadycwZunbnL2tA27AXed9URVjw=="],
-
-    "@sinonjs/samsam/type-detect": ["type-detect@4.1.0", "", {}, "sha512-Acylog8/luQ8L7il+geoSxhEkazvkslg7PSNKOX59mbB9cOveP5aq9h74Y7YU8yDpJwetzQQrfIwtf4Wp4LKcw=="],
-
-    "@types/bun/bun-types": ["bun-types@1.2.18", "", { "dependencies": { "@types/node": "*" }, "peerDependencies": { "@types/react": "^19" } }, "sha512-04+Eha5NP7Z0A9YgDAzMk5PHR16ZuLVa83b26kH5+cp1qZW4F6FmAURngE7INf4tKOvCE69vYvDEwoNl1tGiWw=="],
-
-    "log-update/slice-ansi": ["slice-ansi@7.1.0", "", { "dependencies": { "ansi-styles": "^6.2.1", "is-fullwidth-code-point": "^5.0.0" } }, "sha512-bSiSngZ/jWeX93BqeIAbImyTbEihizcwNjFoRUIY/T1wWQsfsm2Vw1agPKylXvQTU7iASGdHhyqRlqQzfz+Htg=="],
-
-    "log-update/strip-ansi": ["strip-ansi@7.1.0", "", { "dependencies": { "ansi-regex": "^6.0.1" } }, "sha512-iq6eVVI64nQQTRYq2KtEg2d2uU7LElhTJwsH4YzIHZshxlgZms/wIc4VoDQTlG/IvVIrBKG06CrZnp0qv7hkcQ=="],
-
-    "pino/pino-abstract-transport": ["pino-abstract-transport@1.2.0", "", { "dependencies": { "readable-stream": "^4.0.0", "split2": "^4.0.0" } }, "sha512-Guhh8EZfPCfH+PMXAb6rKOjGQEoy0xlAIn+irODG5kgfYV+BQ0rGYYWTIel3P5mmyXqkYkPmdIkywsn6QKUR1Q=="],
-
-    "pino/sonic-boom": ["sonic-boom@3.8.1", "", { "dependencies": { "atomic-sleep": "^1.0.0" } }, "sha512-y4Z8LCDBuum+PBP3lSV7RHrXscqksve/bi0as7mhwVnBW+/wUqKT/2Kb7um8yqcFy0duYbbPxzt89Zy2nOCaxg=="],
-
-    "slice-ansi/ansi-styles": ["ansi-styles@6.2.1", "", {}, "sha512-bN798gFfQX+viw3R7yrGWRqnrN2oRkEkUjjl4JNn4E8GxxbjtG3FbrEIIY3l8/hrwUwIeCZvi4QuOTP4MErVug=="],
-
-    "string-width/strip-ansi": ["strip-ansi@7.1.0", "", { "dependencies": { "ansi-regex": "^6.0.1" } }, "sha512-iq6eVVI64nQQTRYq2KtEg2d2uU7LElhTJwsH4YzIHZshxlgZms/wIc4VoDQTlG/IvVIrBKG06CrZnp0qv7hkcQ=="],
-
-    "ts-node/diff": ["diff@4.0.2", "", {}, "sha512-58lmxKSA4BNyLz+HHMUzlOEpg09FV+ev6ZMe3vJihgdxzgcwZ8VoEEPmALCZG9LmqfVoNMMKpttIYTVG6uDY7A=="],
-
-    "ts-patch/chalk": ["chalk@4.1.2", "", { "dependencies": { "ansi-styles": "^4.1.0", "supports-color": "^7.1.0" } }, "sha512-oKnbhFyRIXpUuez8iBMmyEa4nbj4IOQyuhc/wy9kY7/WVPcwIO9VA668Pu8RkO7+0G76SLROeyw9CpQ061i4mA=="],
-
-    "wrap-ansi/ansi-styles": ["ansi-styles@6.2.1", "", {}, "sha512-bN798gFfQX+viw3R7yrGWRqnrN2oRkEkUjjl4JNn4E8GxxbjtG3FbrEIIY3l8/hrwUwIeCZvi4QuOTP4MErVug=="],
-
-    "wrap-ansi/strip-ansi": ["strip-ansi@7.1.0", "", { "dependencies": { "ansi-regex": "^6.0.1" } }, "sha512-iq6eVVI64nQQTRYq2KtEg2d2uU7LElhTJwsH4YzIHZshxlgZms/wIc4VoDQTlG/IvVIrBKG06CrZnp0qv7hkcQ=="],
-
-    "@bogeychan/elysia-logger/pino/pino-std-serializers": ["pino-std-serializers@7.0.0", "", {}, "sha512-e906FRY0+tV27iq4juKzSYPbUj2do2X2JX4EzSca1631EB2QJQUqGbDuERal7LCtOpxl6x3+nvo9NPZcmjkiFA=="],
-
-    "@bogeychan/elysia-logger/pino/process-warning": ["process-warning@5.0.0", "", {}, "sha512-a39t9ApHNx2L4+HBnQKqxxHNs1r7KF+Intd8Q/g1bUh6q0WIp9voPXJ/x0j+ZL45KF1pJd9+q2jLIRMfvEshkA=="],
-
-    "@bogeychan/elysia-logger/pino/thread-stream": ["thread-stream@3.1.0", "", { "dependencies": { "real-require": "^0.2.0" } }, "sha512-OqyPZ9u96VohAyMfJykzmivOrY2wfMSf3C5TtFJVgN+Hm6aj+voFhlK+kZEIv2FBh1X6Xp3DlnCOfEQ3B2J86A=="],
-
-    "@scalar/themes/@scalar/types/@scalar/openapi-types": ["@scalar/openapi-types@0.2.0", "", { "dependencies": { "zod": "^3.23.8" } }, "sha512-waiKk12cRCqyUCWTOX0K1WEVX46+hVUK+zRPzAahDJ7G0TApvbNkuy5wx7aoUyEk++HHde0XuQnshXnt8jsddA=="],
-
-    "log-update/slice-ansi/ansi-styles": ["ansi-styles@6.2.1", "", {}, "sha512-bN798gFfQX+viw3R7yrGWRqnrN2oRkEkUjjl4JNn4E8GxxbjtG3FbrEIIY3l8/hrwUwIeCZvi4QuOTP4MErVug=="],
-
-    "log-update/slice-ansi/is-fullwidth-code-point": ["is-fullwidth-code-point@5.0.0", "", { "dependencies": { "get-east-asian-width": "^1.0.0" } }, "sha512-OVa3u9kkBbw7b8Xw5F9P+D/T9X+Z4+JruYVNapTjPYZYUznQ5YfWeFkOj606XYYW8yugTfC8Pj0hYqvi4ryAhA=="],
-
-    "log-update/strip-ansi/ansi-regex": ["ansi-regex@6.1.0", "", {}, "sha512-7HSX4QQb4CspciLpVFwyRe79O3xsIZDDLER21kERQ71oaPodF8jL725AgJMFAYbooIqolJoRLuM81SpeUkpkvA=="],
-
-    "string-width/strip-ansi/ansi-regex": ["ansi-regex@6.1.0", "", {}, "sha512-7HSX4QQb4CspciLpVFwyRe79O3xsIZDDLER21kERQ71oaPodF8jL725AgJMFAYbooIqolJoRLuM81SpeUkpkvA=="],
-
-    "wrap-ansi/strip-ansi/ansi-regex": ["ansi-regex@6.1.0", "", {}, "sha512-7HSX4QQb4CspciLpVFwyRe79O3xsIZDDLER21kERQ71oaPodF8jL725AgJMFAYbooIqolJoRLuM81SpeUkpkvA=="],
-  }
->>>>>>> 0a479b12
 }