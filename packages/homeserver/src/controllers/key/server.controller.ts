<<<<<<< HEAD
import { ServerService } from '@hs/federation-sdk';
import { KeyService } from '@hs/federation-sdk';
import { type Elysia, t } from 'elysia';
import { container } from 'tsyringe';
import { ServerKeyResponseDto } from '../../dtos';

export const serverKeyPlugin = (app: Elysia) => {
	const serverService = container.resolve(ServerService);
	const keyService = container.resolve(KeyService);
	return app
		.get(
			'/_matrix/key/v2/server',
			async () => {
				return serverService.getSignedServerKey();
=======
import { federationSDK } from '@rocket.chat/federation-sdk';
import type { Elysia } from 'elysia';
import { ServerKeyResponseDto } from '../../dtos';

export const serverKeyPlugin = (app: Elysia) => {
	return app.get(
		'/_matrix/key/v2/server',
		async () => {
			return federationSDK.getSignedServerKey();
		},
		{
			response: {
				200: ServerKeyResponseDto,
>>>>>>> 0a479b12
			},
			{
				response: {
					200: ServerKeyResponseDto,
				},
				detail: {
					tags: ['Key'],
					summary: 'Get server key',
					description: 'Get the server key',
				},
			},
		)
		.post(
			'/_matrix/key/v2/query',
			async ({ body }: any) => {
				const resp = await keyService.handleQuery(body);
				return resp;
			},
			{
				body: t.Any(),
			},
		)
		.get(
			'/_matrix/key/v2/query/:serverName',
			async ({ params }) => {
				const { serverName } = params;

				const resp = await keyService.handleQuery({
					server_keys: { [serverName]: {} },
				});

				return resp;
			},
			{
				params: t.Object({ serverName: t.String() }),
			},
		);
};<|MERGE_RESOLUTION|>--- conflicted
+++ resolved
@@ -1,19 +1,3 @@
-<<<<<<< HEAD
-import { ServerService } from '@hs/federation-sdk';
-import { KeyService } from '@hs/federation-sdk';
-import { type Elysia, t } from 'elysia';
-import { container } from 'tsyringe';
-import { ServerKeyResponseDto } from '../../dtos';
-
-export const serverKeyPlugin = (app: Elysia) => {
-	const serverService = container.resolve(ServerService);
-	const keyService = container.resolve(KeyService);
-	return app
-		.get(
-			'/_matrix/key/v2/server',
-			async () => {
-				return serverService.getSignedServerKey();
-=======
 import { federationSDK } from '@rocket.chat/federation-sdk';
 import type { Elysia } from 'elysia';
 import { ServerKeyResponseDto } from '../../dtos';
@@ -27,42 +11,12 @@
 		{
 			response: {
 				200: ServerKeyResponseDto,
->>>>>>> 0a479b12
 			},
-			{
-				response: {
-					200: ServerKeyResponseDto,
-				},
-				detail: {
-					tags: ['Key'],
-					summary: 'Get server key',
-					description: 'Get the server key',
-				},
+			detail: {
+				tags: ['Key'],
+				summary: 'Get server key',
+				description: 'Get the server key',
 			},
-		)
-		.post(
-			'/_matrix/key/v2/query',
-			async ({ body }: any) => {
-				const resp = await keyService.handleQuery(body);
-				return resp;
-			},
-			{
-				body: t.Any(),
-			},
-		)
-		.get(
-			'/_matrix/key/v2/query/:serverName',
-			async ({ params }) => {
-				const { serverName } = params;
-
-				const resp = await keyService.handleQuery({
-					server_keys: { [serverName]: {} },
-				});
-
-				return resp;
-			},
-			{
-				params: t.Object({ serverName: t.String() }),
-			},
-		);
+		},
+	);
 };