--- conflicted
+++ resolved
@@ -92,17 +92,6 @@
 								description: "Get a user's devices (E2EE not implemented)",
 							},
 						},
-<<<<<<< HEAD
-					},
-				),
-		)
-		.use(canAccessResourceMiddleware('room'))
-		.get(
-			'/_matrix/federation/v1/make_join/:roomId/:userId',
-			// FIXME: why complaining now?
-			async ({ params, query: _query }: any) => {
-				const { roomId, userId } = params;
-=======
 					),
 			)
 			.use(canAccessResourceMiddleware('room'))
@@ -110,49 +99,12 @@
 				'/_matrix/federation/v1/make_join/:roomId/:userId',
 				async ({ params, query: _query }) => {
 					const { roomId, userId } = params;
->>>>>>> c3605da3
 
 					// const { ver } = query;
 
-<<<<<<< HEAD
-				return federationSDK.makeJoin(roomId as RoomID, userId as UserID, [
-					'10',
-				]);
-			},
-			{
-				params: MakeJoinParamsDto,
-				query: t.Any(),
-				response: {
-					200: t.Any(),
-					400: t.Any(),
-				},
-				detail: {
-					tags: ['Federation'],
-					summary: 'Make join',
-					description: 'Make a join event',
-				},
-			},
-		)
-		.post(
-			'/_matrix/federation/v1/get_missing_events/:roomId',
-			async ({ params, body }) =>
-				federationSDK.getMissingEvents(
-					params.roomId as RoomID,
-					body.earliest_events as EventID[],
-					body.latest_events as EventID[],
-					body.limit,
-					body.min_depth,
-				),
-			{
-				params: GetMissingEventsParamsDto,
-				body: GetMissingEventsBodyDto,
-				response: {
-					200: GetMissingEventsResponseDto,
-=======
 					return federationSDK.makeJoin(roomId as RoomID, userId as UserID, [
 						'10',
 					]);
->>>>>>> c3605da3
 				},
 				{
 					params: MakeJoinParamsDto,
