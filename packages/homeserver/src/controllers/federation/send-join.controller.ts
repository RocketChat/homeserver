--- conflicted
+++ resolved
@@ -1,38 +1,20 @@
-<<<<<<< HEAD
 import { isRoomMemberEvent } from '@hs/core/src/events/m.room.member';
 import { Elysia, t } from 'elysia';
 import { container } from 'tsyringe';
 import {
 	type ErrorResponse,
 	type SendJoinResponse,
-=======
-import { isRoomMemberEvent } from '@hs/core';
-import { Elysia } from 'elysia';
-import { container } from 'tsyringe';
-import {
->>>>>>> e13279b3
 	ErrorResponseDto,
 	SendJoinEventDto,
 	SendJoinParamsDto,
 	SendJoinResponseDto,
-<<<<<<< HEAD
 } from '../../dtos';
 import { ConfigService } from '../../services/config.service';
 import { EventService } from '../../services/event.service';
-import { StateService } from '../../services/state.service';
-import { PersistentEventFactory } from '@hs/room/src/manager/factory';
-import { getAuthChain } from '@hs/room/src/state_resolution/definitions/definitions';
-=======
-} from '@hs/federation-sdk';
-import { ConfigService } from '@hs/federation-sdk';
-import { EventService } from '@hs/federation-sdk';
-import { EventEmitterService } from '@hs/federation-sdk';
->>>>>>> e13279b3
 
 export const sendJoinPlugin = (app: Elysia) => {
 	const eventService = container.resolve(EventService);
 	const configService = container.resolve(ConfigService);
-<<<<<<< HEAD
 	const stateService = container.resolve(StateService);
 
 	return app.put(
@@ -60,24 +42,6 @@
 			const joinEvent = PersistentEventFactory.createFromRawEvent(
 				bodyAny,
 				roomVersion,
-=======
-	const emitter = container.resolve(EventEmitterService);
-	return app.put(
-		'/_matrix/federation/v2/send_join/:roomId/:stateKey',
-		async ({ params, body }) => {
-			const event = body;
-			const { roomId, stateKey } = params;
-
-			const records = await eventService.findEvents(
-				{ 'event.room_id': roomId },
-				{ sort: { 'event.depth': 1 } },
-			);
-			const events = records.map((event) => event.event);
-			const lastInviteEvent = records.find(
-				(record) =>
-					isRoomMemberEvent(record.event) &&
-					record.event.content.membership === 'invite',
->>>>>>> e13279b3
 			);
 
 			for await (const authEvent of stateService.getAuthEvents(joinEvent)) {
@@ -119,25 +83,6 @@
 			return {
 				origin,
 				event: {
-<<<<<<< HEAD
-					...signedJoinEvent.event,
-					unsigned: {},
-				}, // TODO: eh
-				members_omitted: false, // less requests
-				state: Array.from(state.values()).map((event) => {
-					return {
-						...event.event,
-						unsigned: {}, // TODO: why wrapper isn't doing this
-					};
-				}), // values().map should have worked but editor is complaining
-				auth_chain: authChainEvents.map((event) => {
-					return {
-						...event.event,
-						unsigned: {},
-					};
-				}),
-			};
-=======
 					...event,
 					unsigned: lastInviteEvent
 						? {
@@ -154,44 +99,14 @@
 				members_omitted: false,
 				origin: configService.getServerConfig().name,
 			};
-			let eventId = stateKey;
 			if ((await eventService.findEvents({ _id: stateKey })).length === 0) {
-				eventId = await eventService.insertEvent(eventToSave, stateKey);
+				await eventService.insertEvent(eventToSave, stateKey);
 			}
-
-			emitter.emit('homeserver.matrix.accept-invite', {
-				event_id: eventId,
-				room_id: roomId,
-				sender: eventToSave.sender,
-				origin_server_ts: eventToSave.origin_server_ts,
-				content: {
-					avatar_url: eventToSave.content.avatar_url || null,
-					displayname: eventToSave.content.displayname || '',
-					membership: eventToSave.content.membership || 'join',
-				},
-			});
 			return result;
->>>>>>> e13279b3
 		},
 		{
-			params: t.Object({
-				roomId: t.String(),
-				eventId: t.String(),
-			}),
-			query: t.Object({
-				omit_members: t.Optional(t.Boolean()), // will ignore this for now
-			}),
-			/* body: t.Object({
-				origin: t.String(),
-				origin_server_ts: t.Number(),
-				sender: t.String(),
-				state_key: t.String(),
-				type: t.Literal('m.room.member'),
-				content: t.Object({
-					membership: t.Literal('join'),
-				}),
-			}), */
-			body: t.Any(),
+			params: SendJoinParamsDto,
+			body: SendJoinEventDto,
 			response: {
 				200: SendJoinResponseDto,
 				400: ErrorResponseDto,
