import { Elysia, t } from 'elysia';
import { container } from 'tsyringe';
import {
	type InternalBanUserResponse,
	type InternalCreateRoomResponse,
	type InternalKickUserResponse,
	type InternalLeaveRoomResponse,
	type InternalTombstoneRoomResponse,
	type InternalUpdateRoomNameResponse,
	type InternalUpdateUserPowerLevelResponse,
	InternalBanUserBodyDto,
	InternalBanUserParamsDto,
	InternalCreateRoomBodyDto,
	InternalCreateRoomResponseDto,
	InternalKickUserBodyDto,
	InternalKickUserParamsDto,
	InternalLeaveRoomBodyDto,
	InternalLeaveRoomParamsDto,
	InternalRoomEventResponseDto,
	InternalTombstoneRoomBodyDto,
	InternalTombstoneRoomParamsDto,
	InternalTombstoneRoomResponseDto,
	InternalUpdateRoomNameBodyDto,
	InternalUpdateRoomNameParamsDto,
	InternalUpdateUserPowerLevelBodyDto,
	InternalUpdateUserPowerLevelParamsDto,
} from '../../dtos';
import {
	type ErrorResponse,
	ErrorResponseDto,
	RoomIdDto,
	UsernameDto,
<<<<<<< HEAD
} from '../../dtos';
import { RoomService } from '../../services/room.service';
import { PersistentEventFactory } from '@hs/room/src/manager/factory';
import { StateService } from '../../services/state.service';
import type { PduCreateEventContent } from '@hs/room/src/types/v1';
import { ConfigService } from '../../services/config.service';
import { FederationService } from '@hs/federation-sdk/src/services/federation.service';
import { PersistentEventBase } from '@hs/room/src/manager/event-wrapper';
import type { RoomVersion } from '@hs/room/src/manager/type';
import { InviteService } from '../../services/invite.service';
=======
} from '@hs/federation-sdk';

import { PersistentEventFactory } from '@hs/room';
import type { PduCreateEventContent } from '@hs/room';
import { RoomService } from '@hs/federation-sdk';
import { StateService } from '@hs/federation-sdk';
>>>>>>> e13279b3

export const internalRoomPlugin = (app: Elysia) => {
	const roomService = container.resolve(RoomService);
	const stateService = container.resolve(StateService);
	const configService = container.resolve(ConfigService);
	const federationService = container.resolve(FederationService);
	const inviteService = container.resolve(InviteService);
	return app
		.post(
			'/internal/rooms/rooms',
			async ({ body }): Promise<InternalCreateRoomResponse | ErrorResponse> => {
				const { username, sender, name } = body;
				return roomService.createRoom(
					username,
					sender,
					name,
					body.join_rule as any,
					'11',
				);
			},
			{
				body: InternalCreateRoomBodyDto,
				response: {
					200: InternalCreateRoomResponseDto,
					400: ErrorResponseDto,
				},
				detail: {
					tags: ['Internal'],
					summary: 'Create a room',
					description: 'Create a room',
				},
			},
		)
		.put(
			'/internal/rooms/:roomId/name',
			async ({
				params,
				body,
				set,
			}): Promise<InternalUpdateRoomNameResponse | ErrorResponse> => {
				const roomIdParse = RoomIdDto.safeParse(params.roomId);
				const bodyParse = InternalUpdateRoomNameBodyDto.safeParse(body);
				if (!roomIdParse.success || !bodyParse.success) {
					set.status = 400;
					return {
						error: 'Invalid request',
						details: {
							roomId: roomIdParse.error?.flatten(),
							body: bodyParse.error?.flatten(),
						},
					};
				}
				const { name, senderUserId, targetServer } = bodyParse.data;
				return roomService.updateRoomName(
					roomIdParse.data,
					name,
					senderUserId,
					targetServer,
				);
			},
			{
				params: InternalUpdateRoomNameParamsDto,
				body: InternalUpdateRoomNameBodyDto,
				response: {
					200: InternalRoomEventResponseDto,
					400: ErrorResponseDto,
				},
				detail: {
					tags: ['Internal'],
					summary: 'Update a room name',
					description: 'Update a room name',
				},
			},
		)
		.put(
			'/internal/rooms/:roomId/permissions/:userId',
			async ({
				params,
				body,
				set,
			}): Promise<InternalUpdateUserPowerLevelResponse | ErrorResponse> => {
				const roomIdParse = RoomIdDto.safeParse(params.roomId);
				const userIdParse = UsernameDto.safeParse(params.userId);
				const bodyParse = InternalUpdateUserPowerLevelBodyDto.safeParse(body);
				if (
					!roomIdParse.success ||
					!userIdParse.success ||
					!bodyParse.success
				) {
					set.status = 400;
					return {
						error: 'Invalid request',
						details: {
							roomId: roomIdParse.error?.flatten(),
							userId: userIdParse.error?.flatten(),
							body: bodyParse.error?.flatten(),
						},
					};
				}
				const { senderUserId, powerLevel, targetServers } = bodyParse.data;
				try {
					const eventId = await roomService.updateUserPowerLevel(
						params.roomId,
						params.userId,
						powerLevel,
						senderUserId,
						targetServers,
					);
					return { eventId };
				} catch (error) {
					set.status = 500;
					return {
						error: `Failed to update user power level: ${error instanceof Error ? error.message : String(error)}`,
						details: {},
					};
				}
			},
			{
				params: InternalUpdateUserPowerLevelParamsDto,
				body: InternalUpdateUserPowerLevelBodyDto,
				response: {
					200: InternalRoomEventResponseDto,
					400: ErrorResponseDto,
				},
				detail: {
					tags: ['Internal'],
					summary: 'Update a user power level',
					description: 'Update a user power level',
				},
			},
		)
		.put(
			'/internal/rooms/:roomId/join/:userId',
			async ({ params, body }) => {
				const { roomId, userId } = params;
				const { senderUserId } = body;

				const residentServer = roomId.split(':').pop();
				if (residentServer === configService.getServerName()) {
					const room = await stateService.getFullRoomState(roomId);

					const createEvent = room.get('m.room.create:');

					if (!createEvent) {
						throw new Error('Room create event not found');
					}

					const membershipEvent = PersistentEventFactory.newMembershipEvent(
						roomId,
						senderUserId,
						userId,
						'join',
						createEvent.getContent<PduCreateEventContent>(),
					);

					const statesNeeded = membershipEvent.getAuthEventStateKeys();

					for (const state of statesNeeded) {
						const event = room.get(state);
						if (event) {
							membershipEvent.authedBy(event);
						}
					}

					for await (const prevEvent of stateService.getPrevEvents(
						membershipEvent,
					)) {
						membershipEvent.addPreviousEvent(prevEvent);
					}

					await stateService.persistStateEvent(membershipEvent);

					if (membershipEvent.rejected) {
						throw new Error(membershipEvent.rejectedReason);
					}

					return {
						eventId: membershipEvent.eventId,
					};
				}

				// trying to join room from another server
				const makeJoinResponse = await federationService.makeJoin(
					residentServer as string,
					roomId,
					userId,
					'10',
				);

				const joinEvent = PersistentEventFactory.createFromRawEvent(
					makeJoinResponse.event as any,
					makeJoinResponse.room_version,
				);

				// TODO: sign the event here
				// currently makeSignedRequest does the signing
				const sendJoinResponse = await federationService.sendJoin(joinEvent);

				// TODO: validate hash and sig
				// run through state res
				// validate all auth chain events
				const eventMap = new Map<string, PersistentEventBase>();

				for (const stateEvent_ of sendJoinResponse.state) {
					const stateEvent = PersistentEventFactory.createFromRawEvent(
						stateEvent_ as any,
						makeJoinResponse.room_version,
					);

					eventMap.set(stateEvent.eventId, stateEvent);
				}

				const persistEvent = async (event: PersistentEventBase) => {
					if (event.event.auth_events.length === 0) {
						// persist as normal
						console.log('persisting as normal', event.eventId, event.event);
						await stateService.persistStateEvent(event);
						return;
					}

					for (const authEventId of event.event.auth_events) {
						const authEvent = eventMap.get(authEventId as string);
						if (!authEvent) {
							for (const stateEvent of eventMap.keys()) {
								console.log(
									`${stateEvent} -> ${JSON.stringify(eventMap.get(stateEvent)?.event, null, 2)}`,
								);
							}
							throw new Error(`Auth event ${authEventId} not found`);
						}

						await persistEvent(authEvent);
					}

					console.log('persisting as auth event', event.eventId, event.event);
					// persist as normal
					await stateService.persistStateEvent(event);
				};

				for (const stateEvent of eventMap.values()) {
					await persistEvent(stateEvent);
				}

				await stateService.persistStateEvent(
					PersistentEventFactory.createFromRawEvent(
						sendJoinResponse.event as any,
						makeJoinResponse.room_version,
					),
				);

				return {
					eventId: sendJoinResponse.event_id,
				};
			},
			{
				// params: InternalJoinRoomParamsDto,
				body: t.Object({
					senderUserId: t.String(),
				}),
				// response: {
				// 	200: InternalRoomEventResponseDto,
				// 	400: ErrorResponseDto,
				// },
				detail: {
					tags: ['Internal'],
					summary: 'Join a room',
					description: 'Join a room',
				},
			},
		)
		.get(
			'/internal/rooms/:roomId/state',
			async ({ params, query }) => {
				const eventId = query.event_id;
				if (eventId) {
					const room = await stateService.findStateAtEvent(eventId);
					const state: Record<string, any> = {};
					for (const [key, value] of room.entries()) {
						state[key] = value.event;
					}
					return {
						...state,
					};
				}
				const room = await stateService.getFullRoomState(params.roomId);
				const state: Record<string, any> = {};
				for (const [key, value] of room.entries()) {
					state[key] = value.event;
				}
				return {
					...state,
				};
			},
			{
				detail: {
					tags: ['Internal'],
					summary: 'Get the state of a room',
					description: 'Get the state of a room',
				},
			},
		)
		.put(
			'/internal/rooms/:roomId/leave',
			async ({
				params,
				body,
				set,
			}): Promise<InternalLeaveRoomResponse | ErrorResponse> => {
				const roomIdParse = RoomIdDto.safeParse(params.roomId);
				const bodyParse = InternalLeaveRoomBodyDto.safeParse(body);
				if (!roomIdParse.success || !bodyParse.success) {
					set.status = 400;
					return {
						error: 'Invalid request',
						details: {
							roomId: roomIdParse.error?.flatten(),
							body: bodyParse.error?.flatten(),
						},
					};
				}
				const { senderUserId, targetServers } = bodyParse.data;
				try {
					const eventId = await roomService.leaveRoom(
						roomIdParse.data,
						senderUserId,
						targetServers,
					);
					return { eventId };
				} catch (error) {
					set.status = 500;
					return {
						error: `Failed to leave room: ${error instanceof Error ? error.message : String(error)}`,
						details: {},
					};
				}
			},
			{
				params: InternalLeaveRoomParamsDto,
				body: InternalLeaveRoomBodyDto,
				response: {
					200: InternalRoomEventResponseDto,
					400: ErrorResponseDto,
				},
				detail: {
					tags: ['Internal'],
					summary: 'Leave a room',
					description: 'Leave a room',
				},
			},
		)
		.put(
			'/internal/rooms/:roomId/kick/:memberId',
			async ({
				params,
				body,
				set,
			}): Promise<InternalKickUserResponse | ErrorResponse> => {
				const roomIdParse = RoomIdDto.safeParse(params.roomId);
				const memberIdParse = UsernameDto.safeParse(params.memberId);
				const bodyParse = InternalKickUserBodyDto.safeParse(body);
				if (
					!roomIdParse.success ||
					!memberIdParse.success ||
					!bodyParse.success
				) {
					set.status = 400;
					return {
						error: 'Invalid request',
						details: {
							roomId: roomIdParse.error?.flatten(),
							memberId: memberIdParse.error?.flatten(),
							body: bodyParse.error?.flatten(),
						},
					};
				}
				const { /*userIdToKick, */ senderUserId, reason, targetServers } =
					bodyParse.data;
				try {
					const eventId = await roomService.kickUser(
						params.roomId,
						params.memberId,
						senderUserId,
						reason,
						targetServers,
					);
					return { eventId };
				} catch (error) {
					set.status = 500;
					return {
						error: `Failed to kick user: ${error instanceof Error ? error.message : String(error)}`,
						details: {},
					};
				}
			},
			{
				params: InternalKickUserParamsDto,
				body: InternalKickUserBodyDto,
				response: {
					200: InternalRoomEventResponseDto,
					400: ErrorResponseDto,
				},
				detail: {
					tags: ['Internal'],
					summary: 'Kick a user from a room',
					description: 'Kick a user from a room',
				},
			},
		)
		.put(
			'/internal/rooms/:roomId/ban/:userIdToBan',
			async ({
				params,
				body,
			}): Promise<InternalBanUserResponse | ErrorResponse> => {
				// const roomIdParse = RoomIdDto.safeParse(params.roomId);
				// const userIdParse = UsernameDto.safeParse(params.userIdToBan);
				// const bodyParse = InternalBanUserBodyDto.safeParse(body);
				// if (
				// 	!roomIdParse.success ||
				// 	!userIdParse.success ||
				// 	!bodyParse.success
				// ) {
				// 	set.status = 400;
				// 	return {
				// 		error: 'Invalid request',
				// 		details: {
				// 			roomId: roomIdParse.error?.flatten(),
				// 			userId: userIdParse.error?.flatten(),
				// 			body: bodyParse.error?.flatten(),
				// 		},
				// 	};
				// }
				// const { userIdToBan, senderUserId, reason, targetServers } =
				// 	bodyParse.data;
				// try {
				// 	const eventId = await roomService.banUser(
				// 		roomIdParse.data,
				// 		userIdParse.data,
				// 		senderUserId,
				// 		reason,
				// 		targetServers,
				// 	);
				// 	return { eventId };
				// } catch (error) {
				// 	set.status = 500;
				// 	return {
				// 		error: `Failed to ban user: ${error instanceof Error ? error.message : String(error)}`,
				// 		details: {},
				// 	};
				// }

				const { roomId, userIdToBan } = params;
				const { senderUserId } = body;

				const room = await stateService.getFullRoomState(roomId);

				const createEvent = room.get('m.room.create:');

				if (!createEvent) {
					throw new Error('Room create event not found');
				}

				const membershipEvent = PersistentEventFactory.newMembershipEvent(
					roomId,
					senderUserId,
					userIdToBan,
					'ban',
					createEvent.getContent<PduCreateEventContent>(),
				);

				const statesNeeded = membershipEvent.getAuthEventStateKeys();

				for (const state of statesNeeded) {
					const event = room.get(state);
					if (event) {
						membershipEvent.authedBy(event);
					}
				}

				await stateService.persistStateEvent(membershipEvent);

				return {
					eventId: membershipEvent.eventId,
				};
			},
			{
				params: InternalBanUserParamsDto,
				body: InternalBanUserBodyDto,
				response: {
					200: InternalRoomEventResponseDto,
					400: ErrorResponseDto,
				},
				detail: {
					tags: ['Internal'],
					summary: 'Ban a user from a room',
					description: 'Ban a user from a room',
				},
			},
		)
		.put(
			'/internal/rooms/:roomId/tombstone',
			async ({
				params,
				body,
				set,
			}): Promise<InternalTombstoneRoomResponse | ErrorResponse> => {
				const roomIdParse = RoomIdDto.safeParse(params.roomId);
				const bodyParse = InternalTombstoneRoomBodyDto.safeParse(body);
				if (!roomIdParse.success || !bodyParse.success) {
					set.status = 400;
					return {
						error: 'Invalid request',
						details: {
							roomId: roomIdParse.error?.flatten(),
							body: bodyParse.error?.flatten(),
						},
					};
				}
				return roomService.markRoomAsTombstone(
					roomIdParse.data,
					bodyParse.data.sender,
					bodyParse.data.reason,
					bodyParse.data.replacementRoomId,
				);
			},
			{
				params: InternalTombstoneRoomParamsDto,
				body: InternalTombstoneRoomBodyDto,
				response: {
					200: InternalTombstoneRoomResponseDto,
					400: ErrorResponseDto,
				},
				detail: {
					tags: ['Internal'],
					summary: 'Tombstone a room',
					description: 'Tombstone a room',
				},
			},
		)
		.get('/internal/rooms/all', async () => {
			const roomIds = await stateService.getAllRoomIds();
			return {
				roomIds,
			};
		})
		.get('/internal/rooms/all/public', async () => {
			const publicRooms = await stateService.getAllPublicRoomIdsAndNames();
			return {
				publicRooms,
			};
		})
		.put(
			'/internal/rooms/:roomId/invite/:userId',
			async ({ params, body }) => {
				const { roomId, userId } = params;
				const { sender } = body;

				const resp = await inviteService.inviteUserToRoom(
					userId,
					roomId,
					sender,
				);
				return {
					eventId: resp.event_id,
				};
			},
			{
				body: t.Object({
					sender: t.String(),
				}),
			},
		);
};<|MERGE_RESOLUTION|>--- conflicted
+++ resolved
@@ -30,7 +30,6 @@
 	ErrorResponseDto,
 	RoomIdDto,
 	UsernameDto,
-<<<<<<< HEAD
 } from '../../dtos';
 import { RoomService } from '../../services/room.service';
 import { PersistentEventFactory } from '@hs/room/src/manager/factory';
@@ -41,14 +40,6 @@
 import { PersistentEventBase } from '@hs/room/src/manager/event-wrapper';
 import type { RoomVersion } from '@hs/room/src/manager/type';
 import { InviteService } from '../../services/invite.service';
-=======
-} from '@hs/federation-sdk';
-
-import { PersistentEventFactory } from '@hs/room';
-import type { PduCreateEventContent } from '@hs/room';
-import { RoomService } from '@hs/federation-sdk';
-import { StateService } from '@hs/federation-sdk';
->>>>>>> e13279b3
 
 export const internalRoomPlugin = (app: Elysia) => {
 	const roomService = container.resolve(RoomService);
