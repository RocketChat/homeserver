import { Elysia, t } from 'elysia';
import { container } from 'tsyringe';
import {
	type ErrorResponse,
	type InternalBanUserResponse,
	type InternalCreateRoomResponse,
	type InternalKickUserResponse,
	type InternalLeaveRoomResponse,
	type InternalTombstoneRoomResponse,
	type InternalUpdateRoomNameResponse,
	type InternalUpdateUserPowerLevelResponse,
	ErrorResponseDto,
	InternalBanUserBodyDto,
	InternalBanUserParamsDto,
	InternalCreateRoomBodyDto,
	InternalCreateRoomResponseDto,
	InternalKickUserBodyDto,
	InternalKickUserParamsDto,
	InternalLeaveRoomBodyDto,
	InternalLeaveRoomParamsDto,
	InternalRoomEventResponseDto,
	InternalTombstoneRoomBodyDto,
	InternalTombstoneRoomParamsDto,
	InternalTombstoneRoomResponseDto,
	InternalUpdateRoomNameBodyDto,
	InternalUpdateRoomNameParamsDto,
	InternalUpdateUserPowerLevelBodyDto,
	InternalUpdateUserPowerLevelParamsDto,
	RoomIdDto,
	UsernameDto,
} from '../../dtos';
import { RoomService } from '../../services/room.service';
import { PersistentEventFactory } from '@hs/room/src/manager/factory';
import { StateService } from '../../services/state.service';
import type { PduCreateEventContent } from '@hs/room/src/types/v1';
<<<<<<< HEAD
import { FederationService } from '@hs/federation-sdk/src/services/federation.service';
import type { Transaction } from '@hs/federation-sdk/src/specs/federation-api';
import { ConfigService } from '../../services/config.service';
=======
import { ConfigService } from '../../services/config.service';
import { FederationService } from '@hs/federation-sdk/src/services/federation.service';
import { PersistentEventBase } from '@hs/room/src/manager/event-wrapper';
import type { RoomVersion } from '@hs/room/src/manager/type';
import { InviteService } from '../../services/invite.service';
>>>>>>> decd5405

export const internalRoomPlugin = (app: Elysia) => {
	const roomService = container.resolve(RoomService);
	const stateService = container.resolve(StateService);
<<<<<<< HEAD
	const federationService = container.resolve(FederationService);
	const configService = container.resolve(ConfigService);
=======
	const configService = container.resolve(ConfigService);
	const federationService = container.resolve(FederationService);
	const inviteService = container.resolve(InviteService);
>>>>>>> decd5405
	return app
		.post(
			'/internal/rooms/rooms',
			async ({ body }): Promise<InternalCreateRoomResponse | ErrorResponse> => {
				const { username, sender, name } = body;
				return roomService.createRoom(
					username,
					sender,
					name,
					body.join_rule as any,
					'11',
				);
			},
			{
				body: InternalCreateRoomBodyDto,
				response: {
					200: InternalCreateRoomResponseDto,
					400: ErrorResponseDto,
				},
				detail: {
					tags: ['Internal'],
					summary: 'Create a room',
					description: 'Create a room',
				},
			},
		)
		.put(
			'/internal/rooms/:roomId/name',
			async ({
				params,
				body,
				set,
			}): Promise<InternalUpdateRoomNameResponse | ErrorResponse> => {
				const roomIdParse = RoomIdDto.safeParse(params.roomId);
				const bodyParse = InternalUpdateRoomNameBodyDto.safeParse(body);
				if (!roomIdParse.success || !bodyParse.success) {
					set.status = 400;
					return {
						error: 'Invalid request',
						details: {
							roomId: roomIdParse.error?.flatten(),
							body: bodyParse.error?.flatten(),
						},
					};
				}
				const { name, senderUserId, targetServer } = bodyParse.data;
				return roomService.updateRoomName(
					roomIdParse.data,
					name,
					senderUserId,
					targetServer,
				);
			},
			{
				params: InternalUpdateRoomNameParamsDto,
				body: InternalUpdateRoomNameBodyDto,
				response: {
					200: InternalRoomEventResponseDto,
					400: ErrorResponseDto,
				},
				detail: {
					tags: ['Internal'],
					summary: 'Update a room name',
					description: 'Update a room name',
				},
			},
		)
		.put(
			'/internal/rooms/:roomId/permissions/:userId',
			async ({
				params,
				body,
				set,
			}): Promise<InternalUpdateUserPowerLevelResponse | ErrorResponse> => {
				const roomIdParse = RoomIdDto.safeParse(params.roomId);
				const userIdParse = UsernameDto.safeParse(params.userId);
				const bodyParse = InternalUpdateUserPowerLevelBodyDto.safeParse(body);
				if (
					!roomIdParse.success ||
					!userIdParse.success ||
					!bodyParse.success
				) {
					set.status = 400;
					return {
						error: 'Invalid request',
						details: {
							roomId: roomIdParse.error?.flatten(),
							userId: userIdParse.error?.flatten(),
							body: bodyParse.error?.flatten(),
						},
					};
				}
				const { senderUserId, powerLevel, targetServers } = bodyParse.data;
				try {
					const eventId = await roomService.updateUserPowerLevel(
						params.roomId,
						params.userId,
						powerLevel,
						senderUserId,
						targetServers,
					);
					return { eventId };
				} catch (error) {
					set.status = 500;
					return {
						error: `Failed to update user power level: ${error instanceof Error ? error.message : String(error)}`,
						details: {},
					};
				}
			},
			{
				params: InternalUpdateUserPowerLevelParamsDto,
				body: InternalUpdateUserPowerLevelBodyDto,
				response: {
					200: InternalRoomEventResponseDto,
					400: ErrorResponseDto,
				},
				detail: {
					tags: ['Internal'],
					summary: 'Update a user power level',
					description: 'Update a user power level',
				},
			},
		)
		.put(
			'/internal/rooms/:roomId/join/:userId',
			async ({ params, body }) => {
				const { roomId, userId } = params;
				const { senderUserId } = body;

				const residentServer = roomId.split(':').pop();
				if (residentServer === configService.getServerName()) {
					const room = await stateService.getFullRoomState(roomId);

					const createEvent = room.get('m.room.create:');

					if (!createEvent) {
						throw new Error('Room create event not found');
					}

					const membershipEvent = PersistentEventFactory.newMembershipEvent(
						roomId,
						senderUserId,
						userId,
						'join',
						createEvent.getContent<PduCreateEventContent>(),
					);

					const statesNeeded = membershipEvent.getAuthEventStateKeys();

					for (const state of statesNeeded) {
						const event = room.get(state);
						if (event) {
							membershipEvent.authedBy(event);
						}
					}

					for await (const prevEvent of stateService.getPrevEvents(
						membershipEvent,
					)) {
						membershipEvent.addPreviousEvent(prevEvent);
					}

					await stateService.persistStateEvent(membershipEvent);

					if (membershipEvent.rejected) {
						throw new Error(membershipEvent.rejectedReason);
					}

					return {
						eventId: membershipEvent.eventId,
					};
				}

				// trying to join room from another server
				const makeJoinResponse = await federationService.makeJoin(
					residentServer as string,
					roomId,
					userId,
					'10',
				);

				const joinEvent = PersistentEventFactory.createFromRawEvent(
					makeJoinResponse.event as any,
					makeJoinResponse.room_version,
				);

				// TODO: sign the event here
				// currently makeSignedRequest does the signing
				const sendJoinResponse = await federationService.sendJoin(joinEvent);

				// TODO: validate hash and sig
				// run through state res
				// validate all auth chain events
				const eventMap = new Map<string, PersistentEventBase>();

				for (const stateEvent_ of sendJoinResponse.state) {
					const stateEvent = PersistentEventFactory.createFromRawEvent(
						stateEvent_ as any,
						makeJoinResponse.room_version,
					);

					eventMap.set(stateEvent.eventId, stateEvent);
				}

				const persistEvent = async (event: PersistentEventBase) => {
					if (event.event.auth_events.length === 0) {
						// persist as normal
						console.log('persisting as normal', event.eventId, event.event);
						await stateService.persistStateEvent(event);
						return;
					}

					for (const authEventId of event.event.auth_events) {
						const authEvent = eventMap.get(authEventId as string);
						if (!authEvent) {
							for (const stateEvent of eventMap.keys()) {
								console.log(
									`${stateEvent} -> ${JSON.stringify(eventMap.get(stateEvent)?.event, null, 2)}`,
								);
							}
							throw new Error(`Auth event ${authEventId} not found`);
						}

						await persistEvent(authEvent);
					}

					console.log('persisting as auth event', event.eventId, event.event);
					// persist as normal
					await stateService.persistStateEvent(event);
				};

				for (const stateEvent of eventMap.values()) {
					await persistEvent(stateEvent);
				}

				await stateService.persistStateEvent(
					PersistentEventFactory.createFromRawEvent(
						sendJoinResponse.event as any,
						makeJoinResponse.room_version,
					),
				);

				return {
					eventId: sendJoinResponse.event_id,
				};
			},
			{
				// params: InternalJoinRoomParamsDto,
				body: t.Object({
					senderUserId: t.String(),
				}),
				// response: {
				// 	200: InternalRoomEventResponseDto,
				// 	400: ErrorResponseDto,
				// },
				detail: {
					tags: ['Internal'],
					summary: 'Join a room',
					description: 'Join a room',
				},
			},
		)
		.get(
			'/internal/rooms/:roomId/state',
			async ({ params, query }) => {
				const eventId = query.event_id;
				if (eventId) {
					const room = await stateService.findStateAtEvent(eventId);
					const state: Record<string, any> = {};
					for (const [key, value] of room.entries()) {
						state[key] = value.event;
					}
					return {
						...state,
					};
				}
				const room = await stateService.getFullRoomState(params.roomId);
				const state: Record<string, any> = {};
				for (const [key, value] of room.entries()) {
					state[key] = value.event;
				}
				return {
					...state,
				};
			},
			{
				detail: {
					tags: ['Internal'],
					summary: 'Get the state of a room',
					description: 'Get the state of a room',
				},
			},
		)
		.put(
			'/internal/rooms/:roomId/leave',
			async ({
				params,
				body,
				set,
			}): Promise<InternalLeaveRoomResponse | ErrorResponse> => {
				const roomIdParse = RoomIdDto.safeParse(params.roomId);
				const bodyParse = InternalLeaveRoomBodyDto.safeParse(body);
				if (!roomIdParse.success || !bodyParse.success) {
					set.status = 400;
					return {
						error: 'Invalid request',
						details: {
							roomId: roomIdParse.error?.flatten(),
							body: bodyParse.error?.flatten(),
						},
					};
				}
				const { senderUserId, targetServers } = bodyParse.data;
				try {
					const eventId = await roomService.leaveRoom(
						roomIdParse.data,
						senderUserId,
						targetServers,
					);
					return { eventId };
				} catch (error) {
					set.status = 500;
					return {
						error: `Failed to leave room: ${error instanceof Error ? error.message : String(error)}`,
						details: {},
					};
				}
			},
			{
				params: InternalLeaveRoomParamsDto,
				body: InternalLeaveRoomBodyDto,
				response: {
					200: InternalRoomEventResponseDto,
					400: ErrorResponseDto,
				},
				detail: {
					tags: ['Internal'],
					summary: 'Leave a room',
					description: 'Leave a room',
				},
			},
		)
		.put(
			'/internal/rooms/:roomId/kick/:memberId',
			async ({
				params,
				body,
				set,
			}): Promise<InternalKickUserResponse | ErrorResponse> => {
				const roomIdParse = RoomIdDto.safeParse(params.roomId);
				const memberIdParse = UsernameDto.safeParse(params.memberId);
				const bodyParse = InternalKickUserBodyDto.safeParse(body);
				if (
					!roomIdParse.success ||
					!memberIdParse.success ||
					!bodyParse.success
				) {
					set.status = 400;
					return {
						error: 'Invalid request',
						details: {
							roomId: roomIdParse.error?.flatten(),
							memberId: memberIdParse.error?.flatten(),
							body: bodyParse.error?.flatten(),
						},
					};
				}
				const { /*userIdToKick, */ senderUserId, reason, targetServers } =
					bodyParse.data;
				try {
					const eventId = await roomService.kickUser(
						params.roomId,
						params.memberId,
						senderUserId,
						reason,
						targetServers,
					);
					return { eventId };
				} catch (error) {
					set.status = 500;
					return {
						error: `Failed to kick user: ${error instanceof Error ? error.message : String(error)}`,
						details: {},
					};
				}
			},
			{
				params: InternalKickUserParamsDto,
				body: InternalKickUserBodyDto,
				response: {
					200: InternalRoomEventResponseDto,
					400: ErrorResponseDto,
				},
				detail: {
					tags: ['Internal'],
					summary: 'Kick a user from a room',
					description: 'Kick a user from a room',
				},
			},
		)
		.put(
			'/internal/rooms/:roomId/ban/:userIdToBan',
			async ({
				params,
				body,
			}): Promise<InternalBanUserResponse | ErrorResponse> => {
				// const roomIdParse = RoomIdDto.safeParse(params.roomId);
				// const userIdParse = UsernameDto.safeParse(params.userIdToBan);
				// const bodyParse = InternalBanUserBodyDto.safeParse(body);
				// if (
				// 	!roomIdParse.success ||
				// 	!userIdParse.success ||
				// 	!bodyParse.success
				// ) {
				// 	set.status = 400;
				// 	return {
				// 		error: 'Invalid request',
				// 		details: {
				// 			roomId: roomIdParse.error?.flatten(),
				// 			userId: userIdParse.error?.flatten(),
				// 			body: bodyParse.error?.flatten(),
				// 		},
				// 	};
				// }
				// const { userIdToBan, senderUserId, reason, targetServers } =
				// 	bodyParse.data;
				// try {
				// 	const eventId = await roomService.banUser(
				// 		roomIdParse.data,
				// 		userIdParse.data,
				// 		senderUserId,
				// 		reason,
				// 		targetServers,
				// 	);
				// 	return { eventId };
				// } catch (error) {
				// 	set.status = 500;
				// 	return {
				// 		error: `Failed to ban user: ${error instanceof Error ? error.message : String(error)}`,
				// 		details: {},
				// 	};
				// }

				const { roomId, userIdToBan } = params;
				const { senderUserId } = body;

				const room = await stateService.getFullRoomState(roomId);

				const createEvent = room.get('m.room.create:');

				if (!createEvent) {
					throw new Error('Room create event not found');
				}

				const membershipEvent = PersistentEventFactory.newMembershipEvent(
					roomId,
					senderUserId,
					userIdToBan,
					'ban',
					createEvent.getContent<PduCreateEventContent>(),
				);

				const statesNeeded = membershipEvent.getAuthEventStateKeys();

				for (const state of statesNeeded) {
					const event = room.get(state);
					if (event) {
						membershipEvent.authedBy(event);
					}
				}

				await stateService.persistStateEvent(membershipEvent);

				return {
					eventId: membershipEvent.eventId,
				};
			},
			{
				params: InternalBanUserParamsDto,
				body: InternalBanUserBodyDto,
				response: {
					200: InternalRoomEventResponseDto,
					400: ErrorResponseDto,
				},
				detail: {
					tags: ['Internal'],
					summary: 'Ban a user from a room',
					description: 'Ban a user from a room',
				},
			},
		)
		.put(
			'/internal/rooms/:roomId/tombstone',
			async ({
				params,
				body,
				set,
			}): Promise<InternalTombstoneRoomResponse | ErrorResponse> => {
				const roomIdParse = RoomIdDto.safeParse(params.roomId);
				const bodyParse = InternalTombstoneRoomBodyDto.safeParse(body);
				if (!roomIdParse.success || !bodyParse.success) {
					set.status = 400;
					return {
						error: 'Invalid request',
						details: {
							roomId: roomIdParse.error?.flatten(),
							body: bodyParse.error?.flatten(),
						},
					};
				}
				return roomService.markRoomAsTombstone(
					roomIdParse.data,
					bodyParse.data.sender,
					bodyParse.data.reason,
					bodyParse.data.replacementRoomId,
				);
			},
			{
				params: InternalTombstoneRoomParamsDto,
				body: InternalTombstoneRoomBodyDto,
				response: {
					200: InternalTombstoneRoomResponseDto,
					400: ErrorResponseDto,
				},
				detail: {
					tags: ['Internal'],
					summary: 'Tombstone a room',
					description: 'Tombstone a room',
				},
			},
		)
		.get('/internal/rooms/all', async () => {
			const roomIds = await stateService.getAllRoomIds();
			return {
				roomIds,
			};
		})
		.get('/internal/rooms/all/public', async () => {
			const publicRooms = await stateService.getAllPublicRoomIdsAndNames();
			return {
				publicRooms,
			};
		})
<<<<<<< HEAD
		.get('/internal/rooms/:roomId/members', async ({ params }) => {
			const members = await stateService.getMembersOfRoom(params.roomId);
			return {
				members,
			};
		});
=======
		.put(
			'/internal/rooms/:roomId/invite/:userId',
			async ({ params, body }) => {
				const { roomId, userId } = params;
				const { sender } = body;

				const resp = await inviteService.inviteUserToRoom(
					userId,
					roomId,
					sender,
				);
				return {
					eventId: resp.event_id,
				};
			},
			{
				body: t.Object({
					sender: t.String(),
				}),
			},
		);
>>>>>>> decd5405
};<|MERGE_RESOLUTION|>--- conflicted
+++ resolved
@@ -33,29 +33,18 @@
 import { PersistentEventFactory } from '@hs/room/src/manager/factory';
 import { StateService } from '../../services/state.service';
 import type { PduCreateEventContent } from '@hs/room/src/types/v1';
-<<<<<<< HEAD
-import { FederationService } from '@hs/federation-sdk/src/services/federation.service';
-import type { Transaction } from '@hs/federation-sdk/src/specs/federation-api';
-import { ConfigService } from '../../services/config.service';
-=======
 import { ConfigService } from '../../services/config.service';
 import { FederationService } from '@hs/federation-sdk/src/services/federation.service';
 import { PersistentEventBase } from '@hs/room/src/manager/event-wrapper';
 import type { RoomVersion } from '@hs/room/src/manager/type';
 import { InviteService } from '../../services/invite.service';
->>>>>>> decd5405
 
 export const internalRoomPlugin = (app: Elysia) => {
 	const roomService = container.resolve(RoomService);
 	const stateService = container.resolve(StateService);
-<<<<<<< HEAD
-	const federationService = container.resolve(FederationService);
-	const configService = container.resolve(ConfigService);
-=======
 	const configService = container.resolve(ConfigService);
 	const federationService = container.resolve(FederationService);
 	const inviteService = container.resolve(InviteService);
->>>>>>> decd5405
 	return app
 		.post(
 			'/internal/rooms/rooms',
@@ -600,14 +589,6 @@
 				publicRooms,
 			};
 		})
-<<<<<<< HEAD
-		.get('/internal/rooms/:roomId/members', async ({ params }) => {
-			const members = await stateService.getMembersOfRoom(params.roomId);
-			return {
-				members,
-			};
-		});
-=======
 		.put(
 			'/internal/rooms/:roomId/invite/:userId',
 			async ({ params, body }) => {
@@ -629,5 +610,4 @@
 				}),
 			},
 		);
->>>>>>> decd5405
 };