import { Elysia, t } from 'elysia';
import { container } from 'tsyringe';
import {
	type ErrorResponse,
	type InternalBanUserResponse,
	type InternalCreateRoomResponse,
	type InternalKickUserResponse,
	type InternalLeaveRoomResponse,
	type InternalTombstoneRoomResponse,
	type InternalUpdateRoomNameResponse,
	type InternalUpdateUserPowerLevelResponse,
	ErrorResponseDto,
	InternalBanUserBodyDto,
	InternalBanUserParamsDto,
	InternalCreateRoomBodyDto,
	InternalCreateRoomResponseDto,
	InternalKickUserBodyDto,
	InternalKickUserParamsDto,
	InternalLeaveRoomBodyDto,
	InternalLeaveRoomParamsDto,
	InternalRoomEventResponseDto,
	InternalTombstoneRoomBodyDto,
	InternalTombstoneRoomParamsDto,
	InternalTombstoneRoomResponseDto,
	InternalUpdateRoomNameBodyDto,
	InternalUpdateRoomNameParamsDto,
	InternalUpdateUserPowerLevelBodyDto,
	InternalUpdateUserPowerLevelParamsDto,
	RoomIdDto,
	UsernameDto,
} from '../../dtos';
import { RoomService } from '../../services/room.service';
import { PersistentEventFactory } from '@hs/room/src/manager/factory';
import { StateService } from '../../services/state.service';
import type { PduCreateEventContent } from '@hs/room/src/types/v1';
import { ConfigService } from '../../services/config.service';
import { FederationService } from '@hs/federation-sdk/src/services/federation.service';
import { PersistentEventBase } from '@hs/room/src/manager/event-wrapper';
import type { RoomVersion } from '@hs/room/src/manager/type';
import { InviteService } from '../../services/invite.service';

export const internalRoomPlugin = (app: Elysia) => {
	const roomService = container.resolve(RoomService);
	const stateService = container.resolve(StateService);
	const configService = container.resolve(ConfigService);
	const federationService = container.resolve(FederationService);
	const inviteService = container.resolve(InviteService);
	return app
		.post(
			'/internal/rooms/rooms',
<<<<<<< HEAD
			async ({
				body,
				set,
			}): Promise<InternalCreateRoomResponse | ErrorResponse> => {
				const { username, sender, name, canonical_alias, alias } = body;
				return roomService.createRoom(
=======
			async ({ body }): Promise<InternalCreateRoomResponse | ErrorResponse> => {
				const { username, name /*sender, canonical_alias, alias*/ } = body;
				// return roomService.createRoom(
				// 	username,
				// 	sender,
				// 	name,
				// 	canonical_alias,
				// 	alias,
				// );

				const roomCreateEvent = PersistentEventFactory.newCreateEvent(
					username,
					'11',
				);

				await stateService.persistStateEvent(roomCreateEvent);

				const creatorMembershipEvent =
					PersistentEventFactory.newMembershipEvent(
						roomCreateEvent.roomId,
						username,
						username,
						'join',
						roomCreateEvent.getContent<PduCreateEventContent>(),
					);

				creatorMembershipEvent
					.addPreviousEvent(roomCreateEvent)
					.authedBy(roomCreateEvent);

				await stateService.persistStateEvent(creatorMembershipEvent);

				const roomNameEvent = PersistentEventFactory.newRoomNameEvent(
					roomCreateEvent.roomId,
>>>>>>> 132943f7
					username,
					sender,
					name,
					body.join_rule as any,
					'11',
					canonical_alias,
					alias,
				);
			},
			{
				body: InternalCreateRoomBodyDto,
				response: {
					200: InternalCreateRoomResponseDto,
					400: ErrorResponseDto,
				},
				detail: {
					tags: ['Internal'],
					summary: 'Create a room',
					description: 'Create a room',
				},
			},
		)
		.put(
			'/internal/rooms/:roomId/name',
			async ({
				params,
				body,
				set,
			}): Promise<InternalUpdateRoomNameResponse | ErrorResponse> => {
				const roomIdParse = RoomIdDto.safeParse(params.roomId);
				const bodyParse = InternalUpdateRoomNameBodyDto.safeParse(body);
				if (!roomIdParse.success || !bodyParse.success) {
					set.status = 400;
					return {
						error: 'Invalid request',
						details: {
							roomId: roomIdParse.error?.flatten(),
							body: bodyParse.error?.flatten(),
						},
					};
				}
				const { name, senderUserId, targetServer } = bodyParse.data;
				return roomService.updateRoomName(
					roomIdParse.data,
					name,
					senderUserId,
					targetServer,
				);
			},
			{
				params: InternalUpdateRoomNameParamsDto,
				body: InternalUpdateRoomNameBodyDto,
				response: {
					200: InternalRoomEventResponseDto,
					400: ErrorResponseDto,
				},
				detail: {
					tags: ['Internal'],
					summary: 'Update a room name',
					description: 'Update a room name',
				},
			},
		)
		.put(
			'/internal/rooms/:roomId/permissions/:userId',
			async ({
				params,
				body,
				set,
			}): Promise<InternalUpdateUserPowerLevelResponse | ErrorResponse> => {
				const roomIdParse = RoomIdDto.safeParse(params.roomId);
				const userIdParse = UsernameDto.safeParse(params.userId);
				const bodyParse = InternalUpdateUserPowerLevelBodyDto.safeParse(body);
				if (
					!roomIdParse.success ||
					!userIdParse.success ||
					!bodyParse.success
				) {
					set.status = 400;
					return {
						error: 'Invalid request',
						details: {
							roomId: roomIdParse.error?.flatten(),
							userId: userIdParse.error?.flatten(),
							body: bodyParse.error?.flatten(),
						},
					};
				}
				const { senderUserId, powerLevel, targetServers } = bodyParse.data;
				try {
					const eventId = await roomService.updateUserPowerLevel(
						params.roomId,
						params.userId,
						powerLevel,
						senderUserId,
						targetServers,
					);
					return { eventId };
				} catch (error) {
					set.status = 500;
					return {
						error: `Failed to update user power level: ${error instanceof Error ? error.message : String(error)}`,
						details: {},
					};
				}
			},
			{
				params: InternalUpdateUserPowerLevelParamsDto,
				body: InternalUpdateUserPowerLevelBodyDto,
				response: {
					200: InternalRoomEventResponseDto,
					400: ErrorResponseDto,
				},
				detail: {
					tags: ['Internal'],
					summary: 'Update a user power level',
					description: 'Update a user power level',
				},
			},
		)
		.put(
			'/internal/rooms/:roomId/join/:userId',
			async ({ params, body }) => {
				const { roomId, userId } = params;
				const { senderUserId } = body;

				const residentServer = roomId.split(':').pop();
				if (residentServer === configService.getServerName()) {
					const room = await stateService.getFullRoomState(roomId);

					const createEvent = room.get('m.room.create:');

					if (!createEvent) {
						throw new Error('Room create event not found');
					}

					const membershipEvent = PersistentEventFactory.newMembershipEvent(
						roomId,
						senderUserId,
						userId,
						'join',
						createEvent.getContent<PduCreateEventContent>(),
					);

					const statesNeeded = membershipEvent.getAuthEventStateKeys();

					for (const state of statesNeeded) {
						const event = room.get(state);
						if (event) {
							membershipEvent.authedBy(event);
						}
					}

					for await (const prevEvent of stateService.getPrevEvents(
						membershipEvent,
					)) {
						membershipEvent.addPreviousEvent(prevEvent);
					}

					await stateService.persistStateEvent(membershipEvent);

					if (membershipEvent.rejected) {
						throw new Error(membershipEvent.rejectedReason);
					}

					return {
						eventId: membershipEvent.eventId,
					};
				}

				// trying to join room from another server
				const makeJoinResponse = await federationService.makeJoin(
					residentServer as string,
					roomId,
					userId,
					'10',
				);

				const joinEvent = PersistentEventFactory.createFromRawEvent(
					makeJoinResponse.event as any,
					makeJoinResponse.room_version,
				);

				// TODO: sign the event here
				// currently makeSignedRequest does the signing
				const sendJoinResponse = await federationService.sendJoin(joinEvent);

				// TODO: validate hash and sig
				// run through state res
				// validate all auth chain events
				const eventMap = new Map<string, PersistentEventBase>();

				for (const stateEvent_ of sendJoinResponse.state) {
					const stateEvent = PersistentEventFactory.createFromRawEvent(
						stateEvent_ as any,
						makeJoinResponse.room_version,
					);

					eventMap.set(stateEvent.eventId, stateEvent);
				}

				const persistEvent = async (event: PersistentEventBase) => {
					if (event.event.auth_events.length === 0) {
						// persist as normal
						console.log('persisting as normal', event.eventId, event.event);
						await stateService.persistStateEvent(event);
						return;
					}

					for (const authEventId of event.event.auth_events) {
						const authEvent = eventMap.get(authEventId as string);
						if (!authEvent) {
							for (const stateEvent of eventMap.keys()) {
								console.log(
									`${stateEvent} -> ${JSON.stringify(eventMap.get(stateEvent)?.event, null, 2)}`,
								);
							}
							throw new Error(`Auth event ${authEventId} not found`);
						}

						await persistEvent(authEvent);
					}

					console.log('persisting as auth event', event.eventId, event.event);
					// persist as normal
					await stateService.persistStateEvent(event);
				};

				for (const stateEvent of eventMap.values()) {
					await persistEvent(stateEvent);
				}

				await stateService.persistStateEvent(
					PersistentEventFactory.createFromRawEvent(
						sendJoinResponse.event as any,
						makeJoinResponse.room_version,
					),
				);

				return {
					eventId: sendJoinResponse.event_id,
				};
			},
			{
				// params: InternalJoinRoomParamsDto,
				body: t.Object({
					senderUserId: t.String(),
				}),
				// response: {
				// 	200: InternalRoomEventResponseDto,
				// 	400: ErrorResponseDto,
				// },
				detail: {
					tags: ['Internal'],
					summary: 'Join a room',
					description: 'Join a room',
				},
			},
		)
		.get(
			'/internal/rooms/:roomId/state',
			async ({ params, query }) => {
				const eventId = query.event_id;
				if (eventId) {
					const room = await stateService.findStateAtEvent(eventId);
					const state: Record<string, any> = {};
					for (const [key, value] of room.entries()) {
						state[key] = value.event;
					}
					return {
						...state,
					};
				}
				const room = await stateService.getFullRoomState(params.roomId);
				const state: Record<string, any> = {};
				for (const [key, value] of room.entries()) {
					state[key] = value.event;
				}
				return {
					...state,
				};
			},
			{
				detail: {
					tags: ['Internal'],
					summary: 'Get the state of a room',
					description: 'Get the state of a room',
				},
			},
		)
		.put(
			'/internal/rooms/:roomId/leave',
			async ({
				params,
				body,
				set,
			}): Promise<InternalLeaveRoomResponse | ErrorResponse> => {
				const roomIdParse = RoomIdDto.safeParse(params.roomId);
				const bodyParse = InternalLeaveRoomBodyDto.safeParse(body);
				if (!roomIdParse.success || !bodyParse.success) {
					set.status = 400;
					return {
						error: 'Invalid request',
						details: {
							roomId: roomIdParse.error?.flatten(),
							body: bodyParse.error?.flatten(),
						},
					};
				}
				const { senderUserId, targetServers } = bodyParse.data;
				try {
					const eventId = await roomService.leaveRoom(
						roomIdParse.data,
						senderUserId,
						targetServers,
					);
					return { eventId };
				} catch (error) {
					set.status = 500;
					return {
						error: `Failed to leave room: ${error instanceof Error ? error.message : String(error)}`,
						details: {},
					};
				}
			},
			{
				params: InternalLeaveRoomParamsDto,
				body: InternalLeaveRoomBodyDto,
				response: {
					200: InternalRoomEventResponseDto,
					400: ErrorResponseDto,
				},
				detail: {
					tags: ['Internal'],
					summary: 'Leave a room',
					description: 'Leave a room',
				},
			},
		)
		.put(
			'/internal/rooms/:roomId/kick/:memberId',
			async ({
				params,
				body,
				set,
			}): Promise<InternalKickUserResponse | ErrorResponse> => {
				const roomIdParse = RoomIdDto.safeParse(params.roomId);
				const memberIdParse = UsernameDto.safeParse(params.memberId);
				const bodyParse = InternalKickUserBodyDto.safeParse(body);
				if (
					!roomIdParse.success ||
					!memberIdParse.success ||
					!bodyParse.success
				) {
					set.status = 400;
					return {
						error: 'Invalid request',
						details: {
							roomId: roomIdParse.error?.flatten(),
							memberId: memberIdParse.error?.flatten(),
							body: bodyParse.error?.flatten(),
						},
					};
				}
				const { /*userIdToKick, */ senderUserId, reason, targetServers } =
					bodyParse.data;
				try {
					const eventId = await roomService.kickUser(
						params.roomId,
						params.memberId,
						senderUserId,
						reason,
						targetServers,
					);
					return { eventId };
				} catch (error) {
					set.status = 500;
					return {
						error: `Failed to kick user: ${error instanceof Error ? error.message : String(error)}`,
						details: {},
					};
				}
			},
			{
				params: InternalKickUserParamsDto,
				body: InternalKickUserBodyDto,
				response: {
					200: InternalRoomEventResponseDto,
					400: ErrorResponseDto,
				},
				detail: {
					tags: ['Internal'],
					summary: 'Kick a user from a room',
					description: 'Kick a user from a room',
				},
			},
		)
		.put(
			'/internal/rooms/:roomId/ban/:userIdToBan',
			async ({
				params,
				body,
			}): Promise<InternalBanUserResponse | ErrorResponse> => {
				// const roomIdParse = RoomIdDto.safeParse(params.roomId);
				// const userIdParse = UsernameDto.safeParse(params.userIdToBan);
				// const bodyParse = InternalBanUserBodyDto.safeParse(body);
				// if (
				// 	!roomIdParse.success ||
				// 	!userIdParse.success ||
				// 	!bodyParse.success
				// ) {
				// 	set.status = 400;
				// 	return {
				// 		error: 'Invalid request',
				// 		details: {
				// 			roomId: roomIdParse.error?.flatten(),
				// 			userId: userIdParse.error?.flatten(),
				// 			body: bodyParse.error?.flatten(),
				// 		},
				// 	};
				// }
				// const { userIdToBan, senderUserId, reason, targetServers } =
				// 	bodyParse.data;
				// try {
				// 	const eventId = await roomService.banUser(
				// 		roomIdParse.data,
				// 		userIdParse.data,
				// 		senderUserId,
				// 		reason,
				// 		targetServers,
				// 	);
				// 	return { eventId };
				// } catch (error) {
				// 	set.status = 500;
				// 	return {
				// 		error: `Failed to ban user: ${error instanceof Error ? error.message : String(error)}`,
				// 		details: {},
				// 	};
				// }

				const { roomId, userIdToBan } = params;
				const { senderUserId } = body;

				const room = await stateService.getFullRoomState(roomId);

				const createEvent = room.get('m.room.create:');

				if (!createEvent) {
					throw new Error('Room create event not found');
				}

				const membershipEvent = PersistentEventFactory.newMembershipEvent(
					roomId,
					senderUserId,
					userIdToBan,
					'ban',
					createEvent.getContent<PduCreateEventContent>(),
				);

				const statesNeeded = membershipEvent.getAuthEventStateKeys();

				for (const state of statesNeeded) {
					const event = room.get(state);
					if (event) {
						membershipEvent.authedBy(event);
					}
				}

				await stateService.persistStateEvent(membershipEvent);

				return {
					eventId: membershipEvent.eventId,
				};
			},
			{
				params: InternalBanUserParamsDto,
				body: InternalBanUserBodyDto,
				response: {
					200: InternalRoomEventResponseDto,
					400: ErrorResponseDto,
				},
				detail: {
					tags: ['Internal'],
					summary: 'Ban a user from a room',
					description: 'Ban a user from a room',
				},
			},
		)
		.put(
			'/internal/rooms/:roomId/tombstone',
			async ({
				params,
				body,
				set,
			}): Promise<InternalTombstoneRoomResponse | ErrorResponse> => {
				const roomIdParse = RoomIdDto.safeParse(params.roomId);
				const bodyParse = InternalTombstoneRoomBodyDto.safeParse(body);
				if (!roomIdParse.success || !bodyParse.success) {
					set.status = 400;
					return {
						error: 'Invalid request',
						details: {
							roomId: roomIdParse.error?.flatten(),
							body: bodyParse.error?.flatten(),
						},
					};
				}
				return roomService.markRoomAsTombstone(
					roomIdParse.data,
					bodyParse.data.sender,
					bodyParse.data.reason,
					bodyParse.data.replacementRoomId,
				);
			},
			{
				params: InternalTombstoneRoomParamsDto,
				body: InternalTombstoneRoomBodyDto,
				response: {
					200: InternalTombstoneRoomResponseDto,
					400: ErrorResponseDto,
				},
				detail: {
					tags: ['Internal'],
					summary: 'Tombstone a room',
					description: 'Tombstone a room',
				},
			},
		)
		.get('/internal/rooms/all', async () => {
			const roomIds = await stateService.getAllRoomIds();
			return {
				roomIds,
			};
		})
		.get('/internal/rooms/all/public', async () => {
			const publicRooms = await stateService.getAllPublicRoomIdsAndNames();
			return {
				publicRooms,
			};
		})
		.put(
			'/internal/rooms/:roomId/invite/:userId',
			async ({ params, body, set }) => {
				const { roomId, userId } = params;
				const { sender } = body;

				const resp = await inviteService.inviteUserToRoom(
					userId,
					roomId,
					sender,
				);
				return {
					eventId: resp.event_id,
				};
			},
			{
				body: t.Object({
					sender: t.String(),
				}),
			},
		);
};<|MERGE_RESOLUTION|>--- conflicted
+++ resolved
@@ -48,49 +48,12 @@
 	return app
 		.post(
 			'/internal/rooms/rooms',
-<<<<<<< HEAD
 			async ({
 				body,
 				set,
 			}): Promise<InternalCreateRoomResponse | ErrorResponse> => {
 				const { username, sender, name, canonical_alias, alias } = body;
 				return roomService.createRoom(
-=======
-			async ({ body }): Promise<InternalCreateRoomResponse | ErrorResponse> => {
-				const { username, name /*sender, canonical_alias, alias*/ } = body;
-				// return roomService.createRoom(
-				// 	username,
-				// 	sender,
-				// 	name,
-				// 	canonical_alias,
-				// 	alias,
-				// );
-
-				const roomCreateEvent = PersistentEventFactory.newCreateEvent(
-					username,
-					'11',
-				);
-
-				await stateService.persistStateEvent(roomCreateEvent);
-
-				const creatorMembershipEvent =
-					PersistentEventFactory.newMembershipEvent(
-						roomCreateEvent.roomId,
-						username,
-						username,
-						'join',
-						roomCreateEvent.getContent<PduCreateEventContent>(),
-					);
-
-				creatorMembershipEvent
-					.addPreviousEvent(roomCreateEvent)
-					.authedBy(roomCreateEvent);
-
-				await stateService.persistStateEvent(creatorMembershipEvent);
-
-				const roomNameEvent = PersistentEventFactory.newRoomNameEvent(
-					roomCreateEvent.roomId,
->>>>>>> 132943f7
 					username,
 					sender,
 					name,
