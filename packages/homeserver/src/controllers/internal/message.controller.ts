--- conflicted
+++ resolved
@@ -1,26 +1,17 @@
-<<<<<<< HEAD
 import type { ReactionEvent } from "@hs/core/src/events/m.reaction";
 import type { RedactionEvent } from "@hs/core/src/events/m.room.redaction";
 import type { RoomMessageEvent } from "@hs/core/src/events/m.room.message";
 import {
-  Body,
-  Controller,
-  Delete,
-  Param,
-  Patch,
-  Post,
+	Body,
+	Controller,
+	Delete,
+	Param,
+	Patch,
+	Post,
 } from "@nestjs/common";
 import { z } from "zod";
 import { MessageService } from "../../services/message.service";
 import type { SignedEvent } from "../../signEvent";
-=======
-import type { ReactionEvent } from '@hs/core/src/events/m.reaction';
-import type { RoomMessageEvent } from '@hs/core/src/events/m.room.message';
-import { Body, Controller, Param, Patch, Post } from '@nestjs/common';
-import { z } from 'zod';
-import { MessageService } from '../../services/message.service';
-import type { SignedEvent } from '../../signEvent';
->>>>>>> cf4996ca
 import { ZodValidationPipe } from '../../validation/pipes/zod-validation.pipe';
 
 const SendMessageSchema = z.object({
@@ -46,10 +37,10 @@
 });
 
 const RedactMessageSchema = z.object({
-  roomId: z.string(),
-  targetServer: z.string(),
-  reason: z.string().optional(),
-  senderUserId: z.string(),
+	roomId: z.string(),
+	targetServer: z.string(),
+	reason: z.string().optional(),
+	senderUserId: z.string(),
 });
 
 type SendReactionResponseDto = SignedEvent<ReactionEvent>;
@@ -58,37 +49,9 @@
 
 @Controller('internal/messages')
 export class InternalMessageController {
-	constructor(private readonly messageService: MessageService) {}
+	constructor(private readonly messageService: MessageService) { }
 
 	@Post()
-<<<<<<< HEAD
-  async sendMessage(@Body(new ZodValidationPipe(SendMessageSchema)) body: z.infer<typeof SendMessageSchema>): Promise<SendMessageResponseDto> {
-    return this.messageService.sendMessage(body.roomId, body.message, body.senderUserId, body.targetServer);
-  }
-
-  @Patch("/:messageId")
-  async updateMessage(
-    @Param("messageId", new ZodValidationPipe(z.string())) eventId: string,
-    @Body(new ZodValidationPipe(UpdateMessageSchema)) body: z.infer<typeof UpdateMessageSchema>,
-  ): Promise<SendMessageResponseDto> {
-    return this.messageService.updateMessage(body.roomId, body.message, body.senderUserId, body.targetServer, eventId);
-  }
-
-  @Post("/:messageId/reactions")
-  async sendReaction(
-    @Param("messageId", new ZodValidationPipe(z.string())) messageId: string,
-    @Body(new ZodValidationPipe(SendReactionSchema)) body: z.infer<typeof SendReactionSchema>): Promise<SendReactionResponseDto> {
-    return this.messageService.sendReaction(body.roomId, messageId, body.emoji, body.senderUserId, body.targetServer);
-  }
-
-  @Delete("/:messageId")
-  async redactMessage(
-    @Param("messageId", new ZodValidationPipe(z.string())) eventId: string,
-    @Body(new ZodValidationPipe(RedactMessageSchema)) body: z.infer<typeof RedactMessageSchema>,
-  ): Promise<RedactMessageResponseDto> {
-    return this.messageService.redactMessage(body.roomId, eventId, body.reason, body.senderUserId, body.targetServer);
-  }
-=======
 	async sendMessage(
 		@Body(new ZodValidationPipe(SendMessageSchema)) body: z.infer<
 			typeof SendMessageSchema
@@ -133,5 +96,12 @@
 			body.targetServer,
 		);
 	}
->>>>>>> cf4996ca
-}+	
+	@Delete("/:messageId")
+	async redactMessage(
+		@Param("messageId", new ZodValidationPipe(z.string())) eventId: string,
+		@Body(new ZodValidationPipe(RedactMessageSchema)) body: z.infer<typeof RedactMessageSchema>,
+	): Promise<RedactMessageResponseDto> {
+		return this.messageService.redactMessage(body.roomId, eventId, body.reason, body.senderUserId, body.targetServer);
+	}
+}
