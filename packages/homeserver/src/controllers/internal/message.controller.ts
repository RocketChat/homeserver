--- conflicted
+++ resolved
@@ -3,11 +3,8 @@
 import {
   Body,
   Controller,
-<<<<<<< HEAD
   Param,
   Patch,
-=======
->>>>>>> ed331449
   Post,
 } from "@nestjs/common";
 import { z } from "zod";
@@ -40,44 +37,27 @@
 type SendReactionResponseDto = SignedEvent<ReactionEvent>;
 type SendMessageResponseDto = SignedEvent<RoomMessageEvent>;
 
-<<<<<<< HEAD
 @Controller("internal/messages")
 export class InternalMessageController {
 	constructor(private readonly messageService: MessageService) {}
 
 	@Post()
-=======
-const SendReactionSchema = z.object({
-  roomId: z.string(),
-  targetServer: z.string(),
-  eventId: z.string(),
-  emoji: z.string(),
-  senderUserId: z.string(),
-});
-
-type SendReactionResponseDto = SignedEvent<ReactionEvent>;
-
-@Controller("internal")
-export class InternalMessageController {
-	constructor(private readonly messageService: MessageService) {}
-
-	@Post("messages")
->>>>>>> ed331449
   async sendMessage(@Body(new ZodValidationPipe(SendMessageSchema)) body: z.infer<typeof SendMessageSchema>): Promise<SendMessageResponseDto> {
     return this.messageService.sendMessage(body.roomId, body.message, body.senderUserId, body.targetServer);
   }
 
-<<<<<<< HEAD
-  @Patch(":messageId")
+  @Patch("/:messageId")
   async updateMessage(
     @Param("messageId", new ZodValidationPipe(z.string())) eventId: string,
     @Body(new ZodValidationPipe(UpdateMessageSchema)) body: z.infer<typeof UpdateMessageSchema>,
   ): Promise<SendMessageResponseDto> {
     return this.messageService.updateMessage(body.roomId, body.message, body.senderUserId, body.targetServer, eventId);
-=======
-  @Post("reactions")
-  async sendReaction(@Body(new ZodValidationPipe(SendReactionSchema)) body: z.infer<typeof SendReactionSchema>): Promise<SendReactionResponseDto> {
-    return this.messageService.sendReaction(body.roomId, body.eventId, body.emoji, body.senderUserId, body.targetServer);
->>>>>>> ed331449
+  }
+
+  @Post("/:messageId/reactions")
+  async sendReaction(
+    @Param("messageId", new ZodValidationPipe(z.string())) messageId: string,
+    @Body(new ZodValidationPipe(SendReactionSchema)) body: z.infer<typeof SendReactionSchema>): Promise<SendReactionResponseDto> {
+    return this.messageService.sendReaction(body.roomId, messageId, body.emoji, body.senderUserId, body.targetServer);
   }
 }