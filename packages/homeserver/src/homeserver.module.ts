import 'reflect-metadata';

import { swagger } from '@elysiajs/swagger';
import {
	type FederationModuleOptions,
	FederationRequestService,
} from '@hs/federation-sdk';
import { Elysia } from 'elysia';
import { container } from 'tsyringe';
import { toUnpaddedBase64 } from './binaryData';
import { invitePlugin } from './controllers/federation/invite.controller';
import { profilesPlugin } from './controllers/federation/profiles.controller';
import { sendJoinPlugin } from './controllers/federation/send-join.controller';
import { transactionsPlugin } from './controllers/federation/transactions.controller';
import { versionsPlugin } from './controllers/federation/versions.controller';
import { internalInvitePlugin } from './controllers/internal/invite.controller';
import { internalMessagePlugin } from './controllers/internal/message.controller';
import { pingPlugin } from './controllers/internal/ping.controller';
import { internalRoomPlugin } from './controllers/internal/room.controller';
import { serverKeyPlugin } from './controllers/key/server.controller';
import { wellKnownPlugin } from './controllers/well-known/well-known.controller';
import { MissingEventListener } from './listeners/missing-event.listener';
import { StagingAreaListener } from './listeners/staging-area.listener';
import { MissingEventsQueue } from './queues/missing-event.queue';
import { StagingAreaQueue } from './queues/staging-area.queue';
import { EventRepository } from './repositories/event.repository';
import { KeyRepository } from './repositories/key.repository';
import { RoomRepository } from './repositories/room.repository';
import { ServerRepository } from './repositories/server.repository';
import { ConfigService } from './services/config.service';
import { DatabaseConnectionService } from './services/database-connection.service';
import { EventAuthorizationService } from './services/event-authorization.service';
import { EventFetcherService } from './services/event-fetcher.service';
import { EventStateService } from './services/event-state.service';
import { EventService } from './services/event.service';
import { InviteService } from './services/invite.service';
import { MessageService } from './services/message.service';
import { MissingEventService } from './services/missing-event.service';
import { NotificationService } from './services/notification.service';
import { ProfilesService } from './services/profiles.service';
import { RoomService } from './services/room.service';
import { ServerService } from './services/server.service';
import { StagingAreaService } from './services/staging-area.service';
<<<<<<< HEAD
import { DownloadedEventValidationPipeline } from './validation/pipelines/DownloadedEventValidationPipeline';
import { SynchronousEventReceptionPipeline } from './validation/pipelines/synchronousEventReceptionPipeline';
import { EventFormatValidator } from './validation/validators/EventFormatValidator';
import { EventHashesAndSignaturesValidator } from './validation/validators/EventHashesAndSignaturesValidator';
import { EventTypeSpecificValidator } from './validation/validators/EventTypeSpecificValidator';
import { KeyService } from './services/key.service';
import { AuthHeaderMiddleware } from './middleware/auth-header.middleware';
=======
import { WellKnownService } from './services/well-known.service';
import { LockManagerService } from './utils/lock.decorator';

let app: Elysia;

async function setup() {
	// Load config and signing key
	const config = new ConfigService();
	const matrixConfig = config.getMatrixConfig();
	const serverConfig = config.getServerConfig();
	const signingKeys = await config.getSigningKey();
	const signingKey = signingKeys[0];

	container.register<FederationModuleOptions>('FEDERATION_OPTIONS', {
		useValue: {
			serverName: matrixConfig.serverName,
			signingKey: toUnpaddedBase64(signingKey.privateKey),
			signingKeyId: `ed25519:${signingKey.version}`,
			timeout: 30000,
			baseUrl: serverConfig.baseUrl,
		},
	});

	container.registerSingleton(FederationRequestService);

	// Register services and repositories with tsyringe
	container.registerSingleton(ConfigService);
	container.registerSingleton(DatabaseConnectionService);
	container.registerSingleton(EventAuthorizationService);
	container.registerSingleton(EventFetcherService);
	container.registerSingleton(EventStateService);
	container.registerSingleton(EventService);
	container.registerSingleton(InviteService);
	container.registerSingleton(MessageService);
	container.registerSingleton(MissingEventService);
	container.registerSingleton(NotificationService);
	container.registerSingleton(ProfilesService);
	container.registerSingleton(RoomService);
	container.registerSingleton(ServerService);
	container.registerSingleton(StagingAreaService);
	container.registerSingleton(WellKnownService);
	container.registerSingleton(EventRepository);
	container.registerSingleton(KeyRepository);
	container.registerSingleton(RoomRepository);
	container.registerSingleton(ServerRepository);
	container.registerSingleton(MissingEventsQueue);
	container.registerSingleton(MissingEventListener);
	container.registerSingleton(StagingAreaQueue);
	container.registerSingleton(StagingAreaService);
	
	// Register the lock manager service with configuration
	container.register(LockManagerService, {
		useFactory: () => new LockManagerService({ type: 'memory' })
		
		// NATS configuration example:
		// useFactory: () => new LockManagerService({
		// 	type: 'nats',
		// 	servers: ['nats://localhost:4222'],
		// 	timeout: 5000,
		// 	reconnect: true,
		// 	maxReconnectAttempts: 10
		// })
	});

	// Resolve the listeners to ensure they are registered and ready to use
	container.resolve(StagingAreaListener);
	container.resolve(MissingEventListener);

	app = new Elysia();

	app
		// @ts-ignore - Elysia is not typed correctly
		.use(swagger({
			documentation: {
				info: {
					title: 'Matrix Homeserver API',
					version: '1.0.0',
					description: 'Matrix Protocol Implementation - Federation and Internal APIs',
				},
			},
		}))
		.use(invitePlugin)
		.use(profilesPlugin)
		.use(sendJoinPlugin)
		.use(transactionsPlugin)
		.use(versionsPlugin)
		.use(internalInvitePlugin)
		.use(internalMessagePlugin)
		.use(pingPlugin)
		.use(internalRoomPlugin)
		.use(serverKeyPlugin)
		.use(wellKnownPlugin);

	return app;
}

export const appPromise = setup();
>>>>>>> a623c4cf

// TODO: Register plugins/handlers for controllers here
// e.g. app.use(profilesPlugin)

<<<<<<< HEAD
@Module({
  imports: [
    QueueModule
  ],
  providers: [
    // Core services
    CONFIG_PROVIDER,
    DatabaseConnection,
    EventService,
    MissingEventService,
    StagingAreaService,
    
    // Event processing services
    EventAuthorizationService,
    EventStateService,
    FederationService,
    NotificationService,
    InviteService,
    ProfilesService,
    ServerService,
    RoomService,
    EventFetcherService,
	KeyService,
    
    // Repositories
    EventRepository,
    RoomRepository,
    KeyRepository,
    ServerRepository,
    
    // Queues
    MissingEventsQueue,
    StagingAreaQueue,
    
    // Listeners
    MissingEventListener,
    StagingAreaListener,
    
    // Validation pipelines
    DownloadedEventValidationPipeline,
    SynchronousEventReceptionPipeline,
    
    // Validators
    EventFormatValidator,
    EventHashesAndSignaturesValidator,
    EventTypeSpecificValidator,
  ],
  controllers: [
    PingController,
    ProfilesController,
    InviteController,
    InviteControllerV1,
    SendJoinController,
    ServerController,
    TransactionsController,
    VersionsController,
    WellKnownController,
  ],
  exports: [ConfigService],
})
export class HomeserverModule implements NestModule {
  configure(consumer: MiddlewareConsumer) {
    consumer
      .apply(HttpLoggerMiddleware)
      .forRoutes('*');

    consumer
      .apply(AuthHeaderMiddleware)
      .forRoutes('/_matrix/federation/*');
  }
}
=======
// Export app for use in main entry point
>>>>>>> a623c4cf
<|MERGE_RESOLUTION|>--- conflicted
+++ resolved
@@ -41,15 +41,6 @@
 import { RoomService } from './services/room.service';
 import { ServerService } from './services/server.service';
 import { StagingAreaService } from './services/staging-area.service';
-<<<<<<< HEAD
-import { DownloadedEventValidationPipeline } from './validation/pipelines/DownloadedEventValidationPipeline';
-import { SynchronousEventReceptionPipeline } from './validation/pipelines/synchronousEventReceptionPipeline';
-import { EventFormatValidator } from './validation/validators/EventFormatValidator';
-import { EventHashesAndSignaturesValidator } from './validation/validators/EventHashesAndSignaturesValidator';
-import { EventTypeSpecificValidator } from './validation/validators/EventTypeSpecificValidator';
-import { KeyService } from './services/key.service';
-import { AuthHeaderMiddleware } from './middleware/auth-header.middleware';
-=======
 import { WellKnownService } from './services/well-known.service';
 import { LockManagerService } from './utils/lock.decorator';
 
@@ -147,83 +138,8 @@
 }
 
 export const appPromise = setup();
->>>>>>> a623c4cf
 
 // TODO: Register plugins/handlers for controllers here
 // e.g. app.use(profilesPlugin)
 
-<<<<<<< HEAD
-@Module({
-  imports: [
-    QueueModule
-  ],
-  providers: [
-    // Core services
-    CONFIG_PROVIDER,
-    DatabaseConnection,
-    EventService,
-    MissingEventService,
-    StagingAreaService,
-    
-    // Event processing services
-    EventAuthorizationService,
-    EventStateService,
-    FederationService,
-    NotificationService,
-    InviteService,
-    ProfilesService,
-    ServerService,
-    RoomService,
-    EventFetcherService,
-	KeyService,
-    
-    // Repositories
-    EventRepository,
-    RoomRepository,
-    KeyRepository,
-    ServerRepository,
-    
-    // Queues
-    MissingEventsQueue,
-    StagingAreaQueue,
-    
-    // Listeners
-    MissingEventListener,
-    StagingAreaListener,
-    
-    // Validation pipelines
-    DownloadedEventValidationPipeline,
-    SynchronousEventReceptionPipeline,
-    
-    // Validators
-    EventFormatValidator,
-    EventHashesAndSignaturesValidator,
-    EventTypeSpecificValidator,
-  ],
-  controllers: [
-    PingController,
-    ProfilesController,
-    InviteController,
-    InviteControllerV1,
-    SendJoinController,
-    ServerController,
-    TransactionsController,
-    VersionsController,
-    WellKnownController,
-  ],
-  exports: [ConfigService],
-})
-export class HomeserverModule implements NestModule {
-  configure(consumer: MiddlewareConsumer) {
-    consumer
-      .apply(HttpLoggerMiddleware)
-      .forRoutes('*');
-
-    consumer
-      .apply(AuthHeaderMiddleware)
-      .forRoutes('/_matrix/federation/*');
-  }
-}
-=======
-// Export app for use in main entry point
->>>>>>> a623c4cf
+// Export app for use in main entry point