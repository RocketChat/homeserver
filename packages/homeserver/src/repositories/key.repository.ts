<<<<<<< HEAD
import { Inject, Injectable } from "@nestjs/common";
import type { Collection, FindCursor, WithId } from "mongodb";
import { DatabaseConnection } from "../database/database.connection";

import type { ServerKey } from "@hs/typings/src";
=======
import { injectable } from "tsyringe";
import { Collection } from "mongodb";
import { DatabaseConnectionService } from "../services/database-connection.service";

type Key = {
	origin: string;
	key_id: string;
	public_key: string;
	valid_until: Date;
};
>>>>>>> a623c4cf

@injectable()
export class KeyRepository {
<<<<<<< HEAD
  private collection: Collection<ServerKey> | null = null;

  constructor(
    @Inject(DatabaseConnection)
    private readonly dbConnection: DatabaseConnection
  ) {}

  private async getCollection(): Promise<Collection<ServerKey>> {
    if (!this.collection && !this.dbConnection) {
      throw new Error("Database connection was not injected properly");
    }

    const db = await this.dbConnection.getDb();
    this.collection = db.collection<ServerKey>("keys");
    return this.collection;
  }

  // storeKey either inserts a key
  async storeKey(
    serverName: string,
    keyId: string,
    encodedBase64String: string,
    expiresAt: number
  ) {
    const collection = await this.getCollection();

    return collection.findOneAndUpdate(
      { serverName },
      {
        $set: {
          serverName, // passing here to make sure upsert works
          [`keys.${keyId}`]: {
            key: encodedBase64String,
            _createdAt: new Date(),
            expiresAt,
          },
        },
      },
      {
        upsert: true,
        returnDocument: "after",
      }
    );
  }

  // there should be only one key for a server with the same id
  // spec does not dictate whether we should expect more than one
  async findKey(
    serverName: string,
    keyId: string,
    validUntil?: number
  ): Promise<WithId<ServerKey> | null> {
    const collection = await this.getCollection();

    return collection.findOne({
      serverName,
      [`keys.${keyId}`]: { $exists: true },
      ...(validUntil && { [`keys.${keyId}.validUntil`]: { $lte: validUntil } }),
    });
  }

  async findAllKeyForServerName(serverName: string) {
    const collection = await this.getCollection();

    return collection.findOne({
      serverName,
    });
  }
=======
	private collection: Collection<Key> | null = null;

	constructor(private readonly dbConnection: DatabaseConnectionService) {
		this.getCollection();
	}

	private async getCollection(): Promise<Collection<Key>> {
		const db = await this.dbConnection.getDb();
		this.collection = db.collection<Key>('keys');
		return this.collection;
	}

	async getValidPublicKeyFromLocal(
		origin: string,
		keyId: string,
	): Promise<string | undefined> {
		const collection = await this.getCollection();
		const key = await collection.findOne({
			origin,
			key_id: keyId,
			valid_until: { $gt: new Date() },
		});

		return key?.public_key;
	}

	async storePublicKey(
		origin: string,
		keyId: string,
		publicKey: string,
		validUntil?: Date,
	): Promise<void> {
		const collection = await this.getCollection();
		await collection.updateOne(
			{ origin, key_id: keyId },
			{
				$set: {
					origin,
					key_id: keyId,
					public_key: publicKey,
					valid_until: validUntil || new Date(Date.now() + 24 * 60 * 60 * 1000), // Default 24 hours validity
					updated_at: new Date(),
				},
			},
			{ upsert: true },
		);
	}
>>>>>>> a623c4cf
}<|MERGE_RESOLUTION|>--- conflicted
+++ resolved
@@ -1,10 +1,3 @@
-<<<<<<< HEAD
-import { Inject, Injectable } from "@nestjs/common";
-import type { Collection, FindCursor, WithId } from "mongodb";
-import { DatabaseConnection } from "../database/database.connection";
-
-import type { ServerKey } from "@hs/typings/src";
-=======
 import { injectable } from "tsyringe";
 import { Collection } from "mongodb";
 import { DatabaseConnectionService } from "../services/database-connection.service";
@@ -15,80 +8,9 @@
 	public_key: string;
 	valid_until: Date;
 };
->>>>>>> a623c4cf
 
 @injectable()
 export class KeyRepository {
-<<<<<<< HEAD
-  private collection: Collection<ServerKey> | null = null;
-
-  constructor(
-    @Inject(DatabaseConnection)
-    private readonly dbConnection: DatabaseConnection
-  ) {}
-
-  private async getCollection(): Promise<Collection<ServerKey>> {
-    if (!this.collection && !this.dbConnection) {
-      throw new Error("Database connection was not injected properly");
-    }
-
-    const db = await this.dbConnection.getDb();
-    this.collection = db.collection<ServerKey>("keys");
-    return this.collection;
-  }
-
-  // storeKey either inserts a key
-  async storeKey(
-    serverName: string,
-    keyId: string,
-    encodedBase64String: string,
-    expiresAt: number
-  ) {
-    const collection = await this.getCollection();
-
-    return collection.findOneAndUpdate(
-      { serverName },
-      {
-        $set: {
-          serverName, // passing here to make sure upsert works
-          [`keys.${keyId}`]: {
-            key: encodedBase64String,
-            _createdAt: new Date(),
-            expiresAt,
-          },
-        },
-      },
-      {
-        upsert: true,
-        returnDocument: "after",
-      }
-    );
-  }
-
-  // there should be only one key for a server with the same id
-  // spec does not dictate whether we should expect more than one
-  async findKey(
-    serverName: string,
-    keyId: string,
-    validUntil?: number
-  ): Promise<WithId<ServerKey> | null> {
-    const collection = await this.getCollection();
-
-    return collection.findOne({
-      serverName,
-      [`keys.${keyId}`]: { $exists: true },
-      ...(validUntil && { [`keys.${keyId}.validUntil`]: { $lte: validUntil } }),
-    });
-  }
-
-  async findAllKeyForServerName(serverName: string) {
-    const collection = await this.getCollection();
-
-    return collection.findOne({
-      serverName,
-    });
-  }
-=======
 	private collection: Collection<Key> | null = null;
 
 	constructor(private readonly dbConnection: DatabaseConnectionService) {
@@ -136,5 +58,4 @@
 			{ upsert: true },
 		);
 	}
->>>>>>> a623c4cf
 }