--- conflicted
+++ resolved
@@ -16,12 +16,9 @@
 import { checkSignAndHashes } from '../utils/checkSignAndHashes';
 import { eventSchemas } from '../utils/event-schemas';
 import { ConfigService } from './config.service';
-<<<<<<< HEAD
 import type { RedactionEvent } from '@hs/core/src/events/m.room.redaction';
 import { pruneEventDict } from '../pruneEventDict';
-=======
 import { injectable } from 'tsyringe';
->>>>>>> efcdcd3a
 
 type ValidationResult = {
 	eventId: string;
@@ -91,7 +88,7 @@
 		private readonly configService: ConfigService,
 		private readonly stagingAreaQueue: StagingAreaQueue,
 		private readonly federationService: FederationService,
-	) {}
+	) { }
 
 	async getEventById<T extends EventBase>(eventId: string): Promise<T | null> {
 		const event = await this.eventRepository.findById(eventId);
@@ -787,7 +784,7 @@
 
 		await this.eventRepository.redactEvent(eventIdToRedact, finalRedactedEvent);
 
-		this.logger.log(`Successfully redacted event ${eventIdToRedact}`);
+		this.logger.info(`Successfully redacted event ${eventIdToRedact}`);
 	}
 
 	private getAuthEventQueries<T extends EventType>(
