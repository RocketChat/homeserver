import {
	reactionEvent,
	type ReactionAuthEvents,
	type ReactionEvent,
} from '@hs/core/src/events/m.reaction';
import {
	roomMessageEvent,
	type MessageAuthEvents,
	type RoomMessageEvent,
} from '@hs/core/src/events/m.room.message';
import { FederationService } from '@hs/federation-sdk';
import { ConfigService } from './config.service';
import { EventService, EventType } from './event.service';
import { RoomService } from './room.service';
import { ForbiddenError } from '../errors';
<<<<<<< HEAD
import { type RedactionAuthEvents, redactionEvent, type RedactionEvent } from '@hs/core/src/events/m.room.redaction';
=======
import { injectable } from 'tsyringe';
import { createLogger } from '../utils/logger';
import { signEvent, type SignedEvent } from '../signEvent';
import { generateId } from '../authentication';
>>>>>>> efcdcd3a

@injectable()
export class MessageService {
	private readonly logger = createLogger('MessageService');

	constructor(
		private readonly eventService: EventService,
		private readonly configService: ConfigService,
		private readonly federationService: FederationService,
		private readonly roomService: RoomService,
	) { }

	async sendMessage(
		roomId: string,
		message: string,
		senderUserId: string,
		targetServer: string,
	): Promise<SignedEvent<RoomMessageEvent>> {
		const isTombstoned = await this.roomService.isRoomTombstoned(roomId);
		if (isTombstoned) {
			this.logger.warn(
				`Attempted to react to a message in a tombstoned room: ${roomId}`,
			);
			throw new ForbiddenError('Cannot send message to a tombstoned room');
		}
		const serverName = this.configService.getServerConfig().name;
		const signingKey = await this.configService.getSigningKey();

		const authEvents = await this.eventService.getAuthEventIds(
			EventType.MESSAGE,
			{ roomId, senderId: senderUserId },
		);

		const latestEventDoc = await this.eventService.getLastEventForRoom(roomId);
		const prevEvents = latestEventDoc ? [latestEventDoc._id] : [];

		const currentDepth = latestEventDoc?.event?.depth ?? 0;
		const newDepth = currentDepth + 1;

		const authEventsMap: MessageAuthEvents = {
			'm.room.create':
				authEvents.find((event) => event.type === EventType.CREATE)?._id || '',
			'm.room.power_levels':
				authEvents.find((event) => event.type === EventType.POWER_LEVELS)
					?._id || '',
			'm.room.member':
				authEvents.find((event) => event.type === EventType.MEMBER)?._id || '',
		};

		const { state_key, ...eventForSigning } = roomMessageEvent({
			roomId,
			sender: senderUserId,
			auth_events: authEventsMap,
			prev_events: prevEvents,
			depth: newDepth,
			content: {
				msgtype: 'm.text',
				body: message,
				'm.mentions': {},
			},
			origin: serverName,
			ts: Date.now(),
		});

		const signedEvent = await signEvent(
			eventForSigning,
			Array.isArray(signingKey) ? signingKey[0] : signingKey,
			serverName,
		);

		const eventId = generateId(signedEvent);
		await this.federationService.sendEvent(targetServer, signedEvent);
		await this.eventService.insertEvent(signedEvent, eventId);

<<<<<<< HEAD
		this.logger.log(
			`Sent message to ${targetServer} - ${eventId}`,
=======
		this.logger.info(
			`Sent message to ${targetServer} - ${generateId(signedEvent)}`,
>>>>>>> efcdcd3a
		);

		return { ...signedEvent, event_id: eventId };
	}

	async sendReaction(
		roomId: string,
		eventId: string,
		emoji: string,
		senderUserId: string,
		targetServer: string,
	): Promise<SignedEvent<ReactionEvent>> {
		const isTombstoned = await this.roomService.isRoomTombstoned(roomId);
		if (isTombstoned) {
			this.logger.warn(
				`Attempted to send message to a tombstoned room: ${roomId}`,
			);
			throw new ForbiddenError(
				'Cannot react to a message in a tombstoned room',
			);
		}

		const serverName = this.configService.getServerConfig().name;
		const signingKey = await this.configService.getSigningKey();

		const latestEventDoc = await this.eventService.getLastEventForRoom(roomId);
		const prevEvents = latestEventDoc ? [latestEventDoc._id] : [];

		const authEvents = await this.eventService.getAuthEventIds(
			EventType.REACTION,
			{ roomId, senderId: senderUserId },
		);

		const currentDepth = latestEventDoc?.event?.depth ?? 0;
		const newDepth = currentDepth + 1;

		const authEventsMap: ReactionAuthEvents = {
			'm.room.create':
				authEvents.find((event) => event.type === EventType.CREATE)?._id || '',
			'm.room.power_levels':
				authEvents.find((event) => event.type === EventType.POWER_LEVELS)
					?._id || '',
			'm.room.member':
				authEvents.find((event) => event.type === EventType.MEMBER)?._id || '',
		};

		const { state_key, ...eventForSigning } = reactionEvent({
			roomId,
			sender: senderUserId,
			auth_events: authEventsMap,
			prev_events: prevEvents,
			depth: newDepth,
			content: {
				'm.relates_to': {
					rel_type: 'm.annotation',
					event_id: eventId,
					key: emoji,
				},
			},
			origin: serverName,
			ts: Date.now(),
		});

		const signedEvent = await signEvent(
			eventForSigning,
			Array.isArray(signingKey) ? signingKey[0] : signingKey,
			serverName,
		);

		this.logger.debug(signedEvent);

		await this.federationService.sendEvent(targetServer, signedEvent);

		await this.eventService.insertEvent(signedEvent, eventId);

		this.logger.info(
			`Sent reaction $emojito $targetServerfor event $eventId- $generateId(${signedEvent})`,
		);

		return signedEvent;
	}

	async updateMessage(
		roomId: string,
		message: string,
		senderUserId: string,
		targetServer: string,
		eventIdToReplace: string,
	): Promise<SignedEvent<RoomMessageEvent>> {
		const serverName = this.configService.getServerConfig().name;
		const signingKey = await this.configService.getSigningKey();

		const latestEventDoc = await this.eventService.getLastEventForRoom(roomId);
		const prevEvents = latestEventDoc ? [latestEventDoc._id] : [];

		const authEvents = await this.eventService.getAuthEventIds(
			EventType.MESSAGE,
			{ roomId, senderId: senderUserId },
		);

		const currentDepth = latestEventDoc?.event?.depth ?? 0;
		const newDepth = currentDepth + 1;

		const authEventsMap: MessageAuthEvents = {
			'm.room.create':
				authEvents.find((event) => event.type === EventType.CREATE)?._id || '',
			'm.room.power_levels':
				authEvents.find((event) => event.type === EventType.POWER_LEVELS)
					?._id || '',
			'm.room.member':
				authEvents.find((event) => event.type === EventType.MEMBER)?._id || '',
		};

		// For message edits, Matrix requires:
		// 1. A fallback body with "* " prefix for clients that don't support edits
		// 2. The new content directly in "m.new_content" (not inside m.relates_to)
		// 3. A relates_to field with rel_type: "m.replace" and event_id pointing to original
		const { state_key, ...eventForSigning } = roomMessageEvent({
			roomId,
			sender: senderUserId,
			auth_events: authEventsMap,
			prev_events: prevEvents,
			depth: newDepth,
			content: {
				msgtype: 'm.text',
				body: `* ${message}`, // Fallback for clients not supporting edits
				'm.mentions': {},
				'm.relates_to': {
					rel_type: 'm.replace',
					event_id: eventIdToReplace,
				},
				'm.new_content': {
					msgtype: 'm.text',
					body: message, // The actual new content
				},
			},
			origin: serverName,
			ts: Date.now(),
		});

		const signedEvent = await signEvent(
			eventForSigning,
			Array.isArray(signingKey) ? signingKey[0] : signingKey,
			serverName,
		);

		await this.federationService.sendEvent(targetServer, signedEvent);

		return signedEvent;
	}

	async redactMessage(roomId: string, eventIdToRedact: string, reason: string | undefined, senderUserId: string, targetServer: string): Promise<SignedEvent<RedactionEvent>> {
		const serverName = this.configService.getServerConfig().name;
		const signingKey = await this.configService.getSigningKey();

		const latestEventDoc = await this.eventService.getLastEventForRoom(roomId);
		const prevEvents = latestEventDoc ? [latestEventDoc._id] : [];

		const authEvents = await this.eventService.getAuthEventIds(EventType.MESSAGE, { roomId, senderId: senderUserId });

		const currentDepth = latestEventDoc?.event?.depth ?? 0;
		const newDepth = currentDepth + 1;

		const authEventsMap: RedactionAuthEvents = {
			"m.room.create": authEvents.find((event) => event.type === EventType.CREATE)?._id || "",
			"m.room.power_levels": authEvents.find((event) => event.type === EventType.POWER_LEVELS)?._id || "",
			"m.room.member": authEvents.find((event) => event.type === EventType.MEMBER)?._id || "",
		};

		if (!authEventsMap["m.room.create"] || !authEventsMap["m.room.power_levels"] || !authEventsMap["m.room.member"]) {
			throw new Error("There are missing critical auth events (create, power_levels, or sender's member event) for the redaction event on the sending server.");
		}

		const { state_key, ...eventForSigning } = redactionEvent({
			roomId,
			sender: senderUserId,
			auth_events: authEventsMap,
			prev_events: prevEvents,
			depth: newDepth,
			content: {
				redacts: eventIdToRedact,
				...(reason && { reason })
			},
			origin: serverName,
			ts: Date.now(),
		});

		const signedEvent = await signEvent(
			eventForSigning,
			Array.isArray(signingKey) ? signingKey[0] : signingKey,
			serverName
		);

		const eventId = await this.eventService.insertEvent(signedEvent);
		const eventToFederate: RedactionEvent = {
			...signedEvent,
			redacts: eventForSigning.redacts,
		}
		await this.federationService.sendEvent<RedactionEvent>(targetServer, eventToFederate);
		await this.eventService.processRedaction(eventToFederate);

		return { ...signedEvent, event_id: eventId };
	}
}<|MERGE_RESOLUTION|>--- conflicted
+++ resolved
@@ -13,14 +13,11 @@
 import { EventService, EventType } from './event.service';
 import { RoomService } from './room.service';
 import { ForbiddenError } from '../errors';
-<<<<<<< HEAD
 import { type RedactionAuthEvents, redactionEvent, type RedactionEvent } from '@hs/core/src/events/m.room.redaction';
-=======
 import { injectable } from 'tsyringe';
 import { createLogger } from '../utils/logger';
 import { signEvent, type SignedEvent } from '../signEvent';
 import { generateId } from '../authentication';
->>>>>>> efcdcd3a
 
 @injectable()
 export class MessageService {
@@ -95,13 +92,8 @@
 		await this.federationService.sendEvent(targetServer, signedEvent);
 		await this.eventService.insertEvent(signedEvent, eventId);
 
-<<<<<<< HEAD
-		this.logger.log(
+		this.logger.info(
 			`Sent message to ${targetServer} - ${eventId}`,
-=======
-		this.logger.info(
-			`Sent message to ${targetServer} - ${generateId(signedEvent)}`,
->>>>>>> efcdcd3a
 		);
 
 		return { ...signedEvent, event_id: eventId };
