--- conflicted
+++ resolved
@@ -63,39 +63,18 @@
 		return signedEvent;
     }
 
-<<<<<<< HEAD
-    async updateMessage(roomId: string, message: string, senderUserId: string, targetServer: string, eventIdToReplace: string): Promise<SignedEvent<RoomMessageEvent>> {
-=======
     async sendReaction(roomId: string, eventId: string, emoji: string, senderUserId: string, targetServer: string): Promise<SignedEvent<ReactionEvent>> {
->>>>>>> ed331449
         const serverName = this.configService.getServerConfig().name;
         const signingKey = await this.configService.getSigningKey();
 
         const latestEventDoc = await this.eventService.getLastEventForRoom(roomId);
         const prevEvents = latestEventDoc ? [latestEventDoc._id] : [];
         
-<<<<<<< HEAD
-        const authEvents = await this.eventService.getAuthEventsIds({ roomId, eventType: EventType.MESSAGE, senderId: senderUserId });
-=======
         const authEvents = await this.eventService.getAuthEventsIds({ roomId, eventType: EventType.REACTION, senderId: senderUserId });
->>>>>>> ed331449
         
         const currentDepth = latestEventDoc?.event?.depth ?? 0;
         const newDepth = currentDepth + 1;
 
-<<<<<<< HEAD
-        const authEventsMap: MessageAuthEvents = {
-            "m.room.create": authEvents.find(event => event.type === EventType.CREATE)?._id || "",
-            "m.room.power_levels": authEvents.find(event => event.type === EventType.POWER_LEVELS)?._id || "",
-            "m.room.member": authEvents.find(event => event.type === EventType.MEMBER)?._id || "",
-        };
-        
-        // For message edits, Matrix requires:
-        // 1. A fallback body with "* " prefix for clients that don't support edits
-        // 2. The new content directly in "m.new_content" (not inside m.relates_to)
-        // 3. A relates_to field with rel_type: "m.replace" and event_id pointing to original
-        const { state_key, ...eventForSigning } = roomMessageEvent({
-=======
         const authEventsMap: ReactionAuthEvents = {
             "m.room.create": authEvents.find(event => event.type === EventType.CREATE)?._id,
             "m.room.power_levels": authEvents.find(event => event.type === EventType.POWER_LEVELS)?._id,
@@ -107,30 +86,16 @@
         }
 
         const { state_key, ...eventForSigning } = reactionEvent({
->>>>>>> ed331449
             roomId,
             sender: senderUserId,
             auth_events: authEventsMap,
             prev_events: prevEvents,
             depth: newDepth,
             content: {
-<<<<<<< HEAD
-                msgtype: "m.text",
-                body: `* ${message}`, // Fallback for clients not supporting edits
-                "m.mentions": {},
-                "m.relates_to": {
-                    rel_type: "m.replace",
-                    event_id: eventIdToReplace
-                },
-                "m.new_content": {
-                    msgtype: "m.text",
-                    body: message // The actual new content
-=======
                 "m.relates_to": {
                     rel_type: "m.annotation",
                     event_id: eventId,
                     key: emoji
->>>>>>> ed331449
                 }
             },
             origin: serverName,
@@ -144,12 +109,65 @@
         );
 
         await this.federationService.sendEvent(targetServer, signedEvent);
-<<<<<<< HEAD
-=======
         await this.eventService.insertEvent(signedEvent, eventId);
         
         this.logger.log(`Sent reaction ${emoji} to ${targetServer} for event ${eventId} - ${generateId(signedEvent)}`);
->>>>>>> ed331449
+
+        return signedEvent;
+    }
+
+    async updateMessage(roomId: string, message: string, senderUserId: string, targetServer: string, eventIdToReplace: string): Promise<SignedEvent<RoomMessageEvent>> {
+        const serverName = this.configService.getServerConfig().name;
+        const signingKey = await this.configService.getSigningKey();
+
+        const latestEventDoc = await this.eventService.getLastEventForRoom(roomId);
+        const prevEvents = latestEventDoc ? [latestEventDoc._id] : [];
+        
+        const authEvents = await this.eventService.getAuthEventsIds({ roomId, eventType: EventType.MESSAGE, senderId: senderUserId });
+        
+        const currentDepth = latestEventDoc?.event?.depth ?? 0;
+        const newDepth = currentDepth + 1;
+
+        const authEventsMap: MessageAuthEvents = {
+            "m.room.create": authEvents.find(event => event.type === EventType.CREATE)?._id || "",
+            "m.room.power_levels": authEvents.find(event => event.type === EventType.POWER_LEVELS)?._id || "",
+            "m.room.member": authEvents.find(event => event.type === EventType.MEMBER)?._id || "",
+        };
+        
+        // For message edits, Matrix requires:
+        // 1. A fallback body with "* " prefix for clients that don't support edits
+        // 2. The new content directly in "m.new_content" (not inside m.relates_to)
+        // 3. A relates_to field with rel_type: "m.replace" and event_id pointing to original
+        const { state_key, ...eventForSigning } = roomMessageEvent({
+            roomId,
+            sender: senderUserId,
+            auth_events: authEventsMap,
+            prev_events: prevEvents,
+            depth: newDepth,
+            content: {
+                msgtype: "m.text",
+                body: `* ${message}`, // Fallback for clients not supporting edits
+                "m.mentions": {},
+                "m.relates_to": {
+                    rel_type: "m.replace",
+                    event_id: eventIdToReplace
+                },
+                "m.new_content": {
+                    msgtype: "m.text",
+                    body: message // The actual new content
+                }
+            },
+            origin: serverName,
+            ts: Date.now(),
+        });
+
+        const signedEvent = await signEvent(
+            eventForSigning,
+            Array.isArray(signingKey) ? signingKey[0] : signingKey, 
+            serverName
+        );
+
+        await this.federationService.sendEvent(targetServer, signedEvent);
 
         return signedEvent;
     }
