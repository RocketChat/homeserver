<<<<<<< HEAD
import { reactionEvent, type ReactionAuthEvents, type ReactionEvent } from "@hs/core/src/events/m.reaction";
import { redactionEvent, type RedactionAuthEvents, type RedactionEvent } from "@hs/core/src/events/m.room.redaction";
import { roomMessageEvent, type MessageAuthEvents, type RoomMessageEvent } from "@hs/core/src/events/m.room.message";
import { FederationService } from "@hs/federation-sdk";
import { Injectable, Logger } from "@nestjs/common";
import { generateId } from "../authentication";
import { signEvent, type SignedEvent } from "../signEvent";
import { ConfigService } from "./config.service";
import { EventService, EventType } from "./event.service";
=======
import {
	reactionEvent,
	type ReactionAuthEvents,
	type ReactionEvent,
} from '@hs/core/src/events/m.reaction';
import {
	roomMessageEvent,
	type MessageAuthEvents,
	type RoomMessageEvent,
} from '@hs/core/src/events/m.room.message';
import { FederationService } from '@hs/federation-sdk';
import { Injectable, Logger } from '@nestjs/common';
import { generateId } from '../authentication';
import { signEvent, type SignedEvent } from '../signEvent';
import { ConfigService } from './config.service';
import { EventService, EventType } from './event.service';
import { RoomService } from './room.service';
import { ForbiddenError } from '../errors';
>>>>>>> cf4996ca

@Injectable()
export class MessageService {
	private readonly logger = new Logger(MessageService.name);

	constructor(
		private readonly eventService: EventService,
		private readonly configService: ConfigService,
		private readonly federationService: FederationService,
		private readonly roomService: RoomService,
	) {}

	async sendMessage(
		roomId: string,
		message: string,
		senderUserId: string,
		targetServer: string,
	): Promise<SignedEvent<RoomMessageEvent>> {
		const isTombstoned = await this.roomService.isRoomTombstoned(roomId);
		if (isTombstoned) {
			this.logger.warn(
				`Attempted to react to a message in a tombstoned room: ${roomId}`,
			);
			throw new ForbiddenError('Cannot send message to a tombstoned room');
		}
		const serverName = this.configService.getServerConfig().name;
		const signingKey = await this.configService.getSigningKey();

		const authEvents = await this.eventService.getAuthEventIds(
			EventType.MESSAGE,
			{ roomId, senderId: senderUserId },
		);

		const latestEventDoc = await this.eventService.getLastEventForRoom(roomId);
		const prevEvents = latestEventDoc ? [latestEventDoc._id] : [];

		const currentDepth = latestEventDoc?.event?.depth ?? 0;
		const newDepth = currentDepth + 1;

		const authEventsMap: MessageAuthEvents = {
			'm.room.create':
				authEvents.find((event) => event.type === EventType.CREATE)?._id || '',
			'm.room.power_levels':
				authEvents.find((event) => event.type === EventType.POWER_LEVELS)
					?._id || '',
			'm.room.member':
				authEvents.find((event) => event.type === EventType.MEMBER)?._id || '',
		};

		const { state_key, ...eventForSigning } = roomMessageEvent({
			roomId,
			sender: senderUserId,
			auth_events: authEventsMap,
			prev_events: prevEvents,
			depth: newDepth,
			content: {
				msgtype: 'm.text',
				body: message,
				'm.mentions': {},
			},
			origin: serverName,
			ts: Date.now(),
		});

		const signedEvent = await signEvent(
			eventForSigning,
			Array.isArray(signingKey) ? signingKey[0] : signingKey,
			serverName,
		);

		await this.federationService.sendEvent(targetServer, signedEvent);

<<<<<<< HEAD
    constructor(
        private readonly eventService: EventService,
        private readonly configService: ConfigService,
        private readonly federationService: FederationService
    ) { }

    async sendMessage(roomId: string, message: string, senderUserId: string, targetServer: string): Promise<SignedEvent<RoomMessageEvent>> {
        const serverName = this.configService.getServerConfig().name;
        const signingKey = await this.configService.getSigningKey();

        const latestEventDoc = await this.eventService.getLastEventForRoom(roomId);
        const prevEvents = latestEventDoc ? [latestEventDoc._id] : [];

        const authEvents = await this.eventService.getAuthEventsIds({ roomId, eventType: EventType.MESSAGE, senderId: senderUserId });

        const currentDepth = latestEventDoc?.event?.depth ?? 0;
        const newDepth = currentDepth + 1;

        const authEventsMap: MessageAuthEvents = {
            "m.room.create": authEvents.find(event => event.type === EventType.CREATE)?._id || "",
            "m.room.power_levels": authEvents.find(event => event.type === EventType.POWER_LEVELS)?._id || "",
            "m.room.member": authEvents.find(event => event.type === EventType.MEMBER)?._id || "",
        };

        const { state_key, ...eventForSigning } = roomMessageEvent({
            roomId,
            sender: senderUserId,
            auth_events: authEventsMap,
            prev_events: prevEvents,
            depth: newDepth,
            content: {
                msgtype: "m.text",
                body: message,
                "m.mentions": {},
            },
            origin: serverName,
            ts: Date.now(),
        });

        const signedEvent = await signEvent(
            eventForSigning,
            Array.isArray(signingKey) ? signingKey[0] : signingKey,
            serverName
        );
=======
		this.logger.log(
			`Sent message to ${targetServer} - ${generateId(signedEvent)}`,
		);

		return signedEvent;
	}

	async sendReaction(
		roomId: string,
		eventId: string,
		emoji: string,
		senderUserId: string,
		targetServer: string,
	): Promise<SignedEvent<ReactionEvent>> {
		const isTombstoned = await this.roomService.isRoomTombstoned(roomId);
		if (isTombstoned) {
			this.logger.warn(
				`Attempted to send message to a tombstoned room: ${roomId}`,
			);
			throw new ForbiddenError(
				'Cannot react to a message in a tombstoned room',
			);
		}

		const serverName = this.configService.getServerConfig().name;
		const signingKey = await this.configService.getSigningKey();

		const latestEventDoc = await this.eventService.getLastEventForRoom(roomId);
		const prevEvents = latestEventDoc ? [latestEventDoc._id] : [];

		const authEvents = await this.eventService.getAuthEventIds(
			EventType.REACTION,
			{ roomId, senderId: senderUserId },
		);

		const currentDepth = latestEventDoc?.event?.depth ?? 0;
		const newDepth = currentDepth + 1;

		const authEventsMap: ReactionAuthEvents = {
			'm.room.create':
				authEvents.find((event) => event.type === EventType.CREATE)?._id || '',
			'm.room.power_levels':
				authEvents.find((event) => event.type === EventType.POWER_LEVELS)
					?._id || '',
			'm.room.member':
				authEvents.find((event) => event.type === EventType.MEMBER)?._id || '',
		};

		const { state_key, ...eventForSigning } = reactionEvent({
			roomId,
			sender: senderUserId,
			auth_events: authEventsMap,
			prev_events: prevEvents,
			depth: newDepth,
			content: {
				'm.relates_to': {
					rel_type: 'm.annotation',
					event_id: eventId,
					key: emoji,
				},
			},
			origin: serverName,
			ts: Date.now(),
		});

		const signedEvent = await signEvent(
			eventForSigning,
			Array.isArray(signingKey) ? signingKey[0] : signingKey,
			serverName,
		);

		console.log(signedEvent);
>>>>>>> cf4996ca

        const eventId = generateId(signedEvent);
        await this.federationService.sendEvent(targetServer, signedEvent);
        await this.eventService.insertEvent(signedEvent, eventId);

<<<<<<< HEAD
        this.logger.log(`Sent message to ${targetServer} - ${eventId}`);

        return { ...signedEvent, event_id: eventId };
    }

    async sendReaction(roomId: string, eventId: string, emoji: string, senderUserId: string, targetServer: string): Promise<SignedEvent<ReactionEvent>> {
        const serverName = this.configService.getServerConfig().name;
        const signingKey = await this.configService.getSigningKey();

        const latestEventDoc = await this.eventService.getLastEventForRoom(roomId);
        const prevEvents = latestEventDoc ? [latestEventDoc._id] : [];

        const authEvents = await this.eventService.getAuthEventsIds({ roomId, eventType: EventType.REACTION, senderId: senderUserId });

        const currentDepth = latestEventDoc?.event?.depth ?? 0;
        const newDepth = currentDepth + 1;

        const authEventsMap: ReactionAuthEvents = {
            "m.room.create": authEvents.find(event => event.type === EventType.CREATE)?._id,
            "m.room.power_levels": authEvents.find(event => event.type === EventType.POWER_LEVELS)?._id,
            "m.room.member": authEvents.find(event => event.type === EventType.MEMBER)?._id,
        };

        if (!authEventsMap["m.room.create"] || !authEventsMap["m.room.power_levels"] || !authEventsMap["m.room.member"]) {
            throw new Error("There are missing auth events for the reaction event");
        }

        const { state_key, ...eventForSigning } = reactionEvent({
            roomId,
            sender: senderUserId,
            auth_events: authEventsMap,
            prev_events: prevEvents,
            depth: newDepth,
            content: {
                "m.relates_to": {
                    rel_type: "m.annotation",
                    event_id: eventId,
                    key: emoji
                }
            },
            origin: serverName,
            ts: Date.now(),
        });

        const signedEvent = await signEvent(
            eventForSigning,
            Array.isArray(signingKey) ? signingKey[0] : signingKey,
            serverName
        );

        await this.federationService.sendEvent(targetServer, signedEvent);
        await this.eventService.insertEvent(signedEvent, eventId);

        this.logger.log(`Sent reaction ${emoji} to ${targetServer} for event ${eventId} - ${generateId(signedEvent)}`);

        return signedEvent;
    }

    async updateMessage(roomId: string, message: string, senderUserId: string, targetServer: string, eventIdToReplace: string): Promise<SignedEvent<RoomMessageEvent>> {
        const serverName = this.configService.getServerConfig().name;
        const signingKey = await this.configService.getSigningKey();

        const latestEventDoc = await this.eventService.getLastEventForRoom(roomId);
        const prevEvents = latestEventDoc ? [latestEventDoc._id] : [];

        const authEvents = await this.eventService.getAuthEventsIds({ roomId, eventType: EventType.MESSAGE, senderId: senderUserId });

        const currentDepth = latestEventDoc?.event?.depth ?? 0;
        const newDepth = currentDepth + 1;

        const authEventsMap: MessageAuthEvents = {
            "m.room.create": authEvents.find(event => event.type === EventType.CREATE)?._id || "",
            "m.room.power_levels": authEvents.find(event => event.type === EventType.POWER_LEVELS)?._id || "",
            "m.room.member": authEvents.find(event => event.type === EventType.MEMBER)?._id || "",
        };

        // For message edits, Matrix requires:
        // 1. A fallback body with "* " prefix for clients that don't support edits
        // 2. The new content directly in "m.new_content" (not inside m.relates_to)
        // 3. A relates_to field with rel_type: "m.replace" and event_id pointing to original
        const { state_key, ...eventForSigning } = roomMessageEvent({
            roomId,
            sender: senderUserId,
            auth_events: authEventsMap,
            prev_events: prevEvents,
            depth: newDepth,
            content: {
                msgtype: "m.text",
                body: `* ${message}`, // Fallback for clients not supporting edits
                "m.mentions": {},
                "m.relates_to": {
                    rel_type: "m.replace",
                    event_id: eventIdToReplace
                },
                "m.new_content": {
                    msgtype: "m.text",
                    body: message // The actual new content
                }
            },
            origin: serverName,
            ts: Date.now(),
        });

        const signedEvent = await signEvent(
            eventForSigning,
            Array.isArray(signingKey) ? signingKey[0] : signingKey,
            serverName
        );

        await this.federationService.sendEvent(targetServer, signedEvent);

        return signedEvent;
    }

    async redactMessage(roomId: string, eventIdToRedact: string, reason: string | undefined, senderUserId: string, targetServer: string): Promise<SignedEvent<RedactionEvent>> {
        const serverName = this.configService.getServerConfig().name;
        const signingKey = await this.configService.getSigningKey();

        const latestEventDoc = await this.eventService.getLastEventForRoom(roomId);
        const prevEvents = latestEventDoc ? [latestEventDoc._id] : [];

        const authEvents = await this.eventService.getAuthEventsIds({ roomId, eventType: EventType.MESSAGE, senderId: senderUserId });

        const currentDepth = latestEventDoc?.event?.depth ?? 0;
        const newDepth = currentDepth + 1;

        const authEventsMap: RedactionAuthEvents = {
            "m.room.create": authEvents.find((event) => event.type === EventType.CREATE)?._id || "",
            "m.room.power_levels": authEvents.find((event) => event.type === EventType.POWER_LEVELS)?._id || "",
            "m.room.member": authEvents.find((event) => event.type === EventType.MEMBER)?._id || "",
        };

        if (!authEventsMap["m.room.create"] || !authEventsMap["m.room.power_levels"] || !authEventsMap["m.room.member"]) {
            throw new Error("There are missing critical auth events (create, power_levels, or sender's member event) for the redaction event on the sending server.");
        }

        const { state_key, ...eventForSigning } = redactionEvent({
            roomId,
            sender: senderUserId,
            auth_events: authEventsMap,
            prev_events: prevEvents,
            depth: newDepth,
            content: {
                redacts: eventIdToRedact,
                ...(reason && { reason })
            },
            origin: serverName,
            ts: Date.now(),
        });

        const signedEvent = await signEvent(
            eventForSigning,
            Array.isArray(signingKey) ? signingKey[0] : signingKey,
            serverName
        );

        const eventId = await this.eventService.insertEvent(signedEvent);
        const eventToFederate: RedactionEvent = {
            ...signedEvent,
            redacts: eventForSigning.redacts,
        }
        await this.federationService.sendEvent<RedactionEvent>(targetServer, eventToFederate);
        await this.eventService.processRedaction(eventToFederate);

        return { ...signedEvent, event_id: eventId };
    }
=======
		await this.eventService.insertEvent(signedEvent, eventId);

		this.logger.log(
			`Sent reaction $emojito $targetServerfor event $eventId- $generateId(${signedEvent})`,
		);

		return signedEvent;
	}

	async updateMessage(
		roomId: string,
		message: string,
		senderUserId: string,
		targetServer: string,
		eventIdToReplace: string,
	): Promise<SignedEvent<RoomMessageEvent>> {
		const serverName = this.configService.getServerConfig().name;
		const signingKey = await this.configService.getSigningKey();

		const latestEventDoc = await this.eventService.getLastEventForRoom(roomId);
		const prevEvents = latestEventDoc ? [latestEventDoc._id] : [];

		const authEvents = await this.eventService.getAuthEventIds(
			EventType.MESSAGE,
			{ roomId, senderId: senderUserId },
		);

		const currentDepth = latestEventDoc?.event?.depth ?? 0;
		const newDepth = currentDepth + 1;

		const authEventsMap: MessageAuthEvents = {
			'm.room.create':
				authEvents.find((event) => event.type === EventType.CREATE)?._id || '',
			'm.room.power_levels':
				authEvents.find((event) => event.type === EventType.POWER_LEVELS)
					?._id || '',
			'm.room.member':
				authEvents.find((event) => event.type === EventType.MEMBER)?._id || '',
		};

		// For message edits, Matrix requires:
		// 1. A fallback body with "* " prefix for clients that don't support edits
		// 2. The new content directly in "m.new_content" (not inside m.relates_to)
		// 3. A relates_to field with rel_type: "m.replace" and event_id pointing to original
		const { state_key, ...eventForSigning } = roomMessageEvent({
			roomId,
			sender: senderUserId,
			auth_events: authEventsMap,
			prev_events: prevEvents,
			depth: newDepth,
			content: {
				msgtype: 'm.text',
				body: `* ${message}`, // Fallback for clients not supporting edits
				'm.mentions': {},
				'm.relates_to': {
					rel_type: 'm.replace',
					event_id: eventIdToReplace,
				},
				'm.new_content': {
					msgtype: 'm.text',
					body: message, // The actual new content
				},
			},
			origin: serverName,
			ts: Date.now(),
		});

		const signedEvent = await signEvent(
			eventForSigning,
			Array.isArray(signingKey) ? signingKey[0] : signingKey,
			serverName,
		);

		await this.federationService.sendEvent(targetServer, signedEvent);

		return signedEvent;
	}
>>>>>>> cf4996ca
}<|MERGE_RESOLUTION|>--- conflicted
+++ resolved
@@ -1,14 +1,3 @@
-<<<<<<< HEAD
-import { reactionEvent, type ReactionAuthEvents, type ReactionEvent } from "@hs/core/src/events/m.reaction";
-import { redactionEvent, type RedactionAuthEvents, type RedactionEvent } from "@hs/core/src/events/m.room.redaction";
-import { roomMessageEvent, type MessageAuthEvents, type RoomMessageEvent } from "@hs/core/src/events/m.room.message";
-import { FederationService } from "@hs/federation-sdk";
-import { Injectable, Logger } from "@nestjs/common";
-import { generateId } from "../authentication";
-import { signEvent, type SignedEvent } from "../signEvent";
-import { ConfigService } from "./config.service";
-import { EventService, EventType } from "./event.service";
-=======
 import {
 	reactionEvent,
 	type ReactionAuthEvents,
@@ -27,7 +16,7 @@
 import { EventService, EventType } from './event.service';
 import { RoomService } from './room.service';
 import { ForbiddenError } from '../errors';
->>>>>>> cf4996ca
+import { type RedactionAuthEvents, redactionEvent, type RedactionEvent } from '@hs/core/src/events/m.room.redaction';
 
 @Injectable()
 export class MessageService {
@@ -38,7 +27,7 @@
 		private readonly configService: ConfigService,
 		private readonly federationService: FederationService,
 		private readonly roomService: RoomService,
-	) {}
+	) { }
 
 	async sendMessage(
 		roomId: string,
@@ -98,59 +87,15 @@
 			serverName,
 		);
 
+		const eventId = generateId(signedEvent);
 		await this.federationService.sendEvent(targetServer, signedEvent);
-
-<<<<<<< HEAD
-    constructor(
-        private readonly eventService: EventService,
-        private readonly configService: ConfigService,
-        private readonly federationService: FederationService
-    ) { }
-
-    async sendMessage(roomId: string, message: string, senderUserId: string, targetServer: string): Promise<SignedEvent<RoomMessageEvent>> {
-        const serverName = this.configService.getServerConfig().name;
-        const signingKey = await this.configService.getSigningKey();
-
-        const latestEventDoc = await this.eventService.getLastEventForRoom(roomId);
-        const prevEvents = latestEventDoc ? [latestEventDoc._id] : [];
-
-        const authEvents = await this.eventService.getAuthEventsIds({ roomId, eventType: EventType.MESSAGE, senderId: senderUserId });
-
-        const currentDepth = latestEventDoc?.event?.depth ?? 0;
-        const newDepth = currentDepth + 1;
-
-        const authEventsMap: MessageAuthEvents = {
-            "m.room.create": authEvents.find(event => event.type === EventType.CREATE)?._id || "",
-            "m.room.power_levels": authEvents.find(event => event.type === EventType.POWER_LEVELS)?._id || "",
-            "m.room.member": authEvents.find(event => event.type === EventType.MEMBER)?._id || "",
-        };
-
-        const { state_key, ...eventForSigning } = roomMessageEvent({
-            roomId,
-            sender: senderUserId,
-            auth_events: authEventsMap,
-            prev_events: prevEvents,
-            depth: newDepth,
-            content: {
-                msgtype: "m.text",
-                body: message,
-                "m.mentions": {},
-            },
-            origin: serverName,
-            ts: Date.now(),
-        });
-
-        const signedEvent = await signEvent(
-            eventForSigning,
-            Array.isArray(signingKey) ? signingKey[0] : signingKey,
-            serverName
-        );
-=======
+		await this.eventService.insertEvent(signedEvent, eventId);
+
 		this.logger.log(
-			`Sent message to ${targetServer} - ${generateId(signedEvent)}`,
-		);
-
-		return signedEvent;
+			`Sent message to ${targetServer} - ${eventId}`,
+		);
+
+		return { ...signedEvent, event_id: eventId };
 	}
 
 	async sendReaction(
@@ -218,180 +163,9 @@
 		);
 
 		console.log(signedEvent);
->>>>>>> cf4996ca
-
-        const eventId = generateId(signedEvent);
-        await this.federationService.sendEvent(targetServer, signedEvent);
-        await this.eventService.insertEvent(signedEvent, eventId);
-
-<<<<<<< HEAD
-        this.logger.log(`Sent message to ${targetServer} - ${eventId}`);
-
-        return { ...signedEvent, event_id: eventId };
-    }
-
-    async sendReaction(roomId: string, eventId: string, emoji: string, senderUserId: string, targetServer: string): Promise<SignedEvent<ReactionEvent>> {
-        const serverName = this.configService.getServerConfig().name;
-        const signingKey = await this.configService.getSigningKey();
-
-        const latestEventDoc = await this.eventService.getLastEventForRoom(roomId);
-        const prevEvents = latestEventDoc ? [latestEventDoc._id] : [];
-
-        const authEvents = await this.eventService.getAuthEventsIds({ roomId, eventType: EventType.REACTION, senderId: senderUserId });
-
-        const currentDepth = latestEventDoc?.event?.depth ?? 0;
-        const newDepth = currentDepth + 1;
-
-        const authEventsMap: ReactionAuthEvents = {
-            "m.room.create": authEvents.find(event => event.type === EventType.CREATE)?._id,
-            "m.room.power_levels": authEvents.find(event => event.type === EventType.POWER_LEVELS)?._id,
-            "m.room.member": authEvents.find(event => event.type === EventType.MEMBER)?._id,
-        };
-
-        if (!authEventsMap["m.room.create"] || !authEventsMap["m.room.power_levels"] || !authEventsMap["m.room.member"]) {
-            throw new Error("There are missing auth events for the reaction event");
-        }
-
-        const { state_key, ...eventForSigning } = reactionEvent({
-            roomId,
-            sender: senderUserId,
-            auth_events: authEventsMap,
-            prev_events: prevEvents,
-            depth: newDepth,
-            content: {
-                "m.relates_to": {
-                    rel_type: "m.annotation",
-                    event_id: eventId,
-                    key: emoji
-                }
-            },
-            origin: serverName,
-            ts: Date.now(),
-        });
-
-        const signedEvent = await signEvent(
-            eventForSigning,
-            Array.isArray(signingKey) ? signingKey[0] : signingKey,
-            serverName
-        );
-
-        await this.federationService.sendEvent(targetServer, signedEvent);
-        await this.eventService.insertEvent(signedEvent, eventId);
-
-        this.logger.log(`Sent reaction ${emoji} to ${targetServer} for event ${eventId} - ${generateId(signedEvent)}`);
-
-        return signedEvent;
-    }
-
-    async updateMessage(roomId: string, message: string, senderUserId: string, targetServer: string, eventIdToReplace: string): Promise<SignedEvent<RoomMessageEvent>> {
-        const serverName = this.configService.getServerConfig().name;
-        const signingKey = await this.configService.getSigningKey();
-
-        const latestEventDoc = await this.eventService.getLastEventForRoom(roomId);
-        const prevEvents = latestEventDoc ? [latestEventDoc._id] : [];
-
-        const authEvents = await this.eventService.getAuthEventsIds({ roomId, eventType: EventType.MESSAGE, senderId: senderUserId });
-
-        const currentDepth = latestEventDoc?.event?.depth ?? 0;
-        const newDepth = currentDepth + 1;
-
-        const authEventsMap: MessageAuthEvents = {
-            "m.room.create": authEvents.find(event => event.type === EventType.CREATE)?._id || "",
-            "m.room.power_levels": authEvents.find(event => event.type === EventType.POWER_LEVELS)?._id || "",
-            "m.room.member": authEvents.find(event => event.type === EventType.MEMBER)?._id || "",
-        };
-
-        // For message edits, Matrix requires:
-        // 1. A fallback body with "* " prefix for clients that don't support edits
-        // 2. The new content directly in "m.new_content" (not inside m.relates_to)
-        // 3. A relates_to field with rel_type: "m.replace" and event_id pointing to original
-        const { state_key, ...eventForSigning } = roomMessageEvent({
-            roomId,
-            sender: senderUserId,
-            auth_events: authEventsMap,
-            prev_events: prevEvents,
-            depth: newDepth,
-            content: {
-                msgtype: "m.text",
-                body: `* ${message}`, // Fallback for clients not supporting edits
-                "m.mentions": {},
-                "m.relates_to": {
-                    rel_type: "m.replace",
-                    event_id: eventIdToReplace
-                },
-                "m.new_content": {
-                    msgtype: "m.text",
-                    body: message // The actual new content
-                }
-            },
-            origin: serverName,
-            ts: Date.now(),
-        });
-
-        const signedEvent = await signEvent(
-            eventForSigning,
-            Array.isArray(signingKey) ? signingKey[0] : signingKey,
-            serverName
-        );
-
-        await this.federationService.sendEvent(targetServer, signedEvent);
-
-        return signedEvent;
-    }
-
-    async redactMessage(roomId: string, eventIdToRedact: string, reason: string | undefined, senderUserId: string, targetServer: string): Promise<SignedEvent<RedactionEvent>> {
-        const serverName = this.configService.getServerConfig().name;
-        const signingKey = await this.configService.getSigningKey();
-
-        const latestEventDoc = await this.eventService.getLastEventForRoom(roomId);
-        const prevEvents = latestEventDoc ? [latestEventDoc._id] : [];
-
-        const authEvents = await this.eventService.getAuthEventsIds({ roomId, eventType: EventType.MESSAGE, senderId: senderUserId });
-
-        const currentDepth = latestEventDoc?.event?.depth ?? 0;
-        const newDepth = currentDepth + 1;
-
-        const authEventsMap: RedactionAuthEvents = {
-            "m.room.create": authEvents.find((event) => event.type === EventType.CREATE)?._id || "",
-            "m.room.power_levels": authEvents.find((event) => event.type === EventType.POWER_LEVELS)?._id || "",
-            "m.room.member": authEvents.find((event) => event.type === EventType.MEMBER)?._id || "",
-        };
-
-        if (!authEventsMap["m.room.create"] || !authEventsMap["m.room.power_levels"] || !authEventsMap["m.room.member"]) {
-            throw new Error("There are missing critical auth events (create, power_levels, or sender's member event) for the redaction event on the sending server.");
-        }
-
-        const { state_key, ...eventForSigning } = redactionEvent({
-            roomId,
-            sender: senderUserId,
-            auth_events: authEventsMap,
-            prev_events: prevEvents,
-            depth: newDepth,
-            content: {
-                redacts: eventIdToRedact,
-                ...(reason && { reason })
-            },
-            origin: serverName,
-            ts: Date.now(),
-        });
-
-        const signedEvent = await signEvent(
-            eventForSigning,
-            Array.isArray(signingKey) ? signingKey[0] : signingKey,
-            serverName
-        );
-
-        const eventId = await this.eventService.insertEvent(signedEvent);
-        const eventToFederate: RedactionEvent = {
-            ...signedEvent,
-            redacts: eventForSigning.redacts,
-        }
-        await this.federationService.sendEvent<RedactionEvent>(targetServer, eventToFederate);
-        await this.eventService.processRedaction(eventToFederate);
-
-        return { ...signedEvent, event_id: eventId };
-    }
-=======
+
+		await this.federationService.sendEvent(targetServer, signedEvent);
+
 		await this.eventService.insertEvent(signedEvent, eventId);
 
 		this.logger.log(
@@ -469,5 +243,57 @@
 
 		return signedEvent;
 	}
->>>>>>> cf4996ca
+
+	async redactMessage(roomId: string, eventIdToRedact: string, reason: string | undefined, senderUserId: string, targetServer: string): Promise<SignedEvent<RedactionEvent>> {
+		const serverName = this.configService.getServerConfig().name;
+		const signingKey = await this.configService.getSigningKey();
+
+		const latestEventDoc = await this.eventService.getLastEventForRoom(roomId);
+		const prevEvents = latestEventDoc ? [latestEventDoc._id] : [];
+
+		const authEvents = await this.eventService.getAuthEventIds(EventType.MESSAGE, { roomId, senderId: senderUserId });
+
+		const currentDepth = latestEventDoc?.event?.depth ?? 0;
+		const newDepth = currentDepth + 1;
+
+		const authEventsMap: RedactionAuthEvents = {
+			"m.room.create": authEvents.find((event) => event.type === EventType.CREATE)?._id || "",
+			"m.room.power_levels": authEvents.find((event) => event.type === EventType.POWER_LEVELS)?._id || "",
+			"m.room.member": authEvents.find((event) => event.type === EventType.MEMBER)?._id || "",
+		};
+
+		if (!authEventsMap["m.room.create"] || !authEventsMap["m.room.power_levels"] || !authEventsMap["m.room.member"]) {
+			throw new Error("There are missing critical auth events (create, power_levels, or sender's member event) for the redaction event on the sending server.");
+		}
+
+		const { state_key, ...eventForSigning } = redactionEvent({
+			roomId,
+			sender: senderUserId,
+			auth_events: authEventsMap,
+			prev_events: prevEvents,
+			depth: newDepth,
+			content: {
+				redacts: eventIdToRedact,
+				...(reason && { reason })
+			},
+			origin: serverName,
+			ts: Date.now(),
+		});
+
+		const signedEvent = await signEvent(
+			eventForSigning,
+			Array.isArray(signingKey) ? signingKey[0] : signingKey,
+			serverName
+		);
+
+		const eventId = await this.eventService.insertEvent(signedEvent);
+		const eventToFederate: RedactionEvent = {
+			...signedEvent,
+			redacts: eventForSigning.redacts,
+		}
+		await this.federationService.sendEvent<RedactionEvent>(targetServer, eventToFederate);
+		await this.eventService.processRedaction(eventToFederate);
+
+		return { ...signedEvent, event_id: eventId };
+	}
 }