import { injectable } from 'tsyringe';
import { StateRepository } from '../repositories/state.repository';
import { EventRepository } from '../repositories/event.repository';
import type { StateMapKey } from '@hs/room/src/types/_common';
import type {
	EventStore,
	PersistentEventBase,
} from '@hs/room/src/manager/event-wrapper';
import { PersistentEventFactory } from '@hs/room/src/manager/factory';
import type { RoomVersion } from '@hs/room/src/manager/type';
import { resolveStateV2Plus } from '@hs/room/src/state_resolution/definitions/algorithm/v2';
import type { PduCreateEventContent } from '@hs/room/src/types/v1';
import { createLogger } from '../utils/logger';
import { ConfigService } from './config.service';
import { signEvent } from '../signEvent';
import { checkEventAuthWithState } from '@hs/room/src/authorizartion-rules/rules';

type State = Map<StateMapKey, PersistentEventBase>;

@injectable()
export class StateService {
	private readonly logger = createLogger('StateService');
	constructor(
		private readonly stateRepository: StateRepository,
		private readonly eventRepository: EventRepository,
		private readonly configService: ConfigService,
	) {}

	async getRoomInformation(roomId: string): Promise<PduCreateEventContent> {
		const stateCollection = await this.stateRepository.getCollection();

		const createEventMapping = await stateCollection.findOne({
			roomId,
			'delta.identifier': 'm.room.create:',
		});

		if (!createEventMapping) {
			throw new Error('Create event mapping not found for room information');
		}

		const createEvent = await this.eventRepository.findById(
			createEventMapping.delta.eventId,
		);

		if (!createEvent) {
			throw new Error('Create event not found for room information');
		}

		return createEvent?.event.content as PduCreateEventContent;
	}

	async getRoomVersion(roomId: string): Promise<RoomVersion | undefined> {
		const events = await this.eventRepository.getCollection();

		const createEvent = await events.findOne({
			'event.type': 'm.room.create',
			'event.room_id': roomId,
		});
		if (!createEvent) {
			throw new Error('Create event not found for room version');
		}

		return createEvent.event.content?.room_version as RoomVersion;
	}

	async findStateAtEvent(eventId: string): Promise<State> {
		const event = await this.eventRepository.findById(eventId);

		if (!event) {
			throw new Error(`Event ${eventId} not found`);
		}

		const roomVersion = await this.getRoomVersion(event.event.room_id);
		if (!roomVersion) {
			throw new Error('Room version not found');
		}

		const { stateId } = event;

		const { delta: lastStateDelta, prevStateIds = [] } =
			(await this.stateRepository.getStateMapping(stateId)) ?? {};

		if (!lastStateDelta) {
			throw new Error(`State at event ${eventId} not found`);
		}

		if (prevStateIds.length === 0) {
			const state = new Map<StateMapKey, PersistentEventBase>();
			const { identifier: stateKey, eventId: _lastStateEventId } =
				lastStateDelta;
			const event = await this.eventRepository.findById(eventId);
			if (!event) {
				throw new Error(`Event ${eventId} not found`);
			}

			state.set(
				stateKey as StateMapKey,
				PersistentEventFactory.createFromRawEvent(
					event.event as any /* TODO: fix this with type unifi */,
					roomVersion,
				),
			);

			return state;
		}

		const stateMappings =
			await this.stateRepository.getStateMappingsByStateIdsOrdered(
				prevStateIds,
			);

		const state = new Map<StateMapKey, PersistentEventBase>();

		for await (const { delta } of stateMappings) {
			const { identifier: stateKey, eventId } = delta;
			const event = await this.eventRepository.findById(eventId);
			if (!event) {
				throw new Error(`Event ${eventId} not found`);
			}

			state.set(
				stateKey as StateMapKey,
				PersistentEventFactory.createFromRawEvent(
					event.event as any /* TODO: fix this with type unifi */,
					roomVersion,
				),
			);
		}

		// update the last state
		const { identifier: lastStateKey, eventId: lastStateEventId } =
			lastStateDelta;

		const lastEvent = await this.eventRepository.findById(lastStateEventId);
		if (!lastEvent) {
			throw new Error(`Event ${lastStateEventId} not found`);
		}

		state.set(
			lastStateKey,
			PersistentEventFactory.createFromRawEvent(
				lastEvent.event as any /* TODO: fix this with type unifi */,
				roomVersion,
			),
		);

		return state;
	}

	// the final state id of a room
	// always use this to persist an event with it's respective stateId unless the event is rejected
	async getStateIdForRoom(roomId: string): Promise<string> {
		const stateMapping =
			await this.stateRepository.getLatestStateMapping(roomId);

		if (!stateMapping) {
			throw new Error('State mapping not found');
		}

		return stateMapping._id.toString();
	}

	async getFullRoomState(roomId: string): Promise<State> {
		const roomVersion = await this.getRoomVersion(roomId);
		if (!roomVersion) {
			throw new Error('Room version not found, there is no state');
		}

		const stateMappings =
			await this.stateRepository.getStateMappingsByRoomIdOrderedAscending(
				roomId,
			);
		const state = new Map<StateMapKey, string>();

		// first reconstruct the final state
		for await (const stateMapping of stateMappings) {
			if (!stateMapping.delta) {
				throw new Error('State mapping has no delta');
			}

			if (!stateMapping.delta) {
				throw new Error('State mapping delta is empty');
			}
			const { identifier: stateKey, eventId } = stateMapping.delta;

			state.set(stateKey as StateMapKey, eventId);
		}

		const finalState = new Map<StateMapKey, PersistentEventBase>();

		for (const [stateKey, eventId] of state) {
			const event = await this.eventRepository.findById(eventId);
			if (!event) {
				throw new Error('Event not found');
			}

			const pdu = PersistentEventFactory.createFromRawEvent(
				event.event as any,
				roomVersion,
			);

			if (pdu.eventId !== eventId) {
				console.log('old pdu errored', event.event, event.eventId);
				console.log('new pdu errored', pdu.redactedEvent, pdu.eventId);
				throw new Error('Event id mismatch in trying to room state');
			}

			finalState.set(stateKey as StateMapKey, pdu);
		}

		return finalState;
	}

	public _getStore(roomVersion: RoomVersion): EventStore {
		const cache = new Map<string, PersistentEventBase>();

		return {
			getEvents: async (eventIds: string[]): Promise<PersistentEventBase[]> => {
				const events = [];
				const toFind = [];

				for (const eventId of eventIds) {
					const event = cache.get(eventId);
					if (event) {
						events.push(event);
						continue;
					}

					toFind.push(eventId);
				}

				const eventsFromStore = (
					await this.eventRepository.findByIds(toFind)
				).map((event) => {
					const e = PersistentEventFactory.createFromRawEvent(
						event.event as any /* TODO: fix this with type unifi */,
						roomVersion,
					);
					cache.set(e.eventId, e);
					return e;
				});

				return events.concat(eventsFromStore);
			},

			getEventsByHashes: async (
				_hashes: string[],
			): Promise<PersistentEventBase[]> => {
				throw new Error('Not implemented');
			},
		};
	}

	async *getAuthEvents(event: PersistentEventBase) {
		const state = await this.getFullRoomState(event.roomId);

		const eventsNeeded = event.getAuthEventStateKeys();

		for (const stateKey of eventsNeeded) {
			const authEvent = state.get(stateKey);
			if (authEvent) {
				yield authEvent;
			}
		}
	}

	async *getPrevEvents(event: PersistentEventBase) {
		const roomVersion = await this.getRoomVersion(event.roomId);
		if (!roomVersion) {
			throw new Error('Room version not found while filling prev events');
		}

		const prevEvents = await this.eventRepository.findPrevEvents(event.roomId);

		for (const prevEvent of prevEvents) {
			yield PersistentEventFactory.createFromRawEvent(
				prevEvent.event as any,
				roomVersion,
			);
		}
	}

	public async signEvent(event: PersistentEventBase) {
		const signingKey = await this.configService.getSigningKey();

<<<<<<< HEAD
		const result = await signEvent(
			event.event as any,
=======
		const origin = this.configService.getServerName();

		const result = await signEvent(
			// Before signing the event, the content hash of the event is calculated as described below. The hash is encoded using Unpadded Base64 and stored in the event object, in a hashes object, under a sha256 key.
			// ^^ is done already through redactedEvent fgetter
			// The event object is then redacted, following the redaction algorithm. Finally it is signed as described in Signing JSON, using the server’s signing key (see also Retrieving server keys).
			event.redactedEvent as any,
>>>>>>> decd5405
			signingKey[0],
			origin,
		);

		const keyId = `${signingKey[0].algorithm}:${signingKey[0].version}`;

		event.addSignature(origin, keyId, result.signatures[origin][keyId]);

		return event;
	}

	async saveMessage(event: PersistentEventBase) {
		const room = await this.getFullRoomState(event.roomId);

		const roomVersion = room
			.get('m.room.create:')
			?.getContent<PduCreateEventContent>().room_version as RoomVersion;

		const requiredAuthEventsWeHaveSeen = new Map<string, PersistentEventBase>();
		for (const auth of event.getAuthEventStateKeys()) {
			const authEvent = room.get(auth);
			if (authEvent) {
				requiredAuthEventsWeHaveSeen.set(authEvent.eventId, authEvent);
			}
		}

		// auth events referenced in the message
		const store = this._getStore(roomVersion);
		const authEventsReferencedInMessage = await store.getEvents(
			event.event.auth_events as string[],
		);
		const authEventsReferenced = new Map<string, PersistentEventBase>();
		for (const authEvent of authEventsReferencedInMessage) {
			authEventsReferenced.set(authEvent.eventId, authEvent);
		}

		// both auth events set must match
		if (requiredAuthEventsWeHaveSeen.size !== authEventsReferenced.size) {
			throw new Error('Auth events referenced in message do not match');
		}

		for (const [eventId] of requiredAuthEventsWeHaveSeen) {
			if (!authEventsReferenced.has(eventId)) {
				throw new Error('wrong auth event in message');
			}
		}

		// now we validate against auth rules
		await checkEventAuthWithState(event, room, store);
		if (event.rejected) {
			throw new Error(event.rejectedReason);
		}

		// TODO: save event still but with mark

		// now we persist the event
		const eventsCollection = await this.eventRepository.getCollection();
		await eventsCollection.insertOne(event.event as any);
	}

	private async _persistEventAgainstState(
		event: PersistentEventBase,
		state: State,
	): Promise<void> {
		const roomVersion = event.isCreateEvent()
			? (event.getContent<PduCreateEventContent>().room_version as RoomVersion)
			: await this.getRoomVersion(event.roomId);

		if (!roomVersion) {
			throw new Error('Room version not found');
		}

		// always check for conflicts at the prev_event state

		// check if has conflicts
		// ^ now we could avoid full state reconstruction with something like "dropped" prop inside the state mapping

		const stateCollection = await this.stateRepository.getCollection();

		const lastState = await stateCollection.findOne(
			{
				roomId: event.roomId,
			},
			{
				sort: {
					createdAt: -1,
				},
			},
		);

		const prevStateIds = lastState?.prevStateIds?.concat(
			lastState?._id?.toString(),
		);

		const hasConflict = state.has(event.getUniqueStateIdentifier());

		if (!hasConflict) {
			await checkEventAuthWithState(event, state, this._getStore(roomVersion));
			if (event.rejected) {
				throw new Error(event.rejectedReason);
			}

			// save the state mapping
			const { insertedId: stateMappingId } =
				await this.stateRepository.createStateMapping(event, prevStateIds);

			const signedEvent = await this.signEvent(event);

			this.eventRepository.create(
				signedEvent.event as any,
				event.eventId,
				stateMappingId.toString(),
			);

			return;
		}

		const conflictedState = new Map(state.entries());
		conflictedState.set(event.getUniqueStateIdentifier(), event);

		const resolvedState = await resolveStateV2Plus(
			[state, conflictedState],
			this._getStore(roomVersion),
		);

		const resolvedEvent = resolvedState.get(event.getUniqueStateIdentifier());

		if (!resolvedEvent) {
			throw new Error('Resolved event not found, something is wrong');
		}

		if (resolvedEvent.eventId !== event.eventId) {
			// state did not change
			// just persist the event
			// TODO: mark rejected, although no code yet uses it so let it go
			this.eventRepository.create(
				resolvedEvent.event as any /* TODO: fix this with type unifi */,
				resolvedEvent.eventId,
				'',
			);
			return;
		}

		// new state

		const { insertedId: stateMappingId } =
			await this.stateRepository.createStateMapping(
				resolvedEvent,
				prevStateIds,
			);

		const signedEvent = await this.signEvent(resolvedEvent);

		await this.eventRepository.create(
			signedEvent.event as any,
			resolvedEvent.eventId,
			stateMappingId.toString(),
		);
	}

	// checks for conflicts, saves the event along with the new state
	async persistStateEvent(event: PersistentEventBase): Promise<void> {
		const roomVersion = event.isCreateEvent()
			? (event.getContent<PduCreateEventContent>().room_version as RoomVersion)
			: await this.getRoomVersion(event.roomId);

		if (!roomVersion) {
			throw new Error('Room version not found');
		}

		const lastEvent =
			await this.eventRepository.findLatestEventByRoomIdBeforeTimestamp(
				event.roomId,
				event.originServerTs,
			);

		if (!lastEvent) {
			// create
			return this._persistEventAgainstState(event, new Map());
		}

		const stateCollection = await this.stateRepository.getCollection();

		const lastState = await stateCollection.findOne(
			{
				roomId: event.roomId,
			},
			{
				sort: {
					createdAt: -1,
				},
			},
		);

		const prevStateIds = lastState?.prevStateIds?.concat(
			lastState?._id?.toString(),
		);

		const state = await this.findStateAtEvent(lastEvent.eventId);

		await this._persistEventAgainstState(event, state);

		// if event was not rejected, update local copy
		if (!event.rejected) {
			state.set(event.getUniqueStateIdentifier(), event);
		}

		const restOfTheEvents =
			await this.eventRepository.findEventsByRoomIdAfterTimestamp(
				event.roomId,
				event.originServerTs,
			);

		const conflictedStates = [];

		const conflicts = [];

		for await (const event of restOfTheEvents) {
			const e = PersistentEventFactory.createFromRawEvent(
				event.event as any /* TODO: fix this with type unifi */,
				roomVersion,
			);

			if (state.has(e.getUniqueStateIdentifier())) {
				conflicts.push(e.getUniqueStateIdentifier());
				const conflictedState = new Map(state.entries());
				conflictedState.set(e.getUniqueStateIdentifier(), e);
				conflictedStates.push(conflictedState);
			}
		}

		// if we have any conflicts now, resolve all at once
		if (conflictedStates.length > 0) {
			const resolvedState = await resolveStateV2Plus(
				conflictedStates,
				this._getStore(roomVersion),
			);

			for (const stateKey of conflicts) {
				const resolvedEvent = resolvedState.get(stateKey as StateMapKey);

				if (!resolvedEvent) {
					throw new Error('Resolved event not found, something is wrong');
				}

				const lastStateEvent = state.get(stateKey as StateMapKey);

				if (resolvedEvent.eventId === lastStateEvent?.eventId) {
					// state did not change
					// just persist the event
					// TODO: mark rejected, although no code yet uses it so let it go
					const signedEvent = await this.signEvent(resolvedEvent);

					this.eventRepository.create(
						signedEvent.event as any,
						resolvedEvent.eventId,
						'',
					);

					continue;
				}

				// state changed
				const { insertedId: stateMappingId } =
					await this.stateRepository.createStateMapping(
						resolvedEvent,
						prevStateIds,
					);

				await this.eventRepository.updateStateId(
					resolvedEvent.eventId,
					stateMappingId.toString(),
				);
			}
		}
	}

	async getAllRoomIds() {
		const stateCollection = await this.stateRepository.getCollection();

		const stateMappings = await stateCollection.find({
			'delta.identifier': 'm.room.create:',
		});

		return stateMappings.map((stateMapping) => stateMapping.roomId).toArray();
	}

	async getAllPublicRoomIdsAndNames() {
		const stateCollection = await this.stateRepository.getCollection();

		const eventsCollection = await this.eventRepository.getCollection();

		// all types
		const roomIds = await this.getAllRoomIds();

		const stateMappings = await stateCollection.find({
			'delta.identifier': 'm.room.join_rules:', // those that has this
		});

		const eventsToFetch = await stateMappings
			.map((stateMapping) => stateMapping.delta.eventId)
			.toArray();

		if (eventsToFetch.length === 0) {
			const publicRoomsWithNames = await stateCollection
				.find({
					roomId: { $in: roomIds },
					'delta.identifier': 'm.room.name:',
				})
				.toArray();

			const publicRooms = eventsCollection.find({
				eventId: {
					$in: publicRoomsWithNames.map(
						(stateMapping) => stateMapping.delta.eventId,
					),
				},
			});

			return publicRooms
				.map((event) => ({
					room_id: event.event.room_id,
					name: (event.event.content?.name as string) ?? '',
				}))
				.toArray();
		}

		// TODO: i know thisd is overcomplicated
		//but writing this comment while not remembering what exactkly it does while not wanting to get my brain to do it either

		const nonPublicRooms = await eventsCollection
			.find({
				eventId: { $in: eventsToFetch },
				'event.content.join_rule': { $ne: 'public' },
			})
			.toArray();

		// since no join_rule == public

		const publicRooms = roomIds.filter(
			(roomId) =>
				!nonPublicRooms.some((event) => event.event.room_id === roomId),
		);

		const publicRoomsWithNames = await stateCollection
			.find({
				roomId: { $in: publicRooms },
				'delta.identifier': 'm.room.name:',
			})
			.toArray();

		const publicRoomsWithNamesEvents = eventsCollection.find({
			eventId: {
				$in: publicRoomsWithNames.map(
					(stateMapping) => stateMapping.delta.eventId,
				),
			},
		});

		return publicRoomsWithNamesEvents
			.map((event) => ({
				room_id: event.event.room_id,
				name: (event.event.content?.name as string) ?? '',
			}))
			.toArray();
	}

	async getMembersOfRoom(roomId: string) {
		const stateCollection = await this.stateRepository.getCollection();

		const stateMappings = await stateCollection
			.find({ roomId, 'delta.identifier': /^m\.room\.member:/ })
			.toArray();

		const events = await this.eventRepository.findByIds(
			stateMappings.map((stateMapping) => stateMapping.delta.eventId),
		);

		const members = events
			.filter((event) => event.event.content?.membership === 'join')
			.map((event) => event.event.state_key as string);

		return members;
	}
}<|MERGE_RESOLUTION|>--- conflicted
+++ resolved
@@ -14,6 +14,7 @@
 import { ConfigService } from './config.service';
 import { signEvent } from '../signEvent';
 import { checkEventAuthWithState } from '@hs/room/src/authorizartion-rules/rules';
+import { checkEventAuthWithState } from '@hs/room/src/authorizartion-rules/rules';
 
 type State = Map<StateMapKey, PersistentEventBase>;
 
@@ -283,10 +284,6 @@
 	public async signEvent(event: PersistentEventBase) {
 		const signingKey = await this.configService.getSigningKey();
 
-<<<<<<< HEAD
-		const result = await signEvent(
-			event.event as any,
-=======
 		const origin = this.configService.getServerName();
 
 		const result = await signEvent(
@@ -294,7 +291,6 @@
 			// ^^ is done already through redactedEvent fgetter
 			// The event object is then redacted, following the redaction algorithm. Finally it is signed as described in Signing JSON, using the server’s signing key (see also Retrieving server keys).
 			event.redactedEvent as any,
->>>>>>> decd5405
 			signingKey[0],
 			origin,
 		);
@@ -355,6 +351,53 @@
 		await eventsCollection.insertOne(event.event as any);
 	}
 
+	async saveMessage(event: PersistentEventBase) {
+		const room = await this.getFullRoomState(event.roomId);
+
+		const roomVersion = room
+			.get('m.room.create:')
+			?.getContent<PduCreateEventContent>().room_version as RoomVersion;
+
+		const requiredAuthEventsWeHaveSeen = new Map<string, PersistentEventBase>();
+		for (const auth of event.getAuthEventStateKeys()) {
+			const authEvent = room.get(auth);
+			if (authEvent) {
+				requiredAuthEventsWeHaveSeen.set(authEvent.eventId, authEvent);
+			}
+		}
+
+		// auth events referenced in the message
+		const store = this._getStore(roomVersion);
+		const authEventsReferencedInMessage = await store.getEvents(
+			event.event.auth_events as string[],
+		);
+		const authEventsReferenced = new Map<string, PersistentEventBase>();
+		for (const authEvent of authEventsReferencedInMessage) {
+			authEventsReferenced.set(authEvent.eventId, authEvent);
+		}
+
+		// both auth events set must match
+		if (requiredAuthEventsWeHaveSeen.size !== authEventsReferenced.size) {
+			throw new Error('Auth events referenced in message do not match');
+		}
+
+		for (const [eventId] of requiredAuthEventsWeHaveSeen) {
+			if (!authEventsReferenced.has(eventId)) {
+				throw new Error('wrong auth event in message');
+			}
+		}
+
+		// now we validate against auth rules
+		await checkEventAuthWithState(event, room, store);
+		if (event.rejected) {
+			throw new Error(event.rejectedReason);
+		}
+
+		// TODO: save event still but with mark
+
+		// now we persist the event
+		const eventsCollection = await this.eventRepository.getCollection();
+		await eventsCollection.insertOne(event.event as any);
 	private async _persistEventAgainstState(
 		event: PersistentEventBase,
 		state: State,
