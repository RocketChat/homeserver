import 'reflect-metadata';

import type { Emitter } from '@rocket.chat/emitter';
<<<<<<< HEAD
import type {
	EventStagingStore,
	Membership,
	MessageType,
	ServerKey,
} from '@rocket.chat/federation-core';
=======
import type { EventStagingStore } from '@rocket.chat/federation-core';
>>>>>>> c3605da3
import type {
	EventID,
	EventStore,
	PduForType,
} from '@rocket.chat/federation-room';
import { Collection } from 'mongodb';
import { container } from 'tsyringe';
import { StagingAreaListener } from './listeners/staging-area.listener';
import { Lock } from './repositories/lock.repository';
import { Room } from './repositories/room.repository';
import { Server } from './repositories/server.repository';
import { StateGraphStore } from './repositories/state-graph.repository';
import { Upload } from './repositories/upload.repository';
import { FederationSDK } from './sdk';
import { DatabaseConnectionService } from './services/database-connection.service';
import { EventEmitterService } from './services/event-emitter.service';
import { EventService } from './services/event.service';

export type {
	Pdu,
	PduForType,
	PduMembershipEventContent,
	PduType,
	PersistentEventBase,
	RoomVersion,
	EventID,
	UserID,
	RoomID,
} from '@rocket.chat/federation-room';
export type {
	EventStore,
	FileMessageType,
	PresenceState,
	FileMessageContent,
	MessageType,
	Membership,
} from '@rocket.chat/federation-core';
export { generateEd25519RandomSecretKey } from '@rocket.chat/federation-crypto';

export type {
	MakeJoinResponse,
	SendJoinResponse,
	SendTransactionResponse,
	State,
	StateIds,
	Transaction,
	Version,
} from './specs/federation-api';

// Utility exports
export { getErrorMessage } from './utils/get-error-message';
export { USERNAME_REGEX, ROOM_ID_REGEX } from './utils/validation-regex';
export {
	eventSchemas,
	roomV10Schemas,
	type BaseEventType,
} from './utils/event-schemas';
export { errCodes } from './utils/response-codes';
export { NotAllowedError } from './services/invite.service';

export type HomeserverEventSignatures = {
	'homeserver.ping': {
		message: string;
	};
	'homeserver.matrix.typing': {
		room_id: string;
		user_id: string;
		typing: boolean;
		origin?: string;
	};
	'homeserver.matrix.presence': {
		user_id: string;
		presence: 'online' | 'offline' | 'unavailable';
		last_active_ago?: number;
		origin?: string;
	};
	'homeserver.matrix.encryption': {
		event_id: EventID;
		event: PduForType<'m.room.encryption'>;
	};
	'homeserver.matrix.encrypted': {
		event_id: EventID;
		event: PduForType<'m.room.encrypted'>;
	};
	'homeserver.matrix.room.create': {
		event: PduForType<'m.room.create'>;
		event_id: EventID;
	};
	'homeserver.matrix.message': {
		event_id: EventID;
		event: PduForType<'m.room.message'>;
	};
	'homeserver.matrix.reaction': {
		event_id: EventID;
		event: PduForType<'m.reaction'>;
	};
	'homeserver.matrix.redaction': {
		event_id: EventID;
		event: PduForType<'m.room.redaction'>;
	};
	'homeserver.matrix.membership': {
		event_id: EventID;
		event: PduForType<'m.room.member'>;
<<<<<<< HEAD

		room_id: string;
		sender: string;
		state_key: string;
		origin_server_ts: number;
		content: {
			membership: Membership;
			displayname?: string;
			avatar_url?: string | null;
			reason?: string;
		};
=======
>>>>>>> c3605da3
	};
	'homeserver.matrix.room.name': {
		event_id: EventID;
		event: PduForType<'m.room.name'>;
	};
	'homeserver.matrix.room.topic': {
		event_id: EventID;
		event: PduForType<'m.room.topic'>;
	};
	'homeserver.matrix.room.server_acl': {
		event_id: EventID;
		event: PduForType<'m.room.server_acl'>;
	};
	'homeserver.matrix.room.power_levels': {
		event_id: EventID;
		event: PduForType<'m.room.power_levels'>;
	};
	'homeserver.matrix.room.role': {
		sender_id: string; // who changed
		user_id: string; // whose changed
		room_id: string; // room where the change happened
		role: 'moderator' | 'owner' | 'user'; // 50, 100, 0
	};
};

export {
	roomIdSchema,
	userIdSchema,
	eventIdSchema,
} from '@rocket.chat/federation-room';

export async function init({
	emitter,
	dbConfig,
}: {
	emitter?: Emitter<HomeserverEventSignatures>;
	dbConfig: {
		uri: string;
		name: string;
		poolSize: number;
	};
}) {
	const dbConnection = new DatabaseConnectionService(dbConfig);
	const db = await dbConnection.getDb();

	container.register<Collection<EventStore>>('EventCollection', {
		useValue: db.collection<EventStore>('rocketchat_federation_events'),
	});

	container.register<Collection<EventStagingStore>>('EventStagingCollection', {
		useValue: db.collection<EventStagingStore>(
			'rocketchat_federation_events_staging',
		),
	});

	container.register<Collection<ServerKey>>('KeyCollection', {
		useValue: db.collection<ServerKey>('rocketchat_federation_keys'),
	});

	container.register<Collection<Lock>>('LockCollection', {
		useValue: db.collection<Lock>('rocketchat_federation_locks'),
	});

	container.register<Collection<Room>>('RoomCollection', {
		useValue: db.collection<Room>('rocketchat_federation_rooms'),
	});

	container.register<Collection<Server>>('ServerCollection', {
		useValue: db.collection<Server>('rocketchat_federation_servers'),
	});

	container.register<Collection<Upload>>('UploadCollection', {
		useValue: db.collection<Upload>('rocketchat_uploads'),
	});

	container.register<Collection<StateGraphStore>>('StateGraphCollection', {
		useValue: db.collection<StateGraphStore>(
			'rocketchat_federation_state_graphs',
		),
	});

	const eventEmitterService = container.resolve(EventEmitterService);
	if (emitter) {
		eventEmitterService.setEmitter(emitter);
	} else {
		eventEmitterService.initializeStandalone();
	}

	// this is required to initialize the listener and register the queue handler
	container.resolve(StagingAreaListener);

	// once the db is initialized we look for old staged events and try to process them
	setTimeout(async () => {
		const eventService = container.resolve(EventService);
		await eventService.processOldStagedEvents();
	}, 5000);
}

export const federationSDK = container.resolve(FederationSDK);<|MERGE_RESOLUTION|>--- conflicted
+++ resolved
@@ -1,16 +1,10 @@
 import 'reflect-metadata';
 
 import type { Emitter } from '@rocket.chat/emitter';
-<<<<<<< HEAD
 import type {
 	EventStagingStore,
-	Membership,
-	MessageType,
 	ServerKey,
 } from '@rocket.chat/federation-core';
-=======
-import type { EventStagingStore } from '@rocket.chat/federation-core';
->>>>>>> c3605da3
 import type {
 	EventID,
 	EventStore,
@@ -114,20 +108,6 @@
 	'homeserver.matrix.membership': {
 		event_id: EventID;
 		event: PduForType<'m.room.member'>;
-<<<<<<< HEAD
-
-		room_id: string;
-		sender: string;
-		state_key: string;
-		origin_server_ts: number;
-		content: {
-			membership: Membership;
-			displayname?: string;
-			avatar_url?: string | null;
-			reason?: string;
-		};
-=======
->>>>>>> c3605da3
 	};
 	'homeserver.matrix.room.name': {
 		event_id: EventID;
