--- conflicted
+++ resolved
@@ -29,13 +29,7 @@
 	RoomVersion,
 	getAuthChain,
 } from '@rocket.chat/federation-room';
-<<<<<<< HEAD
-RoomVersion,
-} from '@hs/room'
-import { singleton } from 'tsyringe';
-=======
 import { delay, inject, singleton } from 'tsyringe';
->>>>>>> 0a479b12
 import type { z } from 'zod';
 import { StagingAreaQueue } from '../queues/staging-area.queue';
 import { EventStagingRepository } from '../repositories/event-staging.repository';
@@ -65,17 +59,6 @@
 		private readonly stateService: StateService,
 		private readonly serverService: ServerService,
 		private readonly eventEmitterService: EventEmitterService,
-<<<<<<< HEAD
-
-		private readonly keyService: KeyService,
-		private readonly signatureVerificationService: SignatureVerificationService,
-	) {
-		// on startup we look for old staged events and try to process them
-		setTimeout(() => {
-			void this.processOldStagedEvents();
-		}, 5000);
-	}
-=======
 		@inject(delay(() => EventRepository))
 		private readonly eventRepository: EventRepository,
 		@inject(delay(() => EventStagingRepository))
@@ -83,7 +66,6 @@
 		@inject(delay(() => LockRepository))
 		private readonly lockRepository: LockRepository,
 	) {}
->>>>>>> 0a479b12
 
 	async getEventById<T extends PduType, P extends EventStore<PduForType<T>>>(
 		eventId: EventID,
