import type { EventBase } from '@hs/core';
import type { ProtocolVersionKey } from '@hs/core';
import { createLogger } from '@hs/core';
import { inject, injectable } from 'tsyringe';
import {
	FederationEndpoints,
	type MakeJoinResponse,
	type SendJoinResponse,
	type SendTransactionResponse,
	type Transaction,
	type Version,
} from '../specs/federation-api';
import { FederationConfigService } from './federation-config.service';
import { FederationRequestService } from './federation-request.service';
import { SignatureVerificationService } from './signature-verification.service';
<<<<<<< HEAD
import { type ProtocolVersionKey, createLogger } from '@hs/core';
import { inject, injectable } from 'tsyringe';
import { PersistentEventBase } from '@hs/room';
=======
>>>>>>> 2521fa06

@injectable()
export class FederationService {
	private readonly logger = createLogger('FederationService');

	constructor(
		@inject('ConfigService')
		private readonly configService: FederationConfigService,
<<<<<<< HEAD
		@inject('RequestService')
=======
		@inject('FederationRequestService')
>>>>>>> 2521fa06
		private readonly requestService: FederationRequestService,
		@inject('SignatureVerificationService')
		private readonly signatureService: SignatureVerificationService,
	) {}

	/**
	 * Get a make_join template for a room and user
	 */
	async makeJoin(
		domain: string,
		roomId: string,
		userId: string,
		version?: string,
	): Promise<MakeJoinResponse> {
		try {
			const uri = FederationEndpoints.makeJoin(roomId, userId);
			const queryParams: Record<string, string> = {};

			if (version) {
				queryParams.ver = version;
			} else {
				for (let ver = 1; ver <= 11; ver++) {
					queryParams[`ver${ver === 1 ? '' : ver}`] = ver.toString();
				}
			}

			return await this.requestService.get<MakeJoinResponse>(
				domain,
				uri,
				queryParams,
			);
		} catch (error: any) {
			this.logger.error(`makeJoin failed: ${error?.message}`, error?.stack);
			throw error;
		}
	}

	/**
	 * Send a join event to a remote server
	 */
	async sendJoin(
		joinEvent: PersistentEventBase,
		omitMembers = false,
	): Promise<SendJoinResponse> {
		try {
			const eventWithOrigin = {
				...joinEvent.event,
				origin: this.configService.serverName,
			};

			const uri = FederationEndpoints.sendJoinV2(
				joinEvent.roomId,
				joinEvent.eventId,
			);
			const queryParams = omitMembers ? { omit_members: 'true' } : undefined;

			const residentServer = joinEvent.roomId.split(':').pop();

			if (!residentServer) {
				this.logger.debug(joinEvent.event, 'invalid room_id');
				throw new Error(
					`invalid room_id ${joinEvent.roomId}, no server_name part`,
				);
			}

			return await this.requestService.put<SendJoinResponse>(
				residentServer,
				uri,
				eventWithOrigin,
				queryParams,
			);
		} catch (error: any) {
			this.logger.error(`sendJoin failed: ${error?.message}`, error?.stack);
			throw error;
		}
	}

	/**
	 * Send a transaction to a remote server
	 */
	async sendTransaction(
		domain: string,
		transaction: Transaction,
	): Promise<SendTransactionResponse> {
		try {
			const txnId = `${Date.now()}-${Math.random().toString(36).substring(2, 10)}`;
			const uri = FederationEndpoints.sendTransaction(txnId);

			return await this.requestService.put<SendTransactionResponse>(
				domain,
				uri,
				transaction,
			);
		} catch (error: any) {
			this.logger.error(
				`sendTransaction failed: ${error?.message}`,
				error?.stack,
			);
			throw error;
		}
	}

	/**
	 * Send an event to a remote server
	 */
	async sendEvent<T extends EventBase>(
		domain: string,
		event: T,
	): Promise<SendTransactionResponse> {
		try {
			const transaction: Transaction = {
				origin: this.configService.serverName,
				origin_server_ts: Date.now(),
				pdus: [event],
			};

			return await this.sendTransaction(domain, transaction);
		} catch (error: any) {
			this.logger.error(`sendEvent failed: ${error?.message}`, error?.stack);
			throw error;
		}
	}

	/**
	 * Get events from a remote server
	 */
	async getEvent(domain: string, eventId: string): Promise<EventBase> {
		try {
			const uri = FederationEndpoints.getEvent(eventId);
			return await this.requestService.get<EventBase>(domain, uri);
		} catch (error: any) {
			this.logger.error(`getEvent failed: ${error?.message}`, error?.stack);
			throw error;
		}
	}

	/**
	 * Get state for a room from remote server
	 */
	async getState(
		domain: string,
		roomId: string,
		eventId: string,
	): Promise<EventBase> {
		try {
			const uri = FederationEndpoints.getState(roomId);
			const queryParams = { event_id: eventId };

			return await this.requestService.get<EventBase>(domain, uri, queryParams);
		} catch (error: any) {
			this.logger.error(`getState failed: ${error?.message}`, error?.stack);
			throw error;
		}
	}

	/**
	 * Get state IDs for a room from remote server
	 */
	async getStateIds(domain: string, roomId: string): Promise<EventBase[]> {
		try {
			const uri = FederationEndpoints.getStateIds(roomId);
			return await this.requestService.get<EventBase[]>(domain, uri);
		} catch (error: any) {
			this.logger.error(`getStateIds failed: ${error?.message}`, error?.stack);
			throw error;
		}
	}

	/**
	 * Get server version information
	 */
	async getVersion(domain: string): Promise<Version> {
		try {
			return await this.requestService.get<Version>(
				domain,
				FederationEndpoints.version,
			);
		} catch (error: any) {
			this.logger.error(`getVersion failed: ${error?.message}`, error?.stack);
			throw error;
		}
	}

	/**
	 * Verify PDU from a remote server
	 */
	async verifyPDU<
		T extends object & {
			signatures?: Record<string, Record<ProtocolVersionKey, string>>;
			unsigned?: unknown;
		},
	>(event: T, originServer: string): Promise<boolean> {
		return this.signatureService.verifySignature(event, originServer);
	}

	/**
	 * Send a room tombstone event to a remote server
	 */
	async sendTombstone(
		domain: string,
		tombstoneEvent: EventBase,
	): Promise<SendTransactionResponse> {
		try {
			return await this.sendEvent(domain, tombstoneEvent);
		} catch (error: unknown) {
			const errorMessage =
				error instanceof Error ? error.message : String(error);
			const errorStack = error instanceof Error ? error.stack : undefined;
			this.logger.error(`sendTombstone failed: ${errorMessage}`, errorStack);
			throw error;
		}
	}

	// invite user from another homeserver to our homeserver
	async inviteUser(inviteEvent: PersistentEventBase, roomVersion: string) {
		const uri = FederationEndpoints.inviteV2(
			inviteEvent.roomId,
			inviteEvent.eventId,
		);

		if (!inviteEvent.stateKey) {
			this.logger.debug(inviteEvent.event, 'invalid state_key');
			throw new Error(
				'failed to send invite request, invite has invalid state_key',
			);
		}

		const residentServer = inviteEvent.stateKey.split(':').pop();

		if (!residentServer) {
			throw new Error(
				`invalid state_key ${inviteEvent.stateKey}, no domain found, failed to send invite`,
			);
		}

		return await this.requestService.put<any>(residentServer, uri, {
			event: inviteEvent.event,
			room_version: roomVersion,
		});
	}
}<|MERGE_RESOLUTION|>--- conflicted
+++ resolved
@@ -1,7 +1,4 @@
 import type { EventBase } from '@hs/core';
-import type { ProtocolVersionKey } from '@hs/core';
-import { createLogger } from '@hs/core';
-import { inject, injectable } from 'tsyringe';
 import {
 	FederationEndpoints,
 	type MakeJoinResponse,
@@ -13,12 +10,9 @@
 import { FederationConfigService } from './federation-config.service';
 import { FederationRequestService } from './federation-request.service';
 import { SignatureVerificationService } from './signature-verification.service';
-<<<<<<< HEAD
 import { type ProtocolVersionKey, createLogger } from '@hs/core';
 import { inject, injectable } from 'tsyringe';
 import { PersistentEventBase } from '@hs/room';
-=======
->>>>>>> 2521fa06
 
 @injectable()
 export class FederationService {
@@ -27,11 +21,7 @@
 	constructor(
 		@inject('ConfigService')
 		private readonly configService: FederationConfigService,
-<<<<<<< HEAD
-		@inject('RequestService')
-=======
 		@inject('FederationRequestService')
->>>>>>> 2521fa06
 		private readonly requestService: FederationRequestService,
 		@inject('SignatureVerificationService')
 		private readonly signatureService: SignatureVerificationService,
