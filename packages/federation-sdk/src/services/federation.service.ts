--- conflicted
+++ resolved
@@ -1,10 +1,7 @@
 import type { EventBase } from '@hs/core';
-<<<<<<< HEAD
-=======
 import type { ProtocolVersionKey } from '@hs/core';
 import { createLogger } from '@hs/core';
 import { inject, singleton } from 'tsyringe';
->>>>>>> 5aefb41f
 import {
 	FederationEndpoints,
 	type MakeJoinResponse,
