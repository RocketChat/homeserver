--- conflicted
+++ resolved
@@ -1,7 +1,3 @@
-<<<<<<< HEAD
-=======
-import 'reflect-metadata';
->>>>>>> 12ab45dd
 import {
 	describe,
 	it,
@@ -10,7 +6,6 @@
 	expect,
 	spyOn,
 	mock,
-<<<<<<< HEAD
 	afterAll,
 } from "bun:test";
 import { FederationRequestService } from "./federation-request.service";
@@ -21,38 +16,23 @@
 import * as url from "@hs/homeserver/src/helpers/url";
 
 describe("FederationRequestService", async () => {
-=======
-} from 'bun:test';
-import { FederationRequestService } from './federation-request.service';
-import { FederationConfigService } from './federation-config.service';
-import * as nacl from 'tweetnacl';
-import * as discovery from '@hs/homeserver/src/helpers/server-discovery/discovery';
-import * as authentication from '@hs/homeserver/src/authentication';
-import * as signJson from '@hs/homeserver/src/signJson';
-import * as url from '@hs/homeserver/src/helpers/url';
-
-describe('FederationRequestService', () => {
->>>>>>> 12ab45dd
 	let service: FederationRequestService;
 	let configService: FederationConfigService;
 	let originalFetch: typeof globalThis.fetch;
 
-<<<<<<< HEAD
 	const mockServerName = "example.com";
 	const mockSigningKey = "aGVsbG93b3JsZA==";
 	const mockSigningKeyId = "ed25519:1";
-=======
-	const mockServerName = 'example.com';
-	const mockSigningKey = 'aGVsbG93b3JsZA==';
-	const mockSigningKeyId = 'ed25519:1';
->>>>>>> 12ab45dd
 
 	const mockKeyPair = {
 		publicKey: new Uint8Array([1, 2, 3]),
 		secretKey: new Uint8Array([4, 5, 6]),
 	};
-
-<<<<<<< HEAD
+	const mockKeyPair = {
+		publicKey: new Uint8Array([1, 2, 3]),
+		secretKey: new Uint8Array([4, 5, 6]),
+	};
+
 	const mockDiscoveryResult = [
 		"https://target.example.com:443" as const,
 		{
@@ -74,41 +54,29 @@
 			getHomeserverFinalAddress,
 		}));
 	});
-=======
-	const mockDiscoveryResult = {
-		address: 'target.example.com',
-		headers: {
-			Host: 'target.example.com',
-			'X-Custom-Header': 'Test',
-		},
-	};
->>>>>>> 12ab45dd
 
 	const mockSignature = new Uint8Array([7, 8, 9]);
+	const mockSignature = new Uint8Array([7, 8, 9]);
 
 	const mockSignedJson = {
-<<<<<<< HEAD
 		content: "test",
 		signatures: {
 			"example.com": {
 				"ed25519:1": "abcdef",
-=======
-		content: 'test',
-		signatures: {
-			'example.com': {
-				'ed25519:1': 'abcdef',
->>>>>>> 12ab45dd
 			},
 		},
 	};
 
 	const mockAuthHeaders =
 		'X-Matrix origin="example.com",destination="target.example.com",key="ed25519:1",sig="xyz123"';
+	const mockAuthHeaders =
+		'X-Matrix origin="example.com",destination="target.example.com",key="ed25519:1",sig="xyz123"';
 
 	beforeEach(() => {
 		originalFetch = globalThis.fetch;
-
-<<<<<<< HEAD
+	beforeEach(() => {
+		originalFetch = globalThis.fetch;
+
 		spyOn(nacl.sign.keyPair, "fromSecretKey").mockReturnValue(mockKeyPair);
 		spyOn(nacl.sign, "detached").mockReturnValue(mockSignature);
 
@@ -118,20 +86,6 @@
 		);
 		spyOn(signJson, "signJson").mockResolvedValue(mockSignedJson);
 		spyOn(authentication, "computeAndMergeHash").mockImplementation(
-=======
-		spyOn(nacl.sign.keyPair, 'fromSecretKey').mockReturnValue(mockKeyPair);
-		spyOn(nacl.sign, 'detached').mockReturnValue(mockSignature);
-
-		spyOn(discovery, 'resolveHostAddressByServerName').mockResolvedValue(
-			mockDiscoveryResult,
-		);
-		spyOn(url, 'extractURIfromURL').mockReturnValue('/test/path?query=value');
-		spyOn(authentication, 'authorizationHeaders').mockResolvedValue(
-			mockAuthHeaders,
-		);
-		spyOn(signJson, 'signJson').mockResolvedValue(mockSignedJson);
-		spyOn(authentication, 'computeAndMergeHash').mockImplementation(
->>>>>>> 12ab45dd
 			(obj: any) => obj,
 		);
 
@@ -140,11 +94,7 @@
 				return {
 					ok: true,
 					status: 200,
-<<<<<<< HEAD
 					json: async () => ({ result: "success" }),
-=======
-					json: async () => ({ result: 'success' }),
->>>>>>> 12ab45dd
 					text: async () => '{"result":"success"}',
 				} as Response;
 			},
@@ -156,7 +106,14 @@
 			signingKey: mockSigningKey,
 			signingKeyId: mockSigningKeyId,
 		} as FederationConfigService;
-
+		configService = {
+			serverName: mockServerName,
+			signingKey: mockSigningKey,
+			signingKeyId: mockSigningKeyId,
+		} as FederationConfigService;
+
+		service = new FederationRequestService(configService);
+	});
 		service = new FederationRequestService(configService);
 	});
 
@@ -164,8 +121,11 @@
 		globalThis.fetch = originalFetch;
 		mock.restore();
 	});
-
-<<<<<<< HEAD
+	afterEach(() => {
+		globalThis.fetch = originalFetch;
+		mock.restore();
+	});
+
 	describe("makeSignedRequest", () => {
 		it("should make a successful signed request without body", async () => {
 			const fetchSpy = spyOn(globalThis, "fetch");
@@ -174,25 +134,17 @@
 				method: "GET",
 				domain: "target.example.com",
 				uri: "/test/path",
-=======
-	describe('makeSignedRequest', () => {
-		it('should make a successful signed request without body', async () => {
-			const fetchSpy = spyOn(globalThis, 'fetch');
-
-			const result = await service.makeSignedRequest({
-				method: 'GET',
-				domain: 'target.example.com',
-				uri: '/test/path',
->>>>>>> 12ab45dd
 			});
 
 			expect(configService.serverName).toBe(mockServerName);
 			expect(configService.signingKey).toBe(mockSigningKey);
 			expect(configService.signingKeyId).toBe(mockSigningKeyId);
+			expect(configService.serverName).toBe(mockServerName);
+			expect(configService.signingKey).toBe(mockSigningKey);
+			expect(configService.signingKeyId).toBe(mockSigningKeyId);
 
 			expect(nacl.sign.keyPair.fromSecretKey).toHaveBeenCalled();
 
-<<<<<<< HEAD
 			expect(fetchSpy).toHaveBeenCalledWith(
 				"https://target.example.com/test/path",
 				expect.objectContaining({
@@ -216,45 +168,11 @@
 				method: "POST",
 				domain: "target.example.com",
 				uri: "/test/path",
-=======
-			expect(discovery.resolveHostAddressByServerName).toHaveBeenCalledWith(
-				'target.example.com',
-				mockServerName,
-			);
-
-			expect(fetchSpy).toHaveBeenCalledWith(
-				'https://target.example.com/test/path',
-				expect.objectContaining({
-					method: 'GET',
-					headers: expect.objectContaining({
-						Authorization: mockAuthHeaders,
-						'X-Custom-Header': 'Test',
-					}),
-				}),
-			);
-
-			expect(result).toEqual({ result: 'success' });
-		});
-
-		it('should make a successful signed request with body', async () => {
-			const fetchSpy = spyOn(globalThis, 'fetch');
-
-			const mockBody = { key: 'value' };
-
-			const result = await service.makeSignedRequest({
-				method: 'POST',
-				domain: 'target.example.com',
-				uri: '/test/path',
->>>>>>> 12ab45dd
 				body: mockBody,
 			});
 
 			expect(signJson.signJson).toHaveBeenCalledWith(
-<<<<<<< HEAD
 				expect.objectContaining({ key: "value", signatures: {} }),
-=======
-				expect.objectContaining({ key: 'value', signatures: {} }),
->>>>>>> 12ab45dd
 				expect.any(Object),
 				mockServerName,
 			);
@@ -262,33 +180,20 @@
 			expect(authentication.authorizationHeaders).toHaveBeenCalledWith(
 				mockServerName,
 				expect.any(Object),
-<<<<<<< HEAD
 				"target.example.com",
 				"POST",
 				"/test/path?query=value",
-=======
-				'target.example.com',
-				'POST',
-				'/test/path?query=value',
->>>>>>> 12ab45dd
 				mockSignedJson,
 			);
 
 			expect(fetchSpy).toHaveBeenCalledWith(
-<<<<<<< HEAD
 				"https://target.example.com/test/path",
 				expect.objectContaining({
 					method: "POST",
-=======
-				'https://target.example.com/test/path',
-				expect.objectContaining({
-					method: 'POST',
->>>>>>> 12ab45dd
 					body: JSON.stringify(mockSignedJson),
 				}),
 			);
 
-<<<<<<< HEAD
 			expect(result).toEqual({ result: "success" });
 		});
 
@@ -311,40 +216,12 @@
 		});
 
 		it("should handle fetch errors properly", async () => {
-=======
-			expect(result).toEqual({ result: 'success' });
-		});
-
-		it('should make a signed request with query parameters', async () => {
-			const fetchSpy = spyOn(globalThis, 'fetch');
-
-			const result = await service.makeSignedRequest({
-				method: 'GET',
-				domain: 'target.example.com',
-				uri: '/test/path',
-				queryString: 'param1=value1&param2=value2',
-			});
-
-			expect(fetchSpy).toHaveBeenCalledWith(
-				'https://target.example.com/test/path?param1=value1&param2=value2',
-				expect.any(Object),
-			);
-
-			expect(result).toEqual({ result: 'success' });
-		});
-
-		it('should handle fetch errors properly', async () => {
->>>>>>> 12ab45dd
 			globalThis.fetch = Object.assign(
 				async () => {
 					return {
 						ok: false,
 						status: 404,
-<<<<<<< HEAD
 						text: async () => "Not Found",
-=======
-						text: async () => 'Not Found',
->>>>>>> 12ab45dd
 					} as Response;
 				},
 				{ preconnect: () => {} },
@@ -352,24 +229,14 @@
 
 			try {
 				await service.makeSignedRequest({
-<<<<<<< HEAD
 					method: "GET",
 					domain: "target.example.com",
 					uri: "/test/path",
-=======
-					method: 'GET',
-					domain: 'target.example.com',
-					uri: '/test/path',
->>>>>>> 12ab45dd
 				});
 			} catch (error: unknown) {
 				if (error instanceof Error) {
 					expect(error.message).toContain(
-<<<<<<< HEAD
 						"Federation request failed: 404 Not Found",
-=======
-						'Federation request failed: 404 Not Found',
->>>>>>> 12ab45dd
 					);
 				} else {
 					throw error;
@@ -377,11 +244,7 @@
 			}
 		});
 
-<<<<<<< HEAD
 		it("should handle JSON error responses properly", async () => {
-=======
-		it('should handle JSON error responses properly', async () => {
->>>>>>> 12ab45dd
 			globalThis.fetch = Object.assign(
 				async () => {
 					return {
@@ -396,15 +259,9 @@
 
 			try {
 				await service.makeSignedRequest({
-<<<<<<< HEAD
 					method: "GET",
 					domain: "target.example.com",
 					uri: "/test/path",
-=======
-					method: 'GET',
-					domain: 'target.example.com',
-					uri: '/test/path',
->>>>>>> 12ab45dd
 				});
 			} catch (error: unknown) {
 				if (error instanceof Error) {
@@ -417,24 +274,16 @@
 			}
 		});
 
-<<<<<<< HEAD
 		it("should handle network errors properly", async () => {
 			globalThis.fetch = Object.assign(
 				async () => {
 					throw new Error("Network Error");
-=======
-		it('should handle network errors properly', async () => {
-			globalThis.fetch = Object.assign(
-				async () => {
-					throw new Error('Network Error');
->>>>>>> 12ab45dd
 				},
 				{ preconnect: () => {} },
 			) as typeof fetch;
 
 			try {
 				await service.makeSignedRequest({
-<<<<<<< HEAD
 					method: "GET",
 					domain: "target.example.com",
 					uri: "/test/path",
@@ -442,15 +291,6 @@
 			} catch (error: unknown) {
 				if (error instanceof Error) {
 					expect(error.message).toBe("Network Error");
-=======
-					method: 'GET',
-					domain: 'target.example.com',
-					uri: '/test/path',
-				});
-			} catch (error: unknown) {
-				if (error instanceof Error) {
-					expect(error.message).toBe('Network Error');
->>>>>>> 12ab45dd
 				} else {
 					throw error;
 				}
@@ -458,7 +298,6 @@
 		});
 	});
 
-<<<<<<< HEAD
 	describe("convenience methods", () => {
 		it("should call makeSignedRequest with correct parameters for GET", async () => {
 			const makeSignedRequestSpy = spyOn(
@@ -513,62 +352,6 @@
 				uri: "/api/resource/123",
 				body,
 				queryString: "",
-=======
-	describe('convenience methods', () => {
-		it('should call makeSignedRequest with correct parameters for GET', async () => {
-			const makeSignedRequestSpy = spyOn(
-				service,
-				'makeSignedRequest',
-			).mockResolvedValue({ result: 'success' });
-
-			await service.get('target.example.com', '/api/resource', {
-				filter: 'active',
-			});
-
-			expect(makeSignedRequestSpy).toHaveBeenCalledWith({
-				method: 'GET',
-				domain: 'target.example.com',
-				uri: '/api/resource',
-				queryString: 'filter=active',
-			});
-		});
-
-		it('should call makeSignedRequest with correct parameters for POST', async () => {
-			const makeSignedRequestSpy = spyOn(
-				service,
-				'makeSignedRequest',
-			).mockResolvedValue({ result: 'success' });
-
-			const body = { data: 'example' };
-			await service.post('target.example.com', '/api/resource', body, {
-				version: '1',
-			});
-
-			expect(makeSignedRequestSpy).toHaveBeenCalledWith({
-				method: 'POST',
-				domain: 'target.example.com',
-				uri: '/api/resource',
-				body,
-				queryString: 'version=1',
-			});
-		});
-
-		it('should call makeSignedRequest with correct parameters for PUT', async () => {
-			const makeSignedRequestSpy = spyOn(
-				service,
-				'makeSignedRequest',
-			).mockResolvedValue({ result: 'success' });
-
-			const body = { data: 'updated' };
-			await service.put('target.example.com', '/api/resource/123', body);
-
-			expect(makeSignedRequestSpy).toHaveBeenCalledWith({
-				method: 'PUT',
-				domain: 'target.example.com',
-				uri: '/api/resource/123',
-				body,
-				queryString: '',
->>>>>>> 12ab45dd
 			});
 		});
 	});
