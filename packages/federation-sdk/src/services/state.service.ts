<<<<<<< HEAD
import { inject, injectable } from 'tsyringe';
import { StateRepository } from '../repositories/state.repository';
import { EventRepository } from '../repositories/event.repository';
import type { StateMapKey } from '@hs/room';
=======
import { inject, singleton } from 'tsyringe';
import type { EventID, StateMapKey } from '@hs/room';
>>>>>>> 5aefb41f
import type { EventStore, PersistentEventBase } from '@hs/room';
import { PersistentEventFactory } from '@hs/room';
import type { RoomVersion } from '@hs/room';
import { resolveStateV2Plus } from '@hs/room';
import type { PduCreateEventContent } from '@hs/room';
import { createLogger } from '../utils/logger';
import { ConfigService } from './config.service';
import { signEvent } from '@hs/core';
import { checkEventAuthWithState } from '@hs/room';

type State = Map<StateMapKey, PersistentEventBase>;

@singleton()
export class StateService {
	private readonly logger = createLogger('StateService');
	constructor(
		@inject('StateRepository')
		private readonly stateRepository: StateRepository,
		@inject('EventRepository')
		private readonly eventRepository: EventRepository,
		@inject('ConfigService') private readonly configService: ConfigService,
	) {}

	async getRoomInformation(roomId: string): Promise<PduCreateEventContent> {
		const stateCollection = await this.stateRepository.getCollection();

		const createEventMapping = await stateCollection.findOne({
			roomId,
			'delta.identifier': 'm.room.create:',
		});

		if (!createEventMapping) {
			throw new Error('Create event mapping not found for room information');
		}

		const createEvent = await this.eventRepository.findById(
			createEventMapping.delta.eventId,
		);

		if (!createEvent) {
			throw new Error('Create event not found for room information');
		}

		return createEvent?.event.content as PduCreateEventContent;
	}

	async getRoomVersion(roomId: string): Promise<RoomVersion | undefined> {
		const events = await this.eventRepository.getCollection();

		const createEvent = await events.findOne({
			'event.type': 'm.room.create',
			'event.room_id': roomId,
		});
		if (!createEvent) {
			throw new Error('Create event not found for room version');
		}

		return createEvent.event.content?.room_version as RoomVersion;
	}

	async findStateAtEvent(eventId: string): Promise<State> {
		const event = await this.eventRepository.findById(eventId);

		if (!event) {
			throw new Error(`Event ${eventId} not found`);
		}

		const roomVersion = await this.getRoomVersion(event.event.room_id);
		if (!roomVersion) {
			throw new Error('Room version not found');
		}

		const { stateId } = event;

		const { delta: lastStateDelta, prevStateIds = [] } =
			(await this.stateRepository.getStateMapping(stateId)) ?? {};

		if (!lastStateDelta) {
			throw new Error(`State at event ${eventId} not found`);
		}

		if (prevStateIds.length === 0) {
			const state = new Map<StateMapKey, PersistentEventBase>();
			const { identifier: stateKey, eventId: _lastStateEventId } =
				lastStateDelta;
			const event = await this.eventRepository.findById(eventId);
			if (!event) {
				throw new Error(`Event ${eventId} not found`);
			}

			state.set(
				stateKey as StateMapKey,
				PersistentEventFactory.createFromRawEvent(
					event.event as any /* TODO: fix this with type unifi */,
					roomVersion,
				),
			);

			return state;
		}

		const stateMappings =
			await this.stateRepository.getStateMappingsByStateIdsOrdered(
				prevStateIds,
			);

		const state = new Map<StateMapKey, PersistentEventBase>();

		for await (const { delta } of stateMappings) {
			const { identifier: stateKey, eventId } = delta;
			const event = await this.eventRepository.findById(eventId);
			if (!event) {
				throw new Error(`Event ${eventId} not found`);
			}

			state.set(
				stateKey as StateMapKey,
				PersistentEventFactory.createFromRawEvent(
					event.event as any /* TODO: fix this with type unifi */,
					roomVersion,
				),
			);
		}

		// update the last state
		const { identifier: lastStateKey, eventId: lastStateEventId } =
			lastStateDelta;

		const lastEvent = await this.eventRepository.findById(lastStateEventId);
		if (!lastEvent) {
			throw new Error(`Event ${lastStateEventId} not found`);
		}

		state.set(
			lastStateKey,
			PersistentEventFactory.createFromRawEvent(
				lastEvent.event as any /* TODO: fix this with type unifi */,
				roomVersion,
			),
		);

		return state;
	}

	// the final state id of a room
	// always use this to persist an event with it's respective stateId unless the event is rejected
	async getStateIdForRoom(roomId: string): Promise<string> {
		const stateMapping =
			await this.stateRepository.getLatestStateMapping(roomId);

		if (!stateMapping) {
			throw new Error('State mapping not found');
		}

		return stateMapping._id.toString();
	}

	async getFullRoomState(roomId: string): Promise<State> {
		const roomVersion = await this.getRoomVersion(roomId);
		if (!roomVersion) {
			throw new Error('Room version not found, there is no state');
		}

		const stateMappings =
			await this.stateRepository.getStateMappingsByRoomIdOrderedAscending(
				roomId,
			);
		const state = new Map<StateMapKey, string>();

		// first reconstruct the final state
		for await (const stateMapping of stateMappings) {
			if (!stateMapping.delta) {
				throw new Error('State mapping has no delta');
			}

			if (!stateMapping.delta) {
				throw new Error('State mapping delta is empty');
			}
			const { identifier: stateKey, eventId } = stateMapping.delta;

			state.set(stateKey as StateMapKey, eventId);
		}

		const finalState = new Map<StateMapKey, PersistentEventBase>();

		for (const [stateKey, eventId] of state) {
			const event = await this.eventRepository.findById(eventId);
			if (!event) {
				throw new Error('Event not found');
			}

			const pdu = PersistentEventFactory.createFromRawEvent(
				event.event as any,
				roomVersion,
			);

			if (pdu.eventId !== eventId) {
				throw new Error('Event id mismatch in trying to room state');
			}

			finalState.set(stateKey as StateMapKey, pdu);
		}

		return finalState;
	}

	public _getStore(roomVersion: RoomVersion): EventStore {
		const cache = new Map<string, PersistentEventBase>();

		return {
			getEvents: async (eventIds: string[]): Promise<PersistentEventBase[]> => {
				const events = [];
				const toFind = [];

				for (const eventId of eventIds) {
					const event = cache.get(eventId);
					if (event) {
						events.push(event);
						continue;
					}

					toFind.push(eventId);
				}

				const eventsFromStore = (
					await this.eventRepository.findByIds(toFind)
				).map((event) => {
					const e = PersistentEventFactory.createFromRawEvent(
						event.event as any /* TODO: fix this with type unifi */,
						roomVersion,
					);
					cache.set(e.eventId, e);
					return e;
				});

				return events.concat(eventsFromStore);
			},
		};
	}

	async *getAuthEvents(event: PersistentEventBase) {
		const state = await this.getFullRoomState(event.roomId);

		const eventsNeeded = event.getAuthEventStateKeys();

		for (const stateKey of eventsNeeded) {
			const authEvent = state.get(stateKey);
			if (authEvent) {
				yield authEvent;
			}
		}
	}

	async *getPrevEvents(event: PersistentEventBase) {
		const roomVersion = await this.getRoomVersion(event.roomId);
		if (!roomVersion) {
			throw new Error('Room version not found while filling prev events');
		}

		const prevEvents = await this.eventRepository.findPrevEvents(event.roomId);

		for (const prevEvent of prevEvents) {
			yield PersistentEventFactory.createFromRawEvent(
				prevEvent.event as any,
				roomVersion,
			);
		}
	}

	public async signEvent(event: PersistentEventBase) {
		const signingKey = await this.configService.getSigningKey();

		const origin = this.configService.getServerName();

		const result = await signEvent(
			// Before signing the event, the content hash of the event is calculated as described below. The hash is encoded using Unpadded Base64 and stored in the event object, in a hashes object, under a sha256 key.
			// ^^ is done already through redactedEvent fgetter
			// The event object is then redacted, following the redaction algorithm. Finally it is signed as described in Signing JSON, using the server’s signing key (see also Retrieving server keys).
			event.redactedEvent as any,
			signingKey[0],
			origin,
			false, // already passed through redactedEvent, hash is already part of this
		);

		const keyId = `${signingKey[0].algorithm}:${signingKey[0].version}`;

		event.addSignature(origin, keyId, result.signatures[origin][keyId]);

		return event;
	}

	private async _persistEventAgainstState(
		event: PersistentEventBase,
		state: State,
	): Promise<void> {
		const roomVersion = event.isCreateEvent()
			? (event.getContent<PduCreateEventContent>().room_version as RoomVersion)
			: await this.getRoomVersion(event.roomId);

		if (!roomVersion) {
			throw new Error('Room version not found');
		}

		// always check for conflicts at the prev_event state

		// check if has conflicts
		// ^ now we could avoid full state reconstruction with something like "dropped" prop inside the state mapping

		const stateCollection = await this.stateRepository.getCollection();

		const lastState = await stateCollection.findOne(
			{
				roomId: event.roomId,
			},
			{
				sort: {
					createdAt: -1,
				},
			},
		);

		const prevStateIds = lastState?.prevStateIds?.concat(
			lastState?._id?.toString(),
		);

		const hasConflict = state.has(event.getUniqueStateIdentifier());

		if (!hasConflict) {
			await checkEventAuthWithState(event, state, this._getStore(roomVersion));
			if (event.rejected) {
				throw new Error(event.rejectedReason);
			}

			// save the state mapping
			const { insertedId: stateMappingId } =
				await this.stateRepository.createStateMapping(event, prevStateIds);

			const signedEvent = await this.signEvent(event);

			this.eventRepository.create(
				signedEvent.event as any,
				event.eventId,
				stateMappingId.toString(),
			);

			return;
		}

		const conflictedState = new Map(state.entries());
		conflictedState.set(event.getUniqueStateIdentifier(), event);

		const resolvedState = await resolveStateV2Plus(
			[state, conflictedState],
			this._getStore(roomVersion),
		);

		const resolvedEvent = resolvedState.get(event.getUniqueStateIdentifier());

		if (!resolvedEvent) {
			throw new Error('Resolved event not found, something is wrong');
		}

		if (resolvedEvent.eventId !== event.eventId) {
			// state did not change
			// just persist the event
			// TODO: mark rejected, although no code yet uses it so let it go
			this.eventRepository.create(
				resolvedEvent.event as any /* TODO: fix this with type unifi */,
				resolvedEvent.eventId,
				'',
			);
			return;
		}

		// new state

		const { insertedId: stateMappingId } =
			await this.stateRepository.createStateMapping(
				resolvedEvent,
				prevStateIds,
			);

		const signedEvent = await this.signEvent(resolvedEvent);

		await this.eventRepository.create(
			signedEvent.event as any,
			resolvedEvent.eventId,
			stateMappingId.toString(),
		);
	}

	// checks for conflicts, saves the event along with the new state
	async persistStateEvent(event: PersistentEventBase): Promise<void> {
		const roomVersion = event.isCreateEvent()
			? (event.getContent<PduCreateEventContent>().room_version as RoomVersion)
			: await this.getRoomVersion(event.roomId);

		if (!roomVersion) {
			throw new Error('Room version not found');
		}

		const lastEvent =
			await this.eventRepository.findLatestEventByRoomIdBeforeTimestamp(
				event.roomId,
				event.originServerTs,
			);

		if (!lastEvent) {
			// create
			return this._persistEventAgainstState(event, new Map());
		}

		const stateCollection = await this.stateRepository.getCollection();

		const lastState = await stateCollection.findOne(
			{
				roomId: event.roomId,
			},
			{
				sort: {
					createdAt: -1,
				},
			},
		);

		const prevStateIds = lastState?.prevStateIds?.concat(
			lastState?._id?.toString(),
		);

		const state = await this.findStateAtEvent(lastEvent.eventId);

		await this._persistEventAgainstState(event, state);

		// if event was not rejected, update local copy
		if (!event.rejected) {
			state.set(event.getUniqueStateIdentifier(), event);
		}

		const restOfTheEvents =
			await this.eventRepository.findEventsByRoomIdAfterTimestamp(
				event.roomId,
				event.originServerTs,
			);

		const conflictedStates = [];

		const conflicts = [];

		for await (const event of restOfTheEvents) {
			const e = PersistentEventFactory.createFromRawEvent(
				event.event as any /* TODO: fix this with type unifi */,
				roomVersion,
			);

			if (state.has(e.getUniqueStateIdentifier())) {
				conflicts.push(e.getUniqueStateIdentifier());
				const conflictedState = new Map(state.entries());
				conflictedState.set(e.getUniqueStateIdentifier(), e);
				conflictedStates.push(conflictedState);
			}
		}

		// if we have any conflicts now, resolve all at once
		if (conflictedStates.length > 0) {
			const resolvedState = await resolveStateV2Plus(
				conflictedStates,
				this._getStore(roomVersion),
			);

			for (const stateKey of conflicts) {
				const resolvedEvent = resolvedState.get(stateKey as StateMapKey);

				if (!resolvedEvent) {
					throw new Error('Resolved event not found, something is wrong');
				}

				const lastStateEvent = state.get(stateKey as StateMapKey);

				if (resolvedEvent.eventId === lastStateEvent?.eventId) {
					// state did not change
					// just persist the event
					// TODO: mark rejected, although no code yet uses it so let it go
					const signedEvent = await this.signEvent(resolvedEvent);

					this.eventRepository.create(
						signedEvent.event as any,
						resolvedEvent.eventId,
<<<<<<< HEAD
						'',
=======
						undefined,
>>>>>>> 5aefb41f
					);

					continue;
				}

				// state changed
				const { insertedId: stateMappingId } =
					await this.stateRepository.createStateMapping(
						resolvedEvent,
						prevStateIds,
					);

				await this.eventRepository.updateStateId(
					resolvedEvent.eventId,
					stateMappingId.toString(),
				);
			}
		}
	}

	async getAllRoomIds() {
		const stateCollection = await this.stateRepository.getCollection();

		const stateMappings = await stateCollection.find({
			'delta.identifier': 'm.room.create:',
		});

		return stateMappings.map((stateMapping) => stateMapping.roomId).toArray();
	}

	async getAllPublicRoomIdsAndNames() {
		const stateCollection = await this.stateRepository.getCollection();

		const eventsCollection = await this.eventRepository.getCollection();

		// all types
		const roomIds = await this.getAllRoomIds();

		const stateMappings = await stateCollection.find({
			'delta.identifier': 'm.room.join_rules:', // those that has this
		});

		const eventsToFetch = await stateMappings
			.map((stateMapping) => stateMapping.delta.eventId)
			.toArray();

		if (eventsToFetch.length === 0) {
			const publicRoomsWithNames = await stateCollection
				.find({
					roomId: { $in: roomIds },
					'delta.identifier': 'm.room.name:',
				})
				.toArray();

			const publicRooms = eventsCollection.find({
				eventId: {
					$in: publicRoomsWithNames.map(
						(stateMapping) => stateMapping.delta.eventId,
					),
				},
			});

			return publicRooms
				.map((event) => ({
					room_id: event.event.room_id,
					name: (event.event.content?.name as string) ?? '',
				}))
				.toArray();
		}

		// TODO: i know thisd is overcomplicated
		//but writing this comment while not remembering what exactkly it does while not wanting to get my brain to do it either

		const nonPublicRooms = await eventsCollection
			.find({
				eventId: { $in: eventsToFetch },
				'event.content.join_rule': { $ne: 'public' },
			})
			.toArray();

		// since no join_rule == public

		const publicRooms = roomIds.filter(
			(roomId) =>
				!nonPublicRooms.some((event) => event.event.room_id === roomId),
		);

		const publicRoomsWithNames = await stateCollection
			.find({
				roomId: { $in: publicRooms },
				'delta.identifier': 'm.room.name:',
			})
			.toArray();

		const publicRoomsWithNamesEvents = eventsCollection.find({
			eventId: {
				$in: publicRoomsWithNames.map(
					(stateMapping) => stateMapping.delta.eventId,
				),
			},
		});

		return publicRoomsWithNamesEvents
			.map((event) => ({
				room_id: event.event.room_id,
				name: (event.event.content?.name as string) ?? '',
			}))
			.toArray();
	}
}<|MERGE_RESOLUTION|>--- conflicted
+++ resolved
@@ -1,12 +1,7 @@
-<<<<<<< HEAD
-import { inject, injectable } from 'tsyringe';
+import { inject, singleton } from 'tsyringe';
 import { StateRepository } from '../repositories/state.repository';
 import { EventRepository } from '../repositories/event.repository';
 import type { StateMapKey } from '@hs/room';
-=======
-import { inject, singleton } from 'tsyringe';
-import type { EventID, StateMapKey } from '@hs/room';
->>>>>>> 5aefb41f
 import type { EventStore, PersistentEventBase } from '@hs/room';
 import { PersistentEventFactory } from '@hs/room';
 import type { RoomVersion } from '@hs/room';
@@ -494,11 +489,7 @@
 					this.eventRepository.create(
 						signedEvent.event as any,
 						resolvedEvent.eventId,
-<<<<<<< HEAD
 						'',
-=======
-						undefined,
->>>>>>> 5aefb41f
 					);
 
 					continue;
