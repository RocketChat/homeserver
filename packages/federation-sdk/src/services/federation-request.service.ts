--- conflicted
+++ resolved
@@ -1,4 +1,3 @@
-<<<<<<< HEAD
 import type { SigningKey } from "@hs/homeserver/src/keys";
 import { Injectable, Logger } from "@nestjs/common";
 import * as nacl from "tweetnacl";
@@ -13,25 +12,13 @@
 } from "../../../homeserver/src/signJson";
 import { FederationConfigService } from "./federation-config.service";
 import { getHomeserverFinalAddress } from "../server-discovery/discovery";
-=======
-import { resolveHostAddressByServerName } from '@hs/homeserver/src/helpers/server-discovery/discovery';
-import type { SigningKey } from '@hs/homeserver/src/keys';
-import * as nacl from 'tweetnacl';
-import {
-	authorizationHeaders,
-	computeAndMergeHash,
-} from '../../../homeserver/src/authentication';
-import { extractURIfromURL } from '../../../homeserver/src/helpers/url';
-import {
-	EncryptionValidAlgorithm,
-	signJson,
-} from '../../../homeserver/src/signJson';
-import { FederationConfigService } from './federation-config.service';
-import { inject, injectable } from 'tsyringe';
-import { createLogger } from '@hs/homeserver/src/utils/logger';
->>>>>>> 12ab45dd
 
 interface SignedRequest {
+	method: string;
+	domain: string;
+	uri: string;
+	body?: Record<string, unknown>;
+	queryString?: string;
 	method: string;
 	domain: string;
 	uri: string;
@@ -43,12 +30,8 @@
 
 @injectable()
 export class FederationRequestService {
-<<<<<<< HEAD
 	private readonly logger = new Logger(FederationRequestService.name);
 
-=======
-	private readonly logger = createLogger('FederationRequestService');
->>>>>>> 12ab45dd
 	constructor(private readonly configService: FederationConfigService) {}
 
 	async makeSignedRequest<T>({
@@ -62,37 +45,22 @@
 			const serverName = this.configService.serverName;
 			const signingKeyBase64 = this.configService.signingKey;
 			const signingKeyId = this.configService.signingKeyId;
-<<<<<<< HEAD
 			const privateKeyBytes = Buffer.from(signingKeyBase64, "base64");
-=======
-			const privateKeyBytes = Buffer.from(signingKeyBase64, 'base64');
->>>>>>> 12ab45dd
 			const keyPair = nacl.sign.keyPair.fromSecretKey(privateKeyBytes);
 
 			const signingKey: SigningKey = {
 				algorithm: EncryptionValidAlgorithm.ed25519,
-<<<<<<< HEAD
 				version: signingKeyId.split(":")[1] || "1",
-=======
-				version: signingKeyId.split(':')[1] || '1',
->>>>>>> 12ab45dd
 				privateKey: keyPair.secretKey,
 				publicKey: keyPair.publicKey,
 				sign: async (data: Uint8Array) =>
 					nacl.sign.detached(data, keyPair.secretKey),
 			};
 
-<<<<<<< HEAD
 			const [address, discoveryHeaders] =
 				await getHomeserverFinalAddress(domain);
 
 			const url = new URL(`${address}${uri}`);
-=======
-			const { address, headers: discoveryHeaders } =
-				await resolveHostAddressByServerName(domain, serverName);
-
-			const url = new URL(`https://${address}${uri}`);
->>>>>>> 12ab45dd
 			if (queryString) {
 				url.search = queryString;
 			}
@@ -156,11 +124,7 @@
 		body?: Record<string, unknown>,
 		queryParams?: Record<string, string>,
 	): Promise<T> {
-<<<<<<< HEAD
 		let queryString = "";
-=======
-		let queryString = '';
->>>>>>> 12ab45dd
 
 		if (queryParams) {
 			const params = new URLSearchParams();
@@ -185,11 +149,7 @@
 		queryParams?: Record<string, string>,
 	): Promise<T> {
 		return this.request<T>(
-<<<<<<< HEAD
 			"GET",
-=======
-			'GET',
->>>>>>> 12ab45dd
 			targetServer,
 			endpoint,
 			undefined,
@@ -203,11 +163,7 @@
 		body: Record<string, unknown>,
 		queryParams?: Record<string, string>,
 	): Promise<T> {
-<<<<<<< HEAD
 		return this.request<T>("PUT", targetServer, endpoint, body, queryParams);
-=======
-		return this.request<T>('PUT', targetServer, endpoint, body, queryParams);
->>>>>>> 12ab45dd
 	}
 
 	async post<T>(
@@ -216,10 +172,6 @@
 		body: Record<string, unknown>,
 		queryParams?: Record<string, string>,
 	): Promise<T> {
-<<<<<<< HEAD
 		return this.request<T>("POST", targetServer, endpoint, body, queryParams);
-=======
-		return this.request<T>('POST', targetServer, endpoint, body, queryParams);
->>>>>>> 12ab45dd
 	}
 }