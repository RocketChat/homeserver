import type {
	FetchResponse,
	MultipartResult,
	SigningKey,
} from '@rocket.chat/federation-core';
import {
	EncryptionValidAlgorithm,
	authorizationHeaders,
	computeAndMergeHash,
	createLogger,
	extractURIfromURL,
	fetch,
	signJson,
} from '@rocket.chat/federation-core';
import type { SigningKey } from '@hs/core';
import { authorizationHeaders, computeAndMergeHash } from '@hs/core';
import { extractURIfromURL } from '@hs/core';
import { EncryptionValidAlgorithm } from '@hs/core';
import { createLogger } from '@hs/core';
import { fetch } from '@hs/core';
import { signJson } from '@hs/crypto';
import { singleton } from 'tsyringe';
import { getHomeserverFinalAddress } from '../server-discovery/discovery';
import { ConfigService } from './config.service';

interface SignedRequest {
	method: string;
	domain: string;
	uri: string;
	body?: Record<string, unknown>;
	queryString?: string;
}

type HttpMethod = 'GET' | 'POST' | 'PUT' | 'DELETE';

@singleton()
export class FederationRequestService {
	private readonly logger = createLogger('FederationRequestService');

	constructor(private readonly configService: ConfigService) {}

	// Implements SPEC: https://spec.matrix.org/v1.12/server-server-api/#request-authentication
	async makeSignedRequest<T>({
		method,
		domain,
		uri,
		body,
		queryString,
<<<<<<< HEAD
	}: SignedRequest): Promise<T> {
		const signer = await this.configService.getSigningKey();
=======
	}: SignedRequest): Promise<FetchResponse<T>> {
		const serverName = this.configService.getConfig('serverName');
		const signingKeyBase64 = await this.configService.getSigningKeyBase64();
		const signingKeyId = await this.configService.getSigningKeyId();
		const privateKeyBytes = Buffer.from(signingKeyBase64, 'base64');
		const keyPair = nacl.sign.keyPair.fromSecretKey(privateKeyBytes);

		const signingKey: SigningKey = {
			algorithm: EncryptionValidAlgorithm.ed25519,
			version: signingKeyId.split(':')[1] || '1',
			privateKey: keyPair.secretKey,
			publicKey: keyPair.publicKey,
			sign: async (data: Uint8Array) =>
				nacl.sign.detached(data, keyPair.secretKey),
		};
>>>>>>> 0a479b12

		const [address, discoveryHeaders] = await getHomeserverFinalAddress(
			domain,
			this.logger,
		);

<<<<<<< HEAD
		const origin = this.configService.serverName;

		const url = new URL(`${address}${uri}`);
		if (queryString) {
			url.search = queryString;
		}

		/*
			{
				"method": "POST",
				"uri": "/target",
				"origin": "origin.hs.example.com",
				"destination": "destination.hs.example.com",
				"content": <JSON-parsed request body>,
				"signatures": {
					"origin.hs.example.com": {
						"ed25519:key1": "ABCDEF..."
					}
				}
			}
		*/
		// build the auth request
		const request = {
			method,
			uri: url.pathname + url.search,
			origin,
			destination: domain,
			...(body && { content: body }),
		};

		const requestSignature = await signJson(request, signer);

		// authorization_headers.append(bytes(
		//     "X-Matrix origin=\"%s\",destination=\"%s\",key=\"%s\",sig=\"%s\"" % (
		//         origin_name, destination_name, key, sig,
		//     )
		// ))
		const authorizationHeaderValue = `X-Matrix origin="${origin}",destination="${domain}",key="${signer.id}",sig="${requestSignature}"`;

		const headers = {
			Authorization: authorizationHeaderValue,
			...discoveryHeaders,
		};

		// TODO: make logging take a function for object to avoid unnecessary computation when log level is high
		this.logger.debug(
			{
				method,
				body: body,
				headers,
				url: url.toString(),
			},
			'making http request',
		);

		const response = await fetch(url, {
			method,
			...(body && { body: JSON.stringify(body) }),
			headers,
		});

		if (!response.ok) {
			const errorText = await response.text();
			let errorDetail = errorText;
			try {
				errorDetail = JSON.stringify(JSON.parse(errorText));
=======
		const url = new URL(`${address}${uri}`);
		if (queryString) {
			url.search = queryString;
		}

		this.logger.debug(`Making ${method} request to ${url.toString()}`);

		let signedBody: Record<string, unknown> | undefined;
		if (body) {
			signedBody = await signJson(
				body.hashes ? body : computeAndMergeHash({ ...body, signatures: {} }),
				signingKey,
				serverName,
			);
		}

		const auth = await authorizationHeaders(
			serverName,
			signingKey,
			domain,
			method,
			extractURIfromURL(url),
			signedBody,
		);

		const headers = {
			Authorization: auth,
			...discoveryHeaders,
			...(signedBody && { 'Content-Type': 'application/json' }),
		};

		const response = await fetch<T>(url, {
			method,
			...(signedBody && { body: JSON.stringify(signedBody) }),
			headers,
		});

		if (!response.ok) {
			const errorText = await response.text();

			this.logger.error({
				msg: 'Federation request failed',
				url,
				status: response.status,
				errorText,
				sentHeaders: headers,
				responseHeaders: response.headers,
			});

			let errorDetail = errorText;
			try {
				errorDetail = JSON.stringify(JSON.parse(errorText || ''));
>>>>>>> 0a479b12
			} catch {
				/* use raw text if parsing fails */
			}
			throw new Error(
				`Federation request failed: ${response.status} ${errorDetail}`,
			);
		}

<<<<<<< HEAD
		return response.json();
=======
		return response;
>>>>>>> 0a479b12
	}

	async request<T>(
		method: HttpMethod,
		targetServer: string,
		endpoint: string,
		body?: Record<string, unknown>,
		queryParams?: Record<string, string | string[]>,
	) {
		let queryString = '';

		if (queryParams) {
			const params = new URLSearchParams();
			for (const [key, value] of Object.entries(queryParams)) {
				if (Array.isArray(value)) {
					for (const v of value) {
						params.append(key, v);
					}
					continue;
				}
				params.append(key, value);
			}
			queryString = params.toString();
		}

		return (
			await this.makeSignedRequest<T>({
				method,
				domain: targetServer,
				uri: endpoint,
				body,
				queryString,
			})
		).json();
	}

	async get<T>(
		targetServer: string,
		endpoint: string,
		queryParams?: Record<string, string | string[]>,
	): Promise<T> {
		return this.request<T>(
			'GET',
			targetServer,
			endpoint,
			undefined,
			queryParams,
		);
	}

	async put<T>(
		targetServer: string,
		endpoint: string,
		body: Record<string, unknown>,
		queryParams?: Record<string, string>,
	): Promise<T> {
		return this.request<T>('PUT', targetServer, endpoint, body, queryParams);
	}

	async post<T>(
		targetServer: string,
		endpoint: string,
		body: Record<string, unknown>,
		queryParams?: Record<string, string>,
	): Promise<T> {
		return this.request<T>('POST', targetServer, endpoint, body, queryParams);
	}

	async requestBinaryData(
		method: string,
		targetServer: string,
		endpoint: string,
		queryParams?: Record<string, string>,
	): Promise<MultipartResult> {
		const response = await this.makeSignedRequest({
			method,
			domain: targetServer,
			uri: endpoint,
			queryString: queryParams
				? new URLSearchParams(queryParams).toString()
				: '',
		});

		return response.multipart();
	}
}<|MERGE_RESOLUTION|>--- conflicted
+++ resolved
@@ -46,35 +46,20 @@
 		uri,
 		body,
 		queryString,
-<<<<<<< HEAD
 	}: SignedRequest): Promise<T> {
 		const signer = await this.configService.getSigningKey();
-=======
-	}: SignedRequest): Promise<FetchResponse<T>> {
-		const serverName = this.configService.getConfig('serverName');
-		const signingKeyBase64 = await this.configService.getSigningKeyBase64();
-		const signingKeyId = await this.configService.getSigningKeyId();
-		const privateKeyBytes = Buffer.from(signingKeyBase64, 'base64');
-		const keyPair = nacl.sign.keyPair.fromSecretKey(privateKeyBytes);
-
-		const signingKey: SigningKey = {
-			algorithm: EncryptionValidAlgorithm.ed25519,
-			version: signingKeyId.split(':')[1] || '1',
-			privateKey: keyPair.secretKey,
-			publicKey: keyPair.publicKey,
-			sign: async (data: Uint8Array) =>
-				nacl.sign.detached(data, keyPair.secretKey),
-		};
->>>>>>> 0a479b12
 
 		const [address, discoveryHeaders] = await getHomeserverFinalAddress(
 			domain,
 			this.logger,
 		);
 
-<<<<<<< HEAD
 		const origin = this.configService.serverName;
 
+		const url = new URL(`${address}${uri}`);
+		if (queryString) {
+			url.search = queryString;
+		}
 		const url = new URL(`${address}${uri}`);
 		if (queryString) {
 			url.search = queryString;
@@ -139,60 +124,6 @@
 			let errorDetail = errorText;
 			try {
 				errorDetail = JSON.stringify(JSON.parse(errorText));
-=======
-		const url = new URL(`${address}${uri}`);
-		if (queryString) {
-			url.search = queryString;
-		}
-
-		this.logger.debug(`Making ${method} request to ${url.toString()}`);
-
-		let signedBody: Record<string, unknown> | undefined;
-		if (body) {
-			signedBody = await signJson(
-				body.hashes ? body : computeAndMergeHash({ ...body, signatures: {} }),
-				signingKey,
-				serverName,
-			);
-		}
-
-		const auth = await authorizationHeaders(
-			serverName,
-			signingKey,
-			domain,
-			method,
-			extractURIfromURL(url),
-			signedBody,
-		);
-
-		const headers = {
-			Authorization: auth,
-			...discoveryHeaders,
-			...(signedBody && { 'Content-Type': 'application/json' }),
-		};
-
-		const response = await fetch<T>(url, {
-			method,
-			...(signedBody && { body: JSON.stringify(signedBody) }),
-			headers,
-		});
-
-		if (!response.ok) {
-			const errorText = await response.text();
-
-			this.logger.error({
-				msg: 'Federation request failed',
-				url,
-				status: response.status,
-				errorText,
-				sentHeaders: headers,
-				responseHeaders: response.headers,
-			});
-
-			let errorDetail = errorText;
-			try {
-				errorDetail = JSON.stringify(JSON.parse(errorText || ''));
->>>>>>> 0a479b12
 			} catch {
 				/* use raw text if parsing fails */
 			}
@@ -201,11 +132,7 @@
 			);
 		}
 
-<<<<<<< HEAD
 		return response.json();
-=======
-		return response;
->>>>>>> 0a479b12
 	}
 
 	async request<T>(
