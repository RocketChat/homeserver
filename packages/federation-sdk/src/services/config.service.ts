import {
	SigningKey,
	createLogger,
	generateKeyPairsFromString,
	toUnpaddedBase64,
} from '@rocket.chat/federation-core';
import { singleton } from 'tsyringe';

import { fromBase64ToBytes, loadEd25519SignerFromSeed } from '@hs/crypto';
import { z } from 'zod';

export interface AppConfig {
	serverName: string;
	instanceId: string;
	port: number;
	version: string;
	matrixDomain: string;
	keyRefreshInterval: number;
	signingKey?: string;
	timeout?: number;
<<<<<<< HEAD
	database: {
		uri: string;
		name: string;
		poolSize: number;
	};
=======
	signingKeyPath?: string;
>>>>>>> 0a479b12
	media: {
		maxFileSize: number;
		allowedMimeTypes: string[];
		enableThumbnails: boolean;
		rateLimits: {
			uploadPerMinute: number;
			downloadPerMinute: number;
		};
	};
	invite: {
		allowedEncryptedRooms: boolean;
		allowedNonPrivateRooms: boolean;
	};
	edu: {
		processTyping: boolean;
		processPresence: boolean;
	};
}

export const AppConfigSchema = z.object({
	instanceId: z.string().min(1, 'Instance id is required'),
	serverName: z.string().min(1, 'Server name is required'),
	port: z.number().int().min(1).max(65535, 'Port must be between 1 and 65535'),
	version: z.string().min(1, 'Server version is required'),
	matrixDomain: z.string().min(1, 'Matrix domain is required'),
	keyRefreshInterval: z
		.number()
		.int()
		.min(1, 'Key refresh interval must be at least 1'),
	signingKey: z.string().optional(),
	timeout: z.number().optional(),
<<<<<<< HEAD
	database: z.object({
		uri: z.string().min(1, 'Database URI is required'),
		name: z.string().min(1, 'Database name is required'),
		poolSize: z.number().int().min(1, 'Pool size must be at least 1'),
	}),
=======
	signingKeyPath: z.string(),
>>>>>>> 0a479b12
	media: z.object({
		maxFileSize: z
			.number()
			.int()
			.min(1, 'Max file size must be at least 1 byte'),
		allowedMimeTypes: z.array(z.string()),
		enableThumbnails: z.boolean(),
		rateLimits: z.object({
			uploadPerMinute: z
				.number()
				.int()
				.min(1, 'Upload rate limit must be at least 1'),
			downloadPerMinute: z
				.number()
				.int()
				.min(1, 'Download rate limit must be at least 1'),
		}),
	}),
	invite: z.object({
		allowedEncryptedRooms: z.boolean(),
		allowedNonPrivateRooms: z.boolean(),
	}),
	edu: z.object({
		processTyping: z.boolean(),
		processPresence: z.boolean(),
	}),
});

@singleton()
export class ConfigService {
	private config: AppConfig = {} as AppConfig;
	private logger = createLogger('ConfigService');
	private serverKeys: SigningKey[] = [];

	setConfig(values: AppConfig) {
		try {
			this.config = AppConfigSchema.parse(values);
		} catch (error) {
			if (error instanceof z.ZodError) {
				this.logger.error({
					msg: 'Configuration validation failed:',
					err: error,
				});
				throw new Error(
					`Invalid configuration: ${error.errors.map((e) => `${e.path.join('.')}: ${e.message}`).join(', ')}`,
				);
			}
			throw error;
		}
	}

	get serverName(): string {
		return this.config.serverName;
	}

	get version(): string {
		return this.config.version;
	}

	get instanceId(): string {
		return this.config.instanceId;
	}

	getConfig<K extends keyof AppConfig>(config: K): AppConfig[K] {
		return this.config[config];
	}

	async getSigningKey() {
		if (this.signer) {
			return this.signer;
		}

		// If config contains a signing key, use it
		if (!this.config.signingKey) {
			throw new Error('Signing key is not configured');
		}

		if (!this.serverKeys.length) {
			const signingKey = await generateKeyPairsFromString(
				this.config.signingKey,
			);
			this.serverKeys = [signingKey];
		}

		return this.serverKeys;
	}

	async getSigningKeyId(): Promise<string> {
		const signingKeys = await this.getSigningKey();
		const signingKey = signingKeys[0];
		return `${signingKey.algorithm}:${signingKey.version}` || 'ed25519:1';
	}

	async getSigningKeyBase64(): Promise<string> {
		const signingKeys = await this.getSigningKey();
		return toUnpaddedBase64(signingKeys[0].privateKey);
	}

	async getPublicSigningKeyBase64(): Promise<string> {
		const signingKeys = await this.getSigningKey();
		return toUnpaddedBase64(signingKeys[0].publicKey);
	}
}<|MERGE_RESOLUTION|>--- conflicted
+++ resolved
@@ -18,15 +18,12 @@
 	keyRefreshInterval: number;
 	signingKey?: string;
 	timeout?: number;
-<<<<<<< HEAD
+	signingKeyPath?: string;
 	database: {
 		uri: string;
 		name: string;
 		poolSize: number;
 	};
-=======
-	signingKeyPath?: string;
->>>>>>> 0a479b12
 	media: {
 		maxFileSize: number;
 		allowedMimeTypes: string[];
@@ -58,15 +55,12 @@
 		.min(1, 'Key refresh interval must be at least 1'),
 	signingKey: z.string().optional(),
 	timeout: z.number().optional(),
-<<<<<<< HEAD
+	signingKeyPath: z.string(),
 	database: z.object({
 		uri: z.string().min(1, 'Database URI is required'),
 		name: z.string().min(1, 'Database name is required'),
 		poolSize: z.number().int().min(1, 'Pool size must be at least 1'),
 	}),
-=======
-	signingKeyPath: z.string(),
->>>>>>> 0a479b12
 	media: z.object({
 		maxFileSize: z
 			.number()
