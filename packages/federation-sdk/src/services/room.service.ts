--- conflicted
+++ resolved
@@ -1,10 +1,6 @@
 import {
-	createLogger,
 	EventBase,
-	ForbiddenError,
 	generateId,
-	HttpException,
-	HttpStatus,
 	isRoomPowerLevelsEvent,
 	roomMemberEvent,
 	RoomNameAuthEvents,
@@ -15,46 +11,26 @@
 	RoomTombstoneEvent,
 	SignedEvent,
 	signEvent,
-	SigningKey,
 	TombstoneAuthEvents,
 } from '@hs/core';
-<<<<<<< HEAD
-import { inject, injectable } from 'tsyringe';
-=======
-import { createSignedEvent } from '@hs/core';
 import { FederationService } from './federation.service';
 import { inject, singleton } from 'tsyringe';
-import { generateId } from '@hs/core';
 
 import { ForbiddenError, HttpException, HttpStatus } from '@hs/core';
 import { type SigningKey } from '@hs/core';
-import type {
-	EventStore,
-	EventBaseWithOptionalId as ModelEventBase,
-} from '@hs/core';
-import { createRoom } from '@hs/core';
-
-import type { SignedEvent } from '@hs/core';
-import { signEvent } from '@hs/core';
 import { logger } from '@hs/core';
 import { ConfigService } from './config.service';
 import { EventService } from './event.service';
 import { EventType } from './event.service';
->>>>>>> 5aefb41f
 import type { RoomRepository } from '../repositories/room.repository';
-import type { EventRepository } from '../repositories/event.repository';
-import { type EventService, EventType } from './event.service';
-import type { ConfigService } from './config.service';
-import type { FederationService } from './federation.service';
-import type { StateService } from './state.service';
+import { StateService } from './state.service';
+import { EventRepository } from '../repositories/event.repository';
 import {
-	type PduCreateEventContent,
-	type PduJoinRuleEventContent,
+	PduCreateEventContent,
+	PduJoinRuleEventContent,
 	PersistentEventFactory,
-	type RoomVersion,
+	RoomVersion,
 } from '@hs/room';
-
-const logger = createLogger('RoomService');
 
 @singleton()
 export class RoomService {
