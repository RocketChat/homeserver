--- conflicted
+++ resolved
@@ -1,3 +1,7 @@
+export {
+	checkEventAuthWithState,
+	checkEventAuthWithoutState,
+} from './authorizartion-rules/rules';
 export {
 	checkEventAuthWithState,
 	checkEventAuthWithoutState,
@@ -8,10 +12,5 @@
 export * from './manager/type';
 export * from './state_resolution/definitions/definitions';
 
-<<<<<<< HEAD
-export * from './types/v1';
-export * from './types/v3';
-=======
 export * from './types/v3-11';
->>>>>>> 5aefb41f
 export * from './types/_common';