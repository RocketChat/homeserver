--- conflicted
+++ resolved
@@ -142,10 +142,7 @@
 				signatures: {},
 				unsigned: {},
 			};
-<<<<<<< HEAD
-=======
 			// @ts-expect-error our types are production types
->>>>>>> 5aefb41f
 			runTest(a, b);
 		}
 	});
@@ -323,27 +320,6 @@
 	});
 
 	it('member, Member events have changed behavior in MSC3375 and MSC3821.', () => {
-<<<<<<< HEAD
-		const a = {
-			type: 'm.room.member',
-			event_id: '$test:domain',
-			content: {
-				membership: 'join',
-				join_authorised_via_users_server: '@user:domain',
-				other_key: 'stripped',
-			},
-		};
-		const b = {
-			type: 'm.room.member',
-			event_id: '$test:domain',
-			content: { membership: 'join' },
-			signatures: {},
-			unsigned: {},
-		};
-		// @ts-expect-error just redactions
-		runTest(a, b, '1');
-=======
->>>>>>> 5aefb41f
 		const a2 = {
 			type: 'm.room.member',
 			content: {
