import {
	type PduMembershipEventContent,
	PduTypeRoomCreate,
	PduTypeRoomMember,
	PduTypeRoomPowerLevels,
	type PduCreateEventContent,
	type PduV1,
	PduTypeRoomName,
	type PduRoomNameEventContent,
	PduTypeRoomJoinRules,
<<<<<<< HEAD
	PduJoinRuleEventContent,
	PduTypeRoomMessage,
=======
	type PduJoinRuleEventContent,
>>>>>>> decd5405
} from '../types/v1';
import type { PduV3 } from '../types/v3';
import type { PduPowerLevelsEventV10Content, PduV10 } from '../types/v10';

import { PersistentEventV1 } from './v1';
import { PersistentEventV3 } from './v3';
import { PersistentEventV10 } from './v10';

import type {
	PduVersionForRoomVersionWithOnlyRequiredFields,
	RoomVersion,
} from './type';
import type { PersistentEventBase } from './event-wrapper';
import { PersistentEventV6 } from './v6';
import { PersistentEventV8 } from './v8';
import { PersistentEventV9 } from './v9';
import { PersistentEventV11 } from './v11';

// Utility function to create a random ID for room creation
function createRoomIdPrefix(length: number) {
	const characters = 'ABCDEFGHIJKLMNOPQRSTUVWXYZabcdefghijklmnopqrstuvwxyz';
	let result = '';
	for (let i = 0; i < length; i++) {
		const randomIndex = Math.floor(Math.random() * characters.length);
		result += characters[randomIndex];
	}
	return result;
}

// The idea is to ALWAYS use this to create different events
export class PersistentEventFactory {
	static createFromRawEvent(
		event: PduV1 | PduV3 | PduV10,
		roomVersion: RoomVersion,
	): PersistentEventBase<RoomVersion> {
		switch (roomVersion) {
			case '1':
			case '2':
				return new PersistentEventV1(event as any, true);
			case '3':
			case '4':
			case '5':
				return new PersistentEventV3(event as any, true);
			case '6':
			case '7':
				return new PersistentEventV6(event as any, true);
			case '8':
				return new PersistentEventV8(event as any, true);
			case '9':
				return new PersistentEventV9(event as any, true);
			case '10':
				return new PersistentEventV10(event as any, true);
			case '11':
				return new PersistentEventV11(event as any, true);
			default:
				throw new Error(`Unknown room version: ${roomVersion}`);
		}
	}

	// create individual events

	// a m.room.create event, adds the roomId too
	static newCreateEvent(creator: string, roomVersion: RoomVersion) {
		if (roomVersion !== '11') {
			throw new Error(`Room version ${roomVersion} is not supported`);
		}

		const createContent: PduCreateEventContent = {
			room_version: roomVersion,
			creator,
			'm.federate': true,
		};

		const domain = creator.split(':').pop();

		const roomId = `!${createRoomIdPrefix(8)}:${domain}`;

		const eventPartial: PduVersionForRoomVersionWithOnlyRequiredFields<'11'> = {
			type: PduTypeRoomCreate,
			state_key: '',
			content: createContent,
			sender: creator,
			origin_server_ts: Date.now(),
			room_id: roomId,
			prev_events: [],
			auth_events: [],
			depth: 0,
		};

		// FIXME: typing
		return new PersistentEventV11(eventPartial as any);
	}

	static newMembershipEvent(
		roomId: string,
		sender: string,
		userId: string,
		membership: PduMembershipEventContent['membership'],
		roomInformation: PduCreateEventContent,
	) {
		if (roomInformation.room_version !== '11') {
			throw new Error(
				`Room version ${roomInformation.room_version} is not supported`,
			);
		}

		const displayname = userId.split(':').shift()?.slice(1);

		if (!displayname) {
			throw new Error(
				'Displayname not found while trying to create a membership event',
			);
		}

		// @ts-ignore
		// TODO: those props are not mandatory
		const membershipContent: PduMembershipEventContent = {
			membership,
			displayname,
			// is_direct: roomInformation.type === 'direct',
			// join_authorised_via_users_server: '',
		};

		const eventPartial: PduVersionForRoomVersionWithOnlyRequiredFields<'11'> = {
			type: PduTypeRoomMember,
			content: membershipContent,
			sender: sender,
			origin_server_ts: Date.now(),
			room_id: roomId,
			state_key: userId,
			// fix these in the caller
			prev_events: [],
			auth_events: [],
			depth: 0,
		};

		// FIXME: typing
		return new PersistentEventV11(eventPartial as any);
	}

	static newPowerLevelEvent(
		roomId: string,
		sender: string,
		content: PduPowerLevelsEventV10Content,
		roomVersion: RoomVersion,
	) {
		if (roomVersion !== '11') {
			throw new Error(`Room version ${roomVersion} is not supported`);
		}

		const eventPartial: PduVersionForRoomVersionWithOnlyRequiredFields<'11'> = {
			type: PduTypeRoomPowerLevels,
			content: content,
			sender: sender,
			origin_server_ts: Date.now(),
			room_id: roomId,
			state_key: '',
			prev_events: [],
			auth_events: [],
			depth: 0,
		};

		return new PersistentEventV11(eventPartial as any);
	}

	static newRoomNameEvent(
		roomId: string,
		sender: string,
		name: string,
		roomVersion: RoomVersion,
	) {
		if (roomVersion !== '11') {
			throw new Error(`Room version ${roomVersion} is not supported`);
		}

		const eventPartial: PduVersionForRoomVersionWithOnlyRequiredFields<'11'> = {
			type: PduTypeRoomName,
			// @ts-ignore not sure why this is not working
			content: { name } as PduRoomNameEventContent,
			sender: sender,
			origin_server_ts: Date.now(),
			room_id: roomId,
			state_key: '',
			prev_events: [],
			auth_events: [],
			depth: 0,
		};

		return new PersistentEventV11(eventPartial as any);
	}

	static newJoinRuleEvent(
		roomId: string,
		sender: string,
		joinRule: PduJoinRuleEventContent['join_rule'],
		roomVersion: RoomVersion,
	) {
		if (roomVersion !== '11') {
			throw new Error(`Room version ${roomVersion} is not supported`);
		}

		const eventPartial: PduVersionForRoomVersionWithOnlyRequiredFields<'11'> = {
			type: PduTypeRoomJoinRules,
			content: { join_rule: joinRule },
			sender: sender,
			origin_server_ts: Date.now(),
			room_id: roomId,
			state_key: '',
			prev_events: [],
			auth_events: [],
			depth: 0,
		};

		return new PersistentEventV11(eventPartial as any);
	}

	static newMessageEvent(
		roomId: string,
		sender: string,
		text: string,
		roomVersion: RoomVersion,
	) {
		if (roomVersion !== '11') {
			throw new Error(`Room version ${roomVersion} is not supported`);
		}

		const eventPartial: PduVersionForRoomVersionWithOnlyRequiredFields<'11'> = {
			type: PduTypeRoomMessage,
			content: {
				// @ts-ignore payload copied from synapse, keeping as is for now
				msgtype: 'm.text',
				body: text,
			},
			sender: sender,
			origin_server_ts: Date.now(),
			room_id: roomId,
			state_key: undefined, // not a state event stupifd
			prev_events: [],
			auth_events: [],
			depth: 0,
		};

		return new PersistentEventV10(eventPartial as any);
	}
}<|MERGE_RESOLUTION|>--- conflicted
+++ resolved
@@ -8,12 +8,8 @@
 	PduTypeRoomName,
 	type PduRoomNameEventContent,
 	PduTypeRoomJoinRules,
-<<<<<<< HEAD
-	PduJoinRuleEventContent,
+	type PduJoinRuleEventContent,
 	PduTypeRoomMessage,
-=======
-	type PduJoinRuleEventContent,
->>>>>>> decd5405
 } from '../types/v1';
 import type { PduV3 } from '../types/v3';
 import type { PduPowerLevelsEventV10Content, PduV10 } from '../types/v10';
@@ -256,6 +252,35 @@
 			depth: 0,
 		};
 
+		return new PersistentEventV11(eventPartial as any);
+	}
+
+	static newMessageEvent(
+		roomId: string,
+		sender: string,
+		text: string,
+		roomVersion: RoomVersion,
+	) {
+		if (roomVersion !== '11') {
+			throw new Error(`Room version ${roomVersion} is not supported`);
+		}
+
+		const eventPartial: PduVersionForRoomVersionWithOnlyRequiredFields<'11'> = {
+			type: PduTypeRoomMessage,
+			content: {
+				// @ts-ignore payload copied from synapse, keeping as is for now
+				msgtype: 'm.text',
+				body: text,
+			},
+			sender: sender,
+			origin_server_ts: Date.now(),
+			room_id: roomId,
+			state_key: undefined, // not a state event stupifd
+			prev_events: [],
+			auth_events: [],
+			depth: 0,
+		};
+
 		return new PersistentEventV10(eventPartial as any);
 	}
 }