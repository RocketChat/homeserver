--- conflicted
+++ resolved
@@ -40,7 +40,6 @@
 
 type PartialEvent<T extends Pdu = Pdu> = Omit<T, 'signatures' | 'hashes'>;
 
-
 // The idea is to ALWAYS use this to create different events
 export class PersistentEventFactory {
 	static supportedRoomVersions = [
@@ -188,7 +187,9 @@
 			throw new Error(`Room version ${roomVersion} is not supported`);
 		}
 
-		const eventPartial: PartialEvent<PduForType<typeof PduTypeRoomPowerLevels>> = {
+		const eventPartial: PartialEvent<
+			PduForType<typeof PduTypeRoomPowerLevels>
+		> = {
 			type: PduTypeRoomPowerLevels,
 			content: content,
 			sender: sender,
@@ -240,18 +241,19 @@
 			throw new Error(`Room version ${roomVersion} is not supported`);
 		}
 
-		const eventPartial: PartialEvent<PduForType<typeof PduTypeRoomJoinRules>> = {
-			type: PduTypeRoomJoinRules,
-			content: { join_rule: joinRule },
-			sender: sender,
-			origin: sender.split(':').pop(),
-			origin_server_ts: Date.now(),
-			room_id: roomId,
-			state_key: '',
-			prev_events: [],
-			auth_events: [],
-			depth: 0,
-		};
+		const eventPartial: PartialEvent<PduForType<typeof PduTypeRoomJoinRules>> =
+			{
+				type: PduTypeRoomJoinRules,
+				content: { join_rule: joinRule },
+				sender: sender,
+				origin: sender.split(':').pop(),
+				origin_server_ts: Date.now(),
+				room_id: roomId,
+				state_key: '',
+				prev_events: [],
+				auth_events: [],
+				depth: 0,
+			};
 
 		return PersistentEventFactory.createFromRawEvent(eventPartial, roomVersion);
 	}
@@ -266,7 +268,9 @@
 			throw new Error(`Room version ${roomVersion} is not supported`);
 		}
 
-		const eventPartial: PartialEvent<PduForType<typeof PduTypeRoomCanonicalAlias>> = {
+		const eventPartial: PartialEvent<
+			PduForType<typeof PduTypeRoomCanonicalAlias>
+		> = {
 			type: PduTypeRoomCanonicalAlias,
 			content: { alias, alt_aliases: [] },
 			sender: sender,
@@ -314,10 +318,7 @@
 			unsigned: {},
 		};
 
-		return PersistentEventFactory.createFromRawEvent(
-			eventPartial,
-			roomVersion,
-		);
+		return PersistentEventFactory.createFromRawEvent(eventPartial, roomVersion);
 	}
 
 	static newRedactionEvent(
@@ -332,28 +333,26 @@
 		}
 
 		// Note: event_id will be filled by the event wrapper on first access
-		const eventPartial: PartialEvent<PduForType<typeof PduTypeRoomRedaction>> = {
-			type: PduTypeRoomRedaction,
-			redacts: eventIdToRedact,
-			content: {
+		const eventPartial: PartialEvent<PduForType<typeof PduTypeRoomRedaction>> =
+			{
+				type: PduTypeRoomRedaction,
 				redacts: eventIdToRedact,
-				...(reason && { reason }),
-			},
-			sender: sender,
-			origin: sender.split(':').pop() ?? '',
-			origin_server_ts: Date.now(),
-			room_id: roomId,
-			// NO state_key - this is a timeline event
-			prev_events: [],
-			auth_events: [],
-			depth: 0,
-			unsigned: {},
-		};
-
-		return PersistentEventFactory.createFromRawEvent(
-			eventPartial,
-			roomVersion,
-		);
+				content: {
+					redacts: eventIdToRedact,
+					...(reason && { reason }),
+				},
+				sender: sender,
+				origin: sender.split(':').pop() ?? '',
+				origin_server_ts: Date.now(),
+				room_id: roomId,
+				// NO state_key - this is a timeline event
+				prev_events: [],
+				auth_events: [],
+				depth: 0,
+				unsigned: {},
+			};
+
+		return PersistentEventFactory.createFromRawEvent(eventPartial, roomVersion);
 	}
 
 	static newMessageEvent(
@@ -456,18 +455,56 @@
 		return PersistentEventFactory.createFromRawEvent(eventPartial, roomVersion);
 	}
 
-	static newMessageUpdateEvent(
-		roomId: string,
-		sender: string,
-		newText: string,
-		eventIdToReplace: string,
-		roomVersion: RoomVersion = PersistentEventFactory.defaultRoomVersion,
-	) {
-		if (!PersistentEventFactory.isSupportedRoomVersion(roomVersion)) {
-			throw new Error(`Room version ${roomVersion} is not supported`);
-		}
-
-		const eventPartial: PartialEvent<PduForType<typeof PduTypeRoomMessage>> = {
+	static newRichTextMessageEvent(
+		roomId: string,
+		sender: string,
+		rawText: string,
+		formattedBody: string,
+		roomVersion: RoomVersion = PersistentEventFactory.defaultRoomVersion,
+	) {
+		if (!PersistentEventFactory.isSupportedRoomVersion(roomVersion)) {
+			throw new Error(`Room version ${roomVersion} is not supported`);
+		}
+
+		const eventPartial: Omit<
+			PduForType<typeof PduTypeRoomMessage>,
+			'signatures' | 'hashes'
+		> = {
+			type: PduTypeRoomMessage,
+			content: {
+				msgtype: 'm.text',
+				body: rawText,
+				formatted_body: formattedBody,
+				format: 'org.matrix.custom.html',
+			},
+			sender: sender,
+			origin: sender.split(':').pop(),
+			origin_server_ts: Date.now(),
+			room_id: roomId,
+			prev_events: [],
+			auth_events: [],
+			depth: 0,
+		};
+
+		return PersistentEventFactory.createFromRawEvent(eventPartial, roomVersion);
+	}
+
+	static newReplyToRichTextMessageEvent(
+		roomId: string,
+		sender: string,
+		rawText: string,
+		formattedBody: string,
+		eventToReplyTo: string,
+		roomVersion: RoomVersion = PersistentEventFactory.defaultRoomVersion,
+	) {
+		if (!PersistentEventFactory.isSupportedRoomVersion(roomVersion)) {
+			throw new Error(`Room version ${roomVersion} is not supported`);
+		}
+
+		const eventPartial: Omit<
+			PduForType<typeof PduTypeRoomMessage>,
+			'signatures' | 'hashes'
+		> = {
 			type: PduTypeRoomMessage,
 			content: {
 				msgtype: 'm.text' as const,
@@ -492,74 +529,19 @@
 
 		return PersistentEventFactory.createFromRawEvent(eventPartial, roomVersion);
 	}
-<<<<<<< HEAD
-=======
-
-	static newRichTextMessageUpdateEvent(
-		roomId: string,
-		sender: string,
-		newRawText: string,
-		newFormattedText: string,
-		eventIdToReplace: string,
-		roomVersion: RoomVersion = PersistentEventFactory.defaultRoomVersion,
-	) {
-		if (!PersistentEventFactory.isSupportedRoomVersion(roomVersion)) {
-			throw new Error(`Room version ${roomVersion} is not supported`);
-		}
-
-		const eventPartial: Omit<
-			PduForType<typeof PduTypeRoomMessage>,
-			'signatures' | 'hashes'
-		> = {
-			type: PduTypeRoomMessage,
-			content: {
-				msgtype: 'm.text' as const,
-				body: `* ${newRawText}`, // Fallback for clients not supporting edits
-				formatted_body: newFormattedText,
-				format: 'org.matrix.custom.html',
-				'm.relates_to': {
-					rel_type: 'm.replace',
-					event_id: eventIdToReplace,
-				},
-				'm.new_content': {
-					msgtype: 'm.text' as const,
-					body: newRawText, // The actual new content
-					formatted_body: newFormattedText,
-					format: 'org.matrix.custom.html',
-				},
-			},
-			sender: sender,
-			origin: sender.split(':').pop(),
-			origin_server_ts: Date.now(),
-			room_id: roomId,
-			prev_events: [],
-			auth_events: [],
-			depth: 0,
-		};
-
-		return PersistentEventFactory.createFromRawEvent(eventPartial, roomVersion);
-	}
-
->>>>>>> c0164e9d
 	static newThreadMessageEvent(
 		roomId: string,
 		sender: string,
 		text: string,
 		threadRootEventId: string,
 		latestThreadEventId?: string,
-<<<<<<< HEAD
-		roomVersion: RoomVersion = PersistentEventFactory.defaultRoomVersion
-=======
-		roomVersion: RoomVersion = PersistentEventFactory.defaultRoomVersion,
-	) {
-		if (!PersistentEventFactory.isSupportedRoomVersion(roomVersion)) {
-			throw new Error(`Room version ${roomVersion} is not supported`);
-		}
-
-		const eventPartial: Omit<
-			PduForType<typeof PduTypeRoomMessage>,
-			'signatures' | 'hashes'
-		> = {
+		roomVersion: RoomVersion = PersistentEventFactory.defaultRoomVersion,
+	) {
+		if (!PersistentEventFactory.isSupportedRoomVersion(roomVersion)) {
+			throw new Error(`Room version ${roomVersion} is not supported`);
+		}
+
+		const eventPartial: PartialEvent<PduForType<typeof PduTypeRoomMessage>> = {
 			type: PduTypeRoomMessage,
 			content: {
 				msgtype: 'm.text' as const,
@@ -595,23 +577,21 @@
 		threadRootEventId: string,
 		latestThreadEventId?: string,
 		roomVersion: RoomVersion = PersistentEventFactory.defaultRoomVersion,
->>>>>>> c0164e9d
-	) {
-		if (!PersistentEventFactory.isSupportedRoomVersion(roomVersion)) {
-			throw new Error(`Room version ${roomVersion} is not supported`);
-		}
-
-		const eventPartial: PartialEvent<PduForType<typeof PduTypeRoomMessage>> = {
+	) {
+		if (!PersistentEventFactory.isSupportedRoomVersion(roomVersion)) {
+			throw new Error(`Room version ${roomVersion} is not supported`);
+		}
+
+		const eventPartial: Omit<
+			PduForType<typeof PduTypeRoomMessage>,
+			'signatures' | 'hashes'
+		> = {
 			type: PduTypeRoomMessage,
 			content: {
 				msgtype: 'm.text' as const,
-<<<<<<< HEAD
-				body: text,
-=======
 				body: rawText,
 				formatted_body: formattedText,
 				format: 'org.matrix.custom.html',
->>>>>>> c0164e9d
 				'm.relates_to': {
 					rel_type: 'm.thread' as const,
 					event_id: threadRootEventId,
