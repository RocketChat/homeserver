--- conflicted
+++ resolved
@@ -1,9 +1,3 @@
-<<<<<<< HEAD
-import type { PduV1 } from '../types/v1';
-import type { PduV3 } from '../types/v3';
-
-=======
->>>>>>> 5aefb41f
 export type RoomVersion1And2 = '1' | '2';
 
 export type RoomVersion3To11 =
@@ -17,15 +11,4 @@
 	| '10'
 	| '11';
 
-<<<<<<< HEAD
-export type RoomVersion = RoomVersion1And2 | RoomVersion3To11;
-
-export type PduVersionForRoomVersion<T extends RoomVersion> =
-	T extends RoomVersion1And2
-		? PduV1
-		: T extends RoomVersion3To11
-			? PduV3
-			: never;
-=======
-export type RoomVersion = RoomVersion1And2 | RoomVersion3To11;
->>>>>>> 5aefb41f
+export type RoomVersion = RoomVersion1And2 | RoomVersion3To11;