import {
	PduTypeRoomMessage,
	type PduPowerLevelsEventContent,
	type PduType,
<<<<<<< HEAD
} from '../types/v1';
=======
} from '../types/v3-11';
>>>>>>> 5aefb41f
import { PersistentEventBase } from './event-wrapper';

// centralize all power level values here
// whether there is an event or not
// all defaults and transformations according to diff versions of pdus

class PowerLevelEvent {
	private readonly _content?: PduPowerLevelsEventContent;

	static fromEvent(event?: PersistentEventBase) {
		return new PowerLevelEvent(event);
	}

	constructor(private readonly event?: PersistentEventBase) {
		this._content = event?.getContent();
	}

	toEventBase() {
		return this.event;
	}

	// power level event accessors
	getRequiredPowerForInvite() {
		if (!this._content) {
			return 0;
		}

		return this._content.invite ?? 0;
	}

	getRequiredPowerForKick() {
		if (!this._content) {
			return 50;
		}

		return this._content.kick ?? 50;
	}

	getRequiredPowerForBan() {
		if (!this._content) {
			return 50;
		}

		return this._content.ban ?? 50;
	}

	getRequiredPowerForRedact() {
		if (!this._content) {
			return 50;
		}

		return this._content.redact ?? 50;
	}

	getPowerLevelForUser(userId: string, createEvent?: PersistentEventBase) {
		if (!this._content) {
			if (createEvent?.sender === userId) {
				return 100;
			}

			return 0;
		}

		if (this._content.users?.[userId]) {
			return this._content.users[userId];
		}

		if (this._content.users_default) {
			return this._content.users_default;
		}

		return createEvent?.sender === userId ? 100 : 0;
	}

	getRequiredPowerLevelForEvent(type: PduType) {
		if (!this._content) {
			if (type === PduTypeRoomMessage) {
				return 0;
			}

			return 50;
		}

		if (this._content.events?.[type]) {
			return this._content.events[type];
		}

		if (type === PduTypeRoomMessage) {
			return this._content.events_default ?? 0;
		}

		// state events
		return this._content.state_default ?? 50;
	}

	// raw transformed values
	//
	getPowerLevelBanValue() {
		if (!this._content) {
			return undefined;
		}

		return this._content.ban;
	}

	getPowerLevelKickValue() {
		if (!this._content) {
			return undefined;
		}

		return this._content.kick;
	}

	getPowerLevelInviteValue() {
		if (!this._content) {
			return undefined;
		}

		return this._content.invite;
	}

	getPowerLevelRedactValue() {
		if (!this._content) {
			return undefined;
		}

		return this._content.redact;
	}

	getPowerLevelEventsDefaultValue() {
		if (!this._content) {
			return undefined;
		}

		return this._content.events_default;
	}

	getPowerLevelStateDefaultValue() {
		if (!this._content) {
			return undefined;
		}

		return this._content.state_default;
	}

	// users_default
	getPowerLevelUserDefaultValue() {
		if (!this._content) {
			return undefined;
		}

		return this._content.users_default;
	}

	getPowerLevelEventsValue(type: PduType) {
		if (!this._content) {
			return undefined;
		}

		return this._content.events?.[type];
	}

	getPowerLevelUsersValue(userId: string) {
		if (!this._content) {
			return undefined;
		}

		return this._content.users?.[userId];
	}

	exists() {
		return !!this._content;
	}

	get sender() {
		if (!this.event) {
			throw new Error('PowerLevelEvent does not exist can not access sender');
		}

		return this.event.sender;
	}
}

export { PowerLevelEvent };<|MERGE_RESOLUTION|>--- conflicted
+++ resolved
@@ -2,11 +2,7 @@
 	PduTypeRoomMessage,
 	type PduPowerLevelsEventContent,
 	type PduType,
-<<<<<<< HEAD
-} from '../types/v1';
-=======
 } from '../types/v3-11';
->>>>>>> 5aefb41f
 import { PersistentEventBase } from './event-wrapper';
 
 // centralize all power level values here
