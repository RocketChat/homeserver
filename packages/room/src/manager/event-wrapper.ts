import { encodeCanonicalJson, toUnpaddedBase64 } from '@hs/core';
import type { StateMapKey } from '../types/_common';
import {
	PduTypeRoomCanonicalAlias,
	PduTypeRoomCreate,
	PduTypeRoomJoinRules,
	PduTypeRoomMember,
	PduTypeRoomPowerLevels,
	type PduMembershipEventContent,
	type PduJoinRuleEventContent,
	Signature,
<<<<<<< HEAD
	PduV1Content,
	PduType,
} from '../types/v1';
import type { PduV3 } from '../types/v3';
=======
	PduType,
	Pdu,
	PduContent,
} from '../types/v3-11';
>>>>>>> 5aefb41f
import crypto from 'node:crypto';
import {
	getStateMapKey,
	type EventStore,
} from '../state_resolution/definitions/definitions';
import { PowerLevelEvent } from './power-level-event-wrapper';
<<<<<<< HEAD
import { PduVersionForRoomVersion, RoomVersion } from './type';
=======
import { type RoomVersion } from './type';
>>>>>>> 5aefb41f

function extractDomain(identifier: string) {
	return identifier.split(':').pop();
}

<<<<<<< HEAD
type AnyPdu = PduV1 | PduV3;

type AnyPduBareMinimum<T extends AnyPdu> = Omit<T, 'hashes' | 'signatures'> & {
	// TODO: decide on whether v1 needs to be in code or not, this helps a lot with typing
	auth_events: string[];
	prev_events: string[];
	// ----
	hashes?: T['hashes'];
	signatures?: T['signatures'];
=======
type PduWithHashesAndSignaturesOptional = Omit<Pdu, 'hashes' | 'signatures'> & {
	hashes?: Pdu['hashes'];
	signatures?: Pdu['signatures'];
>>>>>>> 5aefb41f
};

export const REDACT_ALLOW_ALL_KEYS: unique symbol = Symbol.for('all');

// convinient wrapper to manage schema differences when working with same algorithms across different versions
export abstract class PersistentEventBase<T extends RoomVersion = '11'> {
	private _rejectedReason?: string;

	private signatures: Signature = {};

	constructor(
<<<<<<< HEAD
		protected rawEvent: AnyPduBareMinimum<PduVersionForRoomVersion<T>>,
=======
		protected rawEvent: PduWithHashesAndSignaturesOptional,
>>>>>>> 5aefb41f
		freeze = false,
	) {
		if (freeze) {
			this.freezeEvent();
		}

		if (rawEvent.signatures) {
			this.signatures = rawEvent.signatures;
		}
	}

	// at the point of calculating the reference hash, mark the internal reference as read only
	// once we have accessed the id of an event, the redacted event MUST NOT CHANGE
	// while it is allowed to change keys that are not part of the redaction algorithm, we will still freeze the full event for now.
	protected freezeEvent() {
		// 1. signatures are out of this (see event getter) so ok to freeze
		// 2. if everything is frozen, freezing the content hash also makes sense, but build it first
		if (!this.rawEvent.hashes) {
			this.rawEvent.hashes = {
				sha256: toUnpaddedBase64(this.getContentHash()),
			};
		}

		Object.freeze(this.rawEvent);
	}

	// don't recalculate the hash if it is already set
	get sha256hash() {
		if (!this.rawEvent.hashes) {
			this.rawEvent.hashes = {
				sha256: toUnpaddedBase64(this.getContentHash()),
			};
		}

		return this.rawEvent.hashes!.sha256;
	}

	get type() {
		return this.rawEvent.type;
	}

	get roomId() {
		return this.rawEvent.room_id;
	}

	get sender() {
		return this.rawEvent.sender;
	}

	get domain() {
		return extractDomain(this.rawEvent.sender);
	}

	get stateKey() {
		return this.rawEvent.state_key;
	}

	get originServerTs() {
		return this.rawEvent.origin_server_ts;
	}

	// if we are accessing the inner event, the event itself should be frozen immediately to not change the reference hash any longer, affecting the id
	// if anywhere the code still tries to, we will throw an error, which is why "lock" isn't just a flag in the class.
	get event() {
		// freeze any change to this event to lock in the reference hash
		this.freezeEvent();

		return {
			...this.rawEvent,
			signatures: this.signatures,
			unsigned: this.rawEvent.unsigned ?? {},
		};
	}

	get depth() {
		return this.rawEvent.depth;
	}

	// v1 should have this already, others, generates it
	abstract get eventId(): string;

<<<<<<< HEAD
	getContent<T extends (PduV1 | PduV3)['content']>(): T {
=======
	getContent<T extends PduContent>(): T {
>>>>>>> 5aefb41f
		return this.rawEvent.content as T;
	}

	toPowerLevelEvent() {
		if (this.isPowerLevelEvent()) {
			return new PowerLevelEvent(this);
		}

		throw new Error('Event is not a power level event');
	}

	// room version dependent
	abstract getAuthorizationEvents(
		store: EventStore,
	): Promise<PersistentEventBase<T>[]>;

	abstract getPreviousEvents(
		store: EventStore,
	): Promise<PersistentEventBase<T>[]>;

	isState() {
		// spec wise this is the right way to check if an event is a state event
		return typeof this.rawEvent.state_key === 'string';
	}

	isPowerLevelEvent() {
		return this.isState() && this.type === PduTypeRoomPowerLevels;
	}

	isJoinRuleEvent() {
		return this.isState() && this.type === PduTypeRoomJoinRules;
	}

	isMembershipEvent() {
		return this.isState() && this.type === PduTypeRoomMember;
	}

	isCreateEvent() {
		return this.isState() && this.type === PduTypeRoomCreate;
	}

	isCanonicalAliasEvent() {
		return this.isState() && this.type === PduTypeRoomCanonicalAlias;
	}

	getMembership() {
		return this.getContent<PduMembershipEventContent>().membership;
	}

	getJoinRule() {
		return this.getContent<PduJoinRuleEventContent>().join_rule;
	}

	getUniqueStateIdentifier(): StateMapKey {
		return `${this.type}:${this.stateKey || ''}`;
	}

	// for redaction algorithm
	abstract getAllowedKeys(): string[];

	abstract getAllowedContentKeys(): Record<
		PduType,
		string[] | typeof REDACT_ALLOW_ALL_KEYS
	>;

<<<<<<< HEAD
	private _getRedactedEvent(
		event: AnyPduBareMinimum<PduVersionForRoomVersion<T>>,
	) {
		type KeysExceptContent = Exclude<keyof AnyPdu, 'content'>;
=======
	private _getRedactedEvent(event: PduWithHashesAndSignaturesOptional) {
		type KeysExceptContent = Exclude<keyof Pdu, 'content'>;
>>>>>>> 5aefb41f

		// it is expected to have everything in this event ready by this point
		const topLevelAllowedKeysExceptContent =
			this.getAllowedKeys() as KeysExceptContent[];

<<<<<<< HEAD
		const dict = {} as Record<KeysExceptContent, AnyPdu[KeysExceptContent]>;
=======
		const dict = {} as Record<KeysExceptContent, Pdu[KeysExceptContent]>;
>>>>>>> 5aefb41f

		for (const key of topLevelAllowedKeysExceptContent) {
			if (key in event) {
				dict[key] = event[key];
			}
		}

		const currentContent = this.getContent();

<<<<<<< HEAD
		let newContent = {} as Partial<PduV1Content>;

		// m.room.member allows keys membership, join_authorised_via_users_server. Additionally, it allows the signed key of the third_party_invite key.
		const allowedContentKeys = this.getAllowedContentKeys()[this.type] as
			| (keyof PduV1Content)[]
=======
		let newContent = {} as Partial<PduContent>;

		// m.room.member allows keys membership, join_authorised_via_users_server. Additionally, it allows the signed key of the third_party_invite key.
		const allowedContentKeys = this.getAllowedContentKeys()[this.type] as
			| (keyof PduContent)[]
>>>>>>> 5aefb41f
			| typeof REDACT_ALLOW_ALL_KEYS;

		if (allowedContentKeys) {
			if (allowedContentKeys === REDACT_ALLOW_ALL_KEYS) {
				newContent = currentContent;
			} else {
				for (const key of allowedContentKeys) {
					if (key in currentContent) {
						newContent[key] = currentContent[key];
					}
				}
			}
		}

		dict.unsigned = {};

		// this is not in spec
		if (event.unsigned) {
			if ('age_ts' in event.unsigned) {
				dict.unsigned.age_ts = event.unsigned.age_ts;
			}
			if ('replaces_state' in event.unsigned) {
				dict.unsigned.replaces_state = event.unsigned.replaces_state;
			}
		}

		// tests expect this to be present
		if (!dict.signatures) {
			dict.signatures = {};
		}

		return {
			...dict,
			content: newContent,
		};
	}

	// for tests
	get redactedRawEvent() {
		return this._getRedactedEvent(this.rawEvent);
	}

	get redactedEvent() {
		return this._getRedactedEvent(this.event); // content hash generated if not present already
	}

	getReferenceHash() {
		// SPEC: https://spec.matrix.org/v1.12/server-server-api/#calculating-the-reference-hash-for-an-event
		// 1. The signatures and unsigned properties are removed from the event, if present.
		const redactedEvent = this.redactedEvent;

		const { unsigned, signatures, ...toHash } = redactedEvent;

		// 2. The event is converted into Canonical JSON.
		const canonicalJson = encodeCanonicalJson(toHash);
		// 3. A sha256 hash is calculated on the resulting JSON object.
		const referenceHash = crypto
			.createHash('sha256')
			.update(canonicalJson)
			.digest();

		this.freezeEvent();

		return referenceHash;
	}

	// SPEC: https://spec.matrix.org/v1.12/server-server-api/#calculating-the-content-hash-for-an-event
	getContentHash() {
		// First, any existing unsigned, signature, and hashes members are removed. The resulting object is then encoded as Canonical JSON, and the JSON is hashed using SHA-256.
		const { unsigned, signatures, hashes, ...toHash } = this.rawEvent; // must not use this.event as it can potentially call getContentHash again

		return crypto
			.createHash('sha256')
			.update(encodeCanonicalJson(toHash))
			.digest();
	}

	getContentHashString() {
		return toUnpaddedBase64(this.getContentHash());
	}

	// https://spec.matrix.org/v1.12/server-server-api/#auth-events-selection
	getAuthEventStateKeys(): StateMapKey[] {
		if (this.isCreateEvent()) {
			// The auth_events for the m.room.create event in a room is empty;
			return [];
		}

		// for all others
		const authTypes = new Set<StateMapKey>([
			// The current m.room.power_levels event, if any.
			getStateMapKey({ type: PduTypeRoomPowerLevels }),

			// The sender's current m.room.member event, if any.
			getStateMapKey({ type: PduTypeRoomMember, state_key: this.sender }),

			// The m.room.create event.
			getStateMapKey({ type: PduTypeRoomCreate }),
		]);

		// If type is m.room.member:

		if (this.isMembershipEvent()) {
			//The target’s current m.room.member event, if any.
			authTypes.add(
				getStateMapKey({ type: PduTypeRoomMember, state_key: this.stateKey }),
			);

			// If membership is join or invite, the current m.room.join_rules event, if any.
			const membership = this.getMembership();
			if (membership === 'join' || membership === 'invite') {
				authTypes.add(getStateMapKey({ type: PduTypeRoomJoinRules }));
			}

			// If membership is invite and content contains a third_party_invite property, the current m.room.third_party_invite event with state_key matching content.third_party_invite.signed.token, if any.
			if (
				membership === 'invite' &&
				this.getContent<PduMembershipEventContent>().third_party_invite
			) {
				throw new Error('third_party_invite not supported');
			}

			// If content.join_authorised_via_users_server is present, and the room version supports restricted rooms, then the m.room.member event with state_key matching content.join_authorised_via_users_server.
			if (
				this.getContent<PduMembershipEventContent>()
					.join_authorised_via_users_server
			) {
				throw new Error('join_authorised_via_users_server not supported');
			}
		}

		return Array.from(authTypes);
	}

	get rejected() {
		return this._rejectedReason !== undefined;
	}

	reject(reason: string) {
		this._rejectedReason = reason;
	}

	get rejectedReason() {
		return this._rejectedReason;
	}

	addPreviousEvent(event: PersistentEventBase<T>) {
		this.rawEvent.prev_events.push(event.eventId);
		return this;
	}

	authedBy(event: PersistentEventBase<T>) {
		this.rawEvent.auth_events.push(event.eventId);
		return this;
	}

	addSignature(origin: string, keyId: string, signature: string) {
		this.signatures[origin] = {
			[keyId]: signature,
		};

		return this;
	}
}
export type { EventStore };<|MERGE_RESOLUTION|>--- conflicted
+++ resolved
@@ -9,48 +9,25 @@
 	type PduMembershipEventContent,
 	type PduJoinRuleEventContent,
 	Signature,
-<<<<<<< HEAD
-	PduV1Content,
-	PduType,
-} from '../types/v1';
-import type { PduV3 } from '../types/v3';
-=======
 	PduType,
 	Pdu,
 	PduContent,
 } from '../types/v3-11';
->>>>>>> 5aefb41f
 import crypto from 'node:crypto';
 import {
 	getStateMapKey,
 	type EventStore,
 } from '../state_resolution/definitions/definitions';
 import { PowerLevelEvent } from './power-level-event-wrapper';
-<<<<<<< HEAD
-import { PduVersionForRoomVersion, RoomVersion } from './type';
-=======
 import { type RoomVersion } from './type';
->>>>>>> 5aefb41f
 
 function extractDomain(identifier: string) {
 	return identifier.split(':').pop();
 }
 
-<<<<<<< HEAD
-type AnyPdu = PduV1 | PduV3;
-
-type AnyPduBareMinimum<T extends AnyPdu> = Omit<T, 'hashes' | 'signatures'> & {
-	// TODO: decide on whether v1 needs to be in code or not, this helps a lot with typing
-	auth_events: string[];
-	prev_events: string[];
-	// ----
-	hashes?: T['hashes'];
-	signatures?: T['signatures'];
-=======
 type PduWithHashesAndSignaturesOptional = Omit<Pdu, 'hashes' | 'signatures'> & {
 	hashes?: Pdu['hashes'];
 	signatures?: Pdu['signatures'];
->>>>>>> 5aefb41f
 };
 
 export const REDACT_ALLOW_ALL_KEYS: unique symbol = Symbol.for('all');
@@ -62,11 +39,7 @@
 	private signatures: Signature = {};
 
 	constructor(
-<<<<<<< HEAD
-		protected rawEvent: AnyPduBareMinimum<PduVersionForRoomVersion<T>>,
-=======
 		protected rawEvent: PduWithHashesAndSignaturesOptional,
->>>>>>> 5aefb41f
 		freeze = false,
 	) {
 		if (freeze) {
@@ -148,11 +121,7 @@
 	// v1 should have this already, others, generates it
 	abstract get eventId(): string;
 
-<<<<<<< HEAD
-	getContent<T extends (PduV1 | PduV3)['content']>(): T {
-=======
 	getContent<T extends PduContent>(): T {
->>>>>>> 5aefb41f
 		return this.rawEvent.content as T;
 	}
 
@@ -218,25 +187,14 @@
 		string[] | typeof REDACT_ALLOW_ALL_KEYS
 	>;
 
-<<<<<<< HEAD
-	private _getRedactedEvent(
-		event: AnyPduBareMinimum<PduVersionForRoomVersion<T>>,
-	) {
-		type KeysExceptContent = Exclude<keyof AnyPdu, 'content'>;
-=======
 	private _getRedactedEvent(event: PduWithHashesAndSignaturesOptional) {
 		type KeysExceptContent = Exclude<keyof Pdu, 'content'>;
->>>>>>> 5aefb41f
 
 		// it is expected to have everything in this event ready by this point
 		const topLevelAllowedKeysExceptContent =
 			this.getAllowedKeys() as KeysExceptContent[];
 
-<<<<<<< HEAD
-		const dict = {} as Record<KeysExceptContent, AnyPdu[KeysExceptContent]>;
-=======
 		const dict = {} as Record<KeysExceptContent, Pdu[KeysExceptContent]>;
->>>>>>> 5aefb41f
 
 		for (const key of topLevelAllowedKeysExceptContent) {
 			if (key in event) {
@@ -246,19 +204,11 @@
 
 		const currentContent = this.getContent();
 
-<<<<<<< HEAD
-		let newContent = {} as Partial<PduV1Content>;
-
-		// m.room.member allows keys membership, join_authorised_via_users_server. Additionally, it allows the signed key of the third_party_invite key.
-		const allowedContentKeys = this.getAllowedContentKeys()[this.type] as
-			| (keyof PduV1Content)[]
-=======
 		let newContent = {} as Partial<PduContent>;
 
 		// m.room.member allows keys membership, join_authorised_via_users_server. Additionally, it allows the signed key of the third_party_invite key.
 		const allowedContentKeys = this.getAllowedContentKeys()[this.type] as
 			| (keyof PduContent)[]
->>>>>>> 5aefb41f
 			| typeof REDACT_ALLOW_ALL_KEYS;
 
 		if (allowedContentKeys) {
