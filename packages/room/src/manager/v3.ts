import {
	type EventStore,
	PersistentEventBase,
	REDACT_ALLOW_ALL_KEYS,
} from './event-wrapper';
import type { RoomVersion3To11 } from './type';
import { toUnpaddedBase64 } from '@hs/crypto';
import {
	PduTypeRoomAliases,
	PduTypeRoomCreate,
	PduTypeRoomHistoryVisibility,
	PduTypeRoomJoinRules,
	PduTypeRoomMember,
	PduTypeRoomPowerLevels,
<<<<<<< HEAD
} from '../types/v1';
=======
} from '../types/v3-11';
>>>>>>> 5aefb41f

// v3 is where it changes first
export class PersistentEventV3 extends PersistentEventBase<RoomVersion3To11> {
	async getAuthorizationEvents(store: EventStore) {
		return store.getEvents(this.rawEvent.auth_events);
	}

	async getPreviousEvents(store: EventStore) {
		return store.getEvents(this.rawEvent.prev_events);
	}
	get eventId(): string {
		// SPEC: https://spec.matrix.org/v1.12/rooms/v3/#event-ids
		const referenceHash = this.getReferenceHash();

		// The event ID is the reference hash of the event encoded using Unpadded Base64, prefixed with $. A resulting event ID using this approach should look similar to $CD66HAED5npg6074c6pDtLKalHjVfYb2q4Q3LZgrW6o.
		return `\$${toUnpaddedBase64(referenceHash, { urlSafe: true })}`;
	}

	getAllowedKeys(): string[] {
		return [
			'event_id',
			'type',
			'room_id',
			'sender',
			'state_key',
			'hashes',
			'signatures',
			'depth',
			'prev_events',
			'auth_events',
			'origin_server_ts',
			'origin',
			'prev_state',
			'membership',
		];
	}

	getAllowedContentKeys(): Record<
		string,
		string[] | typeof REDACT_ALLOW_ALL_KEYS
	> {
		return {
			[PduTypeRoomCreate]: ['creator'],
			[PduTypeRoomMember]: ['membership'],
			[PduTypeRoomJoinRules]: ['join_rule'],
			[PduTypeRoomPowerLevels]: [
				'users',
				'users_default',
				'events',
				'events_default',
				'state_default',
				'ban',
				'kick',
				'redact',
			],
			[PduTypeRoomAliases]: ['aliases'],
			[PduTypeRoomHistoryVisibility]: ['history_visibility'],
		};
	}
}<|MERGE_RESOLUTION|>--- conflicted
+++ resolved
@@ -1,3 +1,9 @@
+import {
+	type EventStore,
+	PersistentEventBase,
+	REDACT_ALLOW_ALL_KEYS,
+} from './event-wrapper';
+import type { RoomVersion3To11 } from './type';
 import {
 	type EventStore,
 	PersistentEventBase,
@@ -12,11 +18,7 @@
 	PduTypeRoomJoinRules,
 	PduTypeRoomMember,
 	PduTypeRoomPowerLevels,
-<<<<<<< HEAD
-} from '../types/v1';
-=======
 } from '../types/v3-11';
->>>>>>> 5aefb41f
 
 // v3 is where it changes first
 export class PersistentEventV3 extends PersistentEventBase<RoomVersion3To11> {
