--- conflicted
+++ resolved
@@ -9,11 +9,7 @@
 	type PduMembershipEventContent,
 	type PduPowerLevelsEventContent,
 	type PduType,
-<<<<<<< HEAD
-} from '../types/v1';
-=======
 } from '../types/v3-11';
->>>>>>> 5aefb41f
 
 import {
 	getStateMapKey,
