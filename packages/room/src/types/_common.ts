<<<<<<< HEAD
import type { PduType, PduTypeRoomCreate, PduV1 } from './v1';
import type { PduV3 } from './v3';
=======
import type { PduType, PduTypeRoomCreate, Pdu } from './v3-11';
>>>>>>> 5aefb41f

export type EventID = string;

export type StateKey = string;

export type StateMapKey = `${PduType}:${StateKey}`;

export type State = Map<StateMapKey, EventID>;

<<<<<<< HEAD
export type PduForType<T extends PduType, P extends PduV1 | PduV3> = Extract<
	P extends PduV1 ? PduV1 : PduV3,
	{ type: T }
>;

export type PduV1ForType<T extends PduType> = PduForType<T, PduV1>;

export type PduV3ForType<T extends PduType> = PduForType<T, PduV3>;

export type PduCreate = PduV1ForType<typeof PduTypeRoomCreate>;
=======
export type PduForType<P extends PduType> = Extract<Pdu, { type: P }>;

export type PduCreate = PduForType<typeof PduTypeRoomCreate>;
>>>>>>> 5aefb41f
<|MERGE_RESOLUTION|>--- conflicted
+++ resolved
@@ -1,9 +1,4 @@
-<<<<<<< HEAD
-import type { PduType, PduTypeRoomCreate, PduV1 } from './v1';
-import type { PduV3 } from './v3';
-=======
 import type { PduType, PduTypeRoomCreate, Pdu } from './v3-11';
->>>>>>> 5aefb41f
 
 export type EventID = string;
 
@@ -13,19 +8,6 @@
 
 export type State = Map<StateMapKey, EventID>;
 
-<<<<<<< HEAD
-export type PduForType<T extends PduType, P extends PduV1 | PduV3> = Extract<
-	P extends PduV1 ? PduV1 : PduV3,
-	{ type: T }
->;
-
-export type PduV1ForType<T extends PduType> = PduForType<T, PduV1>;
-
-export type PduV3ForType<T extends PduType> = PduForType<T, PduV3>;
-
-export type PduCreate = PduV1ForType<typeof PduTypeRoomCreate>;
-=======
 export type PduForType<P extends PduType> = Extract<Pdu, { type: P }>;
 
-export type PduCreate = PduForType<typeof PduTypeRoomCreate>;
->>>>>>> 5aefb41f
+export type PduCreate = PduForType<typeof PduTypeRoomCreate>;