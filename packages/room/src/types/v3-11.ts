import { z } from 'zod';

// Copied from: https://github.com/element-hq/synapse/blob/2277df2a1eb685f85040ef98fa21d41aa4cdd389/synapse/api/constants.py#L103-L141
export const PduTypeRoomMember = 'm.room.member' as const;
export const PduTypeRoomCreate = 'm.room.create' as const;
export const PduTypeRoomTombstone = 'm.room.tombstone' as const;
export const PduTypeRoomJoinRules = 'm.room.join_rules' as const;
export const PduTypeRoomPowerLevels = 'm.room.power_levels' as const;
export const PduTypeRoomAliases = 'm.room.aliases' as const;
export const PduTypeRoomRedaction = 'm.room.redaction' as const;
export const PduTypeRoomThirdPartyInvite = 'm.room.third_party_invite' as const;
export const PduTypeRoomHistoryVisibility = 'm.room.history_visibility' as const;
export const PduTypeRoomCanonicalAlias = 'm.room.canonical_alias' as const;
export const PduTypeRoomEncrypted = 'm.room.encrypted' as const;
export const PduTypeRoomAvatar = 'm.room.avatar' as const;
export const PduTypeRoomEncryption = 'm.room.encryption' as const;
export const PduTypeRoomGuestAccess = 'm.room.guest_access' as const;
export const PduTypeRoomMessage = 'm.room.message' as const;
export const PduTypeRoomTopic = 'm.room.topic' as const;
export const PduTypeRoomName = 'm.room.name' as const;
export const PduTypeRoomServerACL = 'm.room.server_acl' as const;
export const PduTypeRoomPinned = 'm.room.pinned_events' as const;
export const PduTypeRoomRetention = 'm.room.retention' as const;
export const PduTypeDummy = 'org.matrix.dummy_event' as const;
export const PduTypeSpaceChild = 'm.space.child' as const;
export const PduTypeSpaceParent = 'm.space.parent' as const;
export const PduTypeReaction = 'm.reaction' as const;
export const PduTypeSticker = 'm.sticker' as const;
export const PduTypeLiveLocationShareStart = 'm.beacon_info' as const;
export const PduTypeCallInvite = 'm.call.invite' as const;
export const PduTypePollStart = 'm.poll.start' as const;
export const EduTypePresence = 'm.presence' as const;
export const EduTypeTyping = 'm.typing' as const;
export const EduTypeReceipt = 'm.receipt' as const;
export const EduTypeDeviceListUpdate = 'm.device_list_update' as const;
export const EduTypeSigningKeyUpdate = 'm.signing' as const;
export const EduTypeUnstableSigningKeyUpdate = 'org.matrix.signing_key_update' as const;
export const EduTypeDirectToDevice = 'm.direct_to_device' as const;

export const PduTypeSchema = z.enum([
	PduTypeRoomMember,
	PduTypeRoomCreate,
	PduTypeRoomTombstone,
	PduTypeRoomJoinRules,
	PduTypeRoomPowerLevels,
	PduTypeRoomAliases,
	PduTypeRoomRedaction,
	PduTypeRoomThirdPartyInvite,
	PduTypeRoomHistoryVisibility,
	PduTypeRoomCanonicalAlias,
	PduTypeRoomEncrypted,
	PduTypeRoomAvatar,
	PduTypeRoomEncryption,
	PduTypeRoomGuestAccess,
	PduTypeRoomMessage,
	PduTypeRoomTopic,
	PduTypeRoomName,
	PduTypeRoomServerACL,
	PduTypeRoomPinned,
	PduTypeRoomRetention,
	PduTypeDummy,
	PduTypeSpaceChild,
	PduTypeSpaceParent,
	PduTypeReaction,
	PduTypeSticker,
	PduTypeLiveLocationShareStart,
	PduTypeCallInvite,
	PduTypePollStart,
]);
export const EduTypeSchema = z.enum([
	EduTypePresence,
	EduTypeTyping,
	EduTypeReceipt,
	EduTypeDeviceListUpdate,
	EduTypeSigningKeyUpdate,
	EduTypeUnstableSigningKeyUpdate,
	EduTypeDirectToDevice,
]);

export type PduType = z.infer<typeof PduTypeSchema>;
export type EduType = z.infer<typeof EduTypeSchema>;
export type EventType = PduType | EduType;

export const EventHashSchema = z.object({
	sha256: z.string().describe('The hash of the event, encoded as a base64 string.'),
});

export type EventHash = z.infer<typeof EventHashSchema>;

export const SignatureSchema = z.record(
	z.string().describe('signing server name'),
	z.record(z.string().describe('signing key id'), z.string().describe('signature in unpadded base64 format')),
);

export type Signature = z.infer<typeof SignatureSchema>;

// SPEC: https://spec.matrix.org/v1.12/client-server-api/#events
// types all individual event types
// https://spec.matrix.org/v1.12/client-server-api/#room-events
// this is incomplete in spec document, might have to add more types later
//

// https://spec.matrix.org/v1.12/client-server-api/#mroommember

export const PduMembershipTypeSchema = z.enum(['join', 'leave', 'invite', 'ban', 'knock']);

export const PduMembershipEventContentSchema = z.object({
	avatar_url: z.string().url().optional(),
	displayname: z.string().optional(),
	is_direct: z
		.boolean()
		.describe('Flag indicating if the room containing this event was created with the intention of being a direct chat')
		.optional(),
	join_authorised_via_users_server: z.string().optional(),
	membership: PduMembershipTypeSchema,
	reason: z.string().optional(),
	third_party_invite: z
		.object({
			display_name: z.string().optional(),
			signed: z.object({
				mxid: z.string().describe('The invited matrix user ID. Must be equal to the user_id property of the event.'),
				signatures: SignatureSchema.describe('The signatures of the event.'),
				token: z.string(),
			}),
		})
		.optional(),
});

export type PduMembershipEventContent = z.infer<typeof PduMembershipEventContentSchema>;

// https://spec.matrix.org/v1.12/client-server-api/#mroomcreate

export const PduCreateEventContentSchema = z.object({
	'creator': z
		.string()
		.describe(
			' The user_id of the room creator. Required for, and only present in, room versions 1 - 10. Starting with room version 11 the event sender should be used instead.',
		),
	'm.federate': z
		.boolean()
		.describe(' Whether users on other servers can join this room. Defaults to true if key does not exist.')
		.optional(),
	'predecessor': z
		.object({
			event_id: z.string().describe('The event ID of the last known event in the old room.'),
			room_id: z.string().describe('The ID of the old room.'),
		})
		.optional(),
	'room_version': z.string().describe(" The version of the room. Defaults to '1' if the key does not exist.").optional().default('1'),
	'type': z.string().describe('The type of the event.').optional(),
});

export type PduCreateEventContent = z.infer<typeof PduCreateEventContentSchema>;

// https://spec.matrix.org/v1.12/client-server-api/#mroomcreate

export const PduJoinRuleEventContentSchema = z.object({
	join_rule: z
		.enum(['public', 'invite', 'knock', 'private', 'restricted', 'knock_restricted'])
		.describe('The type of rules used for users wishing to join this room.'),
	allow: z
		.array(
			z.object({
				room_id: z
					.string()
					.describe(
						" Required if type is m.room_membership. The room ID to check the user's membership against. If the user is joined to this room, they satisfy the condition and thus are permitted to join the restricted room.",
					),
				type: z
					.enum(['m.room_membership'])
					.describe(
						'The type of condition: m.room_membership - the user satisfies the condition if they are joined to the referenced room. One of: [m.room_membership]',
					),
			}),
		)
		.describe(
			'For restricted rooms, the conditions the user will be tested against. The user needs only to satisfy one of the conditions to join the restricted room. If the user fails to meet any condition, or the condition is unable to be confirmed as satisfied, then the user requires an invite to join the room. Improper or no allow conditions on a restricted join rule imply the room is effectively invite-only (no conditions can be satisfied).',
		)
		.optional(),
});

export type PduJoinRuleEventContent = z.infer<typeof PduJoinRuleEventContentSchema>;

export const PduRoomTopicEventContentSchema = z.object({
	topic: z.string().describe('The topic of the room.'),
});

export type PduRoomTopicEventContent = z.infer<typeof PduRoomTopicEventContentSchema>;

export const PduRoomRedactionContentSchema = z.object({
	reason: z.string(),
	redacts: z.string().describe('event id'),
});

export type PduRoomRedactionContent = z.infer<typeof PduRoomRedactionContentSchema>;

// https://spec.matrix.org/v1.12/client-server-api/#mroompower_levels

// https://spec.matrix.org/v1.12/rooms/v1/#mroompower_levels-events-accept-values-as-strings
// values are strings

export function getPduPowerLevelsEventContentSchema() {
	// v1 takes strings,
	// v3+ takes numbers or strings, // https://spec.matrix.org/v1.12/rooms/v3/#mroompower_levels-events-accept-values-as-strings

	// v10 takes numbers
	// we convert all to numbers at parse/validation
	const acceptedValueTypes = z.union([z.number(), z.string().transform((v) => Number.parseInt(v, 10))]);

	return z.object({
		// The level required to ban a user.
		ban: acceptedValueTypes.describe('The level required to ban a user.').optional(),
		// The level required to send specific event types. This is a mapping from event type to power level required.
		events: z
			.record(z.string(), acceptedValueTypes)
			.describe('The level required to send specific event types. This is a mapping from event type to power level required.'),
		//  The default level required to send message events. Can be overridden by the events key.
		events_default: acceptedValueTypes
			.describe('The default level required to send message events. Can be overridden by the events key.')
			.optional(),
		//  The level required to invite a user. Defaults to 0 if unspecified.
		invite: acceptedValueTypes.describe('The level required to invite a user.').optional(),
		//  The level required to kick a user. Defaults to 50 if unspecified.
		kick: acceptedValueTypes.describe('The level required to kick a user.').optional(),
		//  The power level requirements for specific notification types. This is a mapping from key to power level for that notifications key.
		notifications: z.union([
			z.object({
				//  The level required to trigger an @room notification. Defaults to 50 if unspecified.
				room: acceptedValueTypes.describe('The level required to trigger an @room notification.').optional(),
			}),
			// others as said in spec
			z.record(z.string(), acceptedValueTypes).describe('The level required to trigger an @room notification.').optional(),
		]),
		//  The level required to redact an event sent by another user. Defaults to 50 if unspecified.
		redact: acceptedValueTypes.describe('The level required to redact an event sent by another user.').optional(),
		//  The default level required to send state events. Can be overridden by the events key. Defaults to 50 if unspecified.
		state_default: acceptedValueTypes
			.describe('The default level required to send state events. Can be overridden by the events key.')
			.optional(),
		//  The power levels for specific users. This is a mapping from user_id to power level for that user.
		users: z
			.record(z.string(), acceptedValueTypes)
			.describe('The power levels for specific users. This is a mapping from user_id to power level for that user.'),
		//  The power level for users in the room whose user_id is not mentioned in the users key. Defaults to 0 if unspecified.
		users_default: acceptedValueTypes
			.describe('The power level for users in the room whose user_id is not mentioned in the users key. Defaults to 0 if unspecified.')
			.optional(),
	});
}

export const PduPowerLevelsEventContentSchema = getPduPowerLevelsEventContentSchema();

export type PduPowerLevelsEventContent = z.infer<typeof PduPowerLevelsEventContentSchema>;

// https://spec.matrix.org/v1.12/client-server-api/#mroomcanonical_alias

export const PduCanonicalAliasEventContentSchema = z.object({
	alias: z
		.string()
		.describe(
			' The canonical alias for the room. If not present, null, or empty the room should be considered to have no canonical alias.',
		),
	alt_aliases: z
		.array(z.string())
		.describe(
			' Alternative aliases the room advertises. This list can have aliases despite the alias field being null, empty, or otherwise not present.',
		),
});

export type PduCanonicalAliasEventContent = z.infer<typeof PduCanonicalAliasEventContentSchema>;

export const PduRoomNameEventContentSchema = z.object({
	name: z.string().describe('The name of the room.'),
});

export type PduRoomNameEventContent = z.infer<typeof PduRoomNameEventContentSchema>;

export const PduMessageEventContentSchema = z.object({
	'body': z.string().describe('The body of the message.'),
	// TODO: add more types
	'msgtype': z.enum(['m.text', 'm.image']).describe('The type of the message.'),
	// Optional fields for message edits and relations aka threads
	'm.relates_to': z
		.object({
			rel_type: z
				.enum(['m.replace', 'm.annotation', 'm.thread'])
				.describe('The type of the relation.')
				.optional(),
			event_id: z
				.string()
				.optional()
				.describe('The ID of the event that is being related to.'),
			is_falling_back: z
				.boolean()
				.optional()
				.describe('Whether this is a fallback for older clients'),
			'm.in_reply_to': z
				.object({
					event_id: z.string().describe('The ID of the latest event in the thread for fallback'),
				})
				.optional(),
			'key': z.string().optional().describe('The key for reactions (emoji).'),
		})
		.optional()
		.describe('Relation information for edits, replies, reactions, etc.'),
	'm.new_content': z
		.object({
			body: z.string().describe('The new body of the message for edits.'),
			msgtype: z
				.enum(['m.text', 'm.image'])
				.describe('The type of the new message content.'),
			format: z
				.enum(['org.matrix.custom.html'])
				.describe('The format of the message content.')
				.optional(),
			formatted_body: z
				.string()
				.describe('The formatted body of the message.')
				.optional(),
		})
		.optional()
		.describe('The new content for message edits.'),
	format: z
		.enum(['org.matrix.custom.html'])
		.describe('The format of the message content.')
		.optional(),
	formatted_body: z
		.string()
		.describe('The formatted body of the message.')
		.optional(),
});

export type PduMessageEventContent = z.infer<typeof PduMessageEventContentSchema>;

export const PduMessageReactionEventContentSchema = z.object({
	'm.relates_to': z.object({
		// TODO: add more types
		rel_type: z.enum(['m.annotation']).describe('The type of the relation.'),
		event_id: z.string().describe('The ID of the event that is being annotated.'),
		key: z.string(),
	}),
});

<<<<<<< HEAD
export type PduMessageReactionEventContent = z.infer<
	typeof PduMessageReactionEventContentSchema
>;

export const PduRoomRedactionEventSchema = z.object({
	redacts: z.string().describe('event id to redact, post v11 is a must').optional(),
	reason: z.string().describe('why').optional(),
});

export type PduRoomRedactionEventContent = z.infer<typeof PduRoomRedactionEventSchema>;

export const PduContentSchema = z
	.union([
		PduMembershipEventContentSchema,
		PduCreateEventContentSchema,
		PduJoinRuleEventContentSchema,
		PduPowerLevelsEventContentSchema,
		PduCanonicalAliasEventContentSchema,
		PduRoomNameEventContentSchema,
		PduMessageEventContentSchema,
	])
	.describe(
		'The content of the event. This is an object with arbitrary keys and values.',
	);

// this is the same for all versions
export type PduContent = z.infer<typeof PduContentSchema>;
=======
export type PduMessageReactionEventContent = z.infer<typeof PduMessageReactionEventContentSchema>;
>>>>>>> c0164e9d

// SPEC: https://spec.matrix.org/v1.12/rooms/v1/#event-format
export const PduNoContentTimelineEventSchema = {
	auth_events: z
		.array(z.string())
		.describe(
			'A list of event IDs that are required in the room state before this event can be applied. The server will not send this event if it is not satisfied.',
		),
	depth: z.number().describe('The depth of the event in the DAG. This is a number that is incremented for each event in the DAG.'),
	hashes: EventHashSchema.describe('The hashes of the event. This is an object with arbitrary keys and values.'),
	origin: z.string().describe('The origin of the event.').optional(),
	origin_server_ts: z
		.number()
		.describe('The timestamp of the event. This is a number that is the number of milliseconds since the Unix epoch.'),
	prev_events: z
		.array(z.string())
		.describe(
			'A list of event IDs that are required in the room state before this event can be applied. The server will not send this event if it is not satisfied.',
		),
	redacts: z.string().describe('The ID of the event that this event redacts. This is an optional field.').optional(),
	room_id: z.string().describe('The ID of the room that the event is in. This is a unique identifier for the room.'),
	sender: z.string().describe('The ID of the user that sent the event. This is a unique identifier for the user.'),
	signatures: SignatureSchema.describe('The signatures of the event. This is an object with arbitrary keys and values.'),
	unsigned: z.any().describe('An object with arbitrary keys and values. This is an optional field.').optional(),
};

export const PduNoContentStateEventSchema = {
	...PduNoContentTimelineEventSchema,
	state_key: z.string().describe('The state key of the event. This is an optional field.'),
};

export function generatePduSchemaForBase<T, S>(stateBase: T, timelineBase: S) {
	return z.discriminatedUnion('type', [
		z.object({
			type: z.literal(PduTypeRoomCreate),
			content: PduCreateEventContentSchema,
			...stateBase,
		}),

		z.object({
			...stateBase,
			type: z.literal(PduTypeRoomMember),
			content: PduMembershipEventContentSchema,
		}),

		z.object({
			...stateBase,
			type: z.literal(PduTypeRoomJoinRules),
			content: PduJoinRuleEventContentSchema,
		}),

		z.object({
			...stateBase,
			type: z.literal(PduTypeRoomPowerLevels),
			content: PduPowerLevelsEventContentSchema,
		}),

		z.object({
			...stateBase,
			type: z.literal(PduTypeRoomCanonicalAlias),
			content: PduCanonicalAliasEventContentSchema,
		}),

		z.object({
			...stateBase,
			type: z.literal(PduTypeRoomName),
			content: PduRoomNameEventContentSchema,
		}),

		z.object({
			...stateBase,
			type: z.literal(PduTypeRoomAliases),
			content: PduCanonicalAliasEventContentSchema,
		}),

		z.object({
			...stateBase,
			type: z.literal(PduTypeRoomTopic),
			content: PduRoomTopicEventContentSchema,
		}),

		z.object({
			...timelineBase,
			type: z.literal(PduTypeRoomMessage),
			content: PduMessageEventContentSchema,
		}),

		z.object({
			...timelineBase,
			type: z.literal(PduTypeReaction),
			content: PduMessageReactionEventContentSchema,
		}),

		z.object({
			...timelineBase,
			type: z.literal(PduTypeRoomRedaction),
<<<<<<< HEAD
			content: PduRoomRedactionEventSchema,
			redacts: z.string().describe('for older events to contain the id to redact').optional(),
=======
			content: PduRoomRedactionContentSchema,
>>>>>>> c0164e9d
		}),
	]);
}

export const PduSchema = generatePduSchemaForBase(PduNoContentStateEventSchema, PduNoContentTimelineEventSchema);

export type Pdu = z.infer<typeof PduSchema>;

export type PduContent = Pick<Pdu, 'content'>['content'];

export function isTimelineEventType(type: PduType) {
	return type === PduTypeRoomMessage || type === PduTypeReaction || type === PduTypeRoomRedaction;
}<|MERGE_RESOLUTION|>--- conflicted
+++ resolved
@@ -9,7 +9,8 @@
 export const PduTypeRoomAliases = 'm.room.aliases' as const;
 export const PduTypeRoomRedaction = 'm.room.redaction' as const;
 export const PduTypeRoomThirdPartyInvite = 'm.room.third_party_invite' as const;
-export const PduTypeRoomHistoryVisibility = 'm.room.history_visibility' as const;
+export const PduTypeRoomHistoryVisibility =
+	'm.room.history_visibility' as const;
 export const PduTypeRoomCanonicalAlias = 'm.room.canonical_alias' as const;
 export const PduTypeRoomEncrypted = 'm.room.encrypted' as const;
 export const PduTypeRoomAvatar = 'm.room.avatar' as const;
@@ -34,7 +35,8 @@
 export const EduTypeReceipt = 'm.receipt' as const;
 export const EduTypeDeviceListUpdate = 'm.device_list_update' as const;
 export const EduTypeSigningKeyUpdate = 'm.signing' as const;
-export const EduTypeUnstableSigningKeyUpdate = 'org.matrix.signing_key_update' as const;
+export const EduTypeUnstableSigningKeyUpdate =
+	'org.matrix.signing_key_update' as const;
 export const EduTypeDirectToDevice = 'm.direct_to_device' as const;
 
 export const PduTypeSchema = z.enum([
@@ -82,14 +84,19 @@
 export type EventType = PduType | EduType;
 
 export const EventHashSchema = z.object({
-	sha256: z.string().describe('The hash of the event, encoded as a base64 string.'),
+	sha256: z
+		.string()
+		.describe('The hash of the event, encoded as a base64 string.'),
 });
 
 export type EventHash = z.infer<typeof EventHashSchema>;
 
 export const SignatureSchema = z.record(
 	z.string().describe('signing server name'),
-	z.record(z.string().describe('signing key id'), z.string().describe('signature in unpadded base64 format')),
+	z.record(
+		z.string().describe('signing key id'),
+		z.string().describe('signature in unpadded base64 format'),
+	),
 );
 
 export type Signature = z.infer<typeof SignatureSchema>;
@@ -102,14 +109,22 @@
 
 // https://spec.matrix.org/v1.12/client-server-api/#mroommember
 
-export const PduMembershipTypeSchema = z.enum(['join', 'leave', 'invite', 'ban', 'knock']);
+export const PduMembershipTypeSchema = z.enum([
+	'join',
+	'leave',
+	'invite',
+	'ban',
+	'knock',
+]);
 
 export const PduMembershipEventContentSchema = z.object({
 	avatar_url: z.string().url().optional(),
 	displayname: z.string().optional(),
 	is_direct: z
 		.boolean()
-		.describe('Flag indicating if the room containing this event was created with the intention of being a direct chat')
+		.describe(
+			'Flag indicating if the room containing this event was created with the intention of being a direct chat',
+		)
 		.optional(),
 	join_authorised_via_users_server: z.string().optional(),
 	membership: PduMembershipTypeSchema,
@@ -118,7 +133,11 @@
 		.object({
 			display_name: z.string().optional(),
 			signed: z.object({
-				mxid: z.string().describe('The invited matrix user ID. Must be equal to the user_id property of the event.'),
+				mxid: z
+					.string()
+					.describe(
+						'The invited matrix user ID. Must be equal to the user_id property of the event.',
+					),
 				signatures: SignatureSchema.describe('The signatures of the event.'),
 				token: z.string(),
 			}),
@@ -126,28 +145,40 @@
 		.optional(),
 });
 
-export type PduMembershipEventContent = z.infer<typeof PduMembershipEventContentSchema>;
+export type PduMembershipEventContent = z.infer<
+	typeof PduMembershipEventContentSchema
+>;
 
 // https://spec.matrix.org/v1.12/client-server-api/#mroomcreate
 
 export const PduCreateEventContentSchema = z.object({
-	'creator': z
+	creator: z
 		.string()
 		.describe(
 			' The user_id of the room creator. Required for, and only present in, room versions 1 - 10. Starting with room version 11 the event sender should be used instead.',
 		),
 	'm.federate': z
 		.boolean()
-		.describe(' Whether users on other servers can join this room. Defaults to true if key does not exist.')
-		.optional(),
-	'predecessor': z
+		.describe(
+			' Whether users on other servers can join this room. Defaults to true if key does not exist.',
+		)
+		.optional(),
+	predecessor: z
 		.object({
-			event_id: z.string().describe('The event ID of the last known event in the old room.'),
+			event_id: z
+				.string()
+				.describe('The event ID of the last known event in the old room.'),
 			room_id: z.string().describe('The ID of the old room.'),
 		})
 		.optional(),
-	'room_version': z.string().describe(" The version of the room. Defaults to '1' if the key does not exist.").optional().default('1'),
-	'type': z.string().describe('The type of the event.').optional(),
+	room_version: z
+		.string()
+		.describe(
+			" The version of the room. Defaults to '1' if the key does not exist.",
+		)
+		.optional()
+		.default('1'),
+	type: z.string().describe('The type of the event.').optional(),
 });
 
 export type PduCreateEventContent = z.infer<typeof PduCreateEventContentSchema>;
@@ -156,7 +187,14 @@
 
 export const PduJoinRuleEventContentSchema = z.object({
 	join_rule: z
-		.enum(['public', 'invite', 'knock', 'private', 'restricted', 'knock_restricted'])
+		.enum([
+			'public',
+			'invite',
+			'knock',
+			'private',
+			'restricted',
+			'knock_restricted',
+		])
 		.describe('The type of rules used for users wishing to join this room.'),
 	allow: z
 		.array(
@@ -179,20 +217,26 @@
 		.optional(),
 });
 
-export type PduJoinRuleEventContent = z.infer<typeof PduJoinRuleEventContentSchema>;
+export type PduJoinRuleEventContent = z.infer<
+	typeof PduJoinRuleEventContentSchema
+>;
 
 export const PduRoomTopicEventContentSchema = z.object({
 	topic: z.string().describe('The topic of the room.'),
 });
 
-export type PduRoomTopicEventContent = z.infer<typeof PduRoomTopicEventContentSchema>;
+export type PduRoomTopicEventContent = z.infer<
+	typeof PduRoomTopicEventContentSchema
+>;
 
 export const PduRoomRedactionContentSchema = z.object({
 	reason: z.string(),
 	redacts: z.string().describe('event id'),
 });
 
-export type PduRoomRedactionContent = z.infer<typeof PduRoomRedactionContentSchema>;
+export type PduRoomRedactionContent = z.infer<
+	typeof PduRoomRedactionContentSchema
+>;
 
 // https://spec.matrix.org/v1.12/client-server-api/#mroompower_levels
 
@@ -205,52 +249,81 @@
 
 	// v10 takes numbers
 	// we convert all to numbers at parse/validation
-	const acceptedValueTypes = z.union([z.number(), z.string().transform((v) => Number.parseInt(v, 10))]);
+	const acceptedValueTypes = z.union([
+		z.number(),
+		z.string().transform((v) => Number.parseInt(v, 10)),
+	]);
 
 	return z.object({
 		// The level required to ban a user.
-		ban: acceptedValueTypes.describe('The level required to ban a user.').optional(),
+		ban: acceptedValueTypes
+			.describe('The level required to ban a user.')
+			.optional(),
 		// The level required to send specific event types. This is a mapping from event type to power level required.
 		events: z
 			.record(z.string(), acceptedValueTypes)
-			.describe('The level required to send specific event types. This is a mapping from event type to power level required.'),
+			.describe(
+				'The level required to send specific event types. This is a mapping from event type to power level required.',
+			),
 		//  The default level required to send message events. Can be overridden by the events key.
 		events_default: acceptedValueTypes
-			.describe('The default level required to send message events. Can be overridden by the events key.')
+			.describe(
+				'The default level required to send message events. Can be overridden by the events key.',
+			)
 			.optional(),
 		//  The level required to invite a user. Defaults to 0 if unspecified.
-		invite: acceptedValueTypes.describe('The level required to invite a user.').optional(),
+		invite: acceptedValueTypes
+			.describe('The level required to invite a user.')
+			.optional(),
 		//  The level required to kick a user. Defaults to 50 if unspecified.
-		kick: acceptedValueTypes.describe('The level required to kick a user.').optional(),
+		kick: acceptedValueTypes
+			.describe('The level required to kick a user.')
+			.optional(),
 		//  The power level requirements for specific notification types. This is a mapping from key to power level for that notifications key.
 		notifications: z.union([
 			z.object({
 				//  The level required to trigger an @room notification. Defaults to 50 if unspecified.
-				room: acceptedValueTypes.describe('The level required to trigger an @room notification.').optional(),
+				room: acceptedValueTypes
+					.describe('The level required to trigger an @room notification.')
+					.optional(),
 			}),
 			// others as said in spec
-			z.record(z.string(), acceptedValueTypes).describe('The level required to trigger an @room notification.').optional(),
+			z
+				.record(z.string(), acceptedValueTypes)
+				.describe('The level required to trigger an @room notification.')
+				.optional(),
 		]),
 		//  The level required to redact an event sent by another user. Defaults to 50 if unspecified.
-		redact: acceptedValueTypes.describe('The level required to redact an event sent by another user.').optional(),
+		redact: acceptedValueTypes
+			.describe('The level required to redact an event sent by another user.')
+			.optional(),
 		//  The default level required to send state events. Can be overridden by the events key. Defaults to 50 if unspecified.
 		state_default: acceptedValueTypes
-			.describe('The default level required to send state events. Can be overridden by the events key.')
+			.describe(
+				'The default level required to send state events. Can be overridden by the events key.',
+			)
 			.optional(),
 		//  The power levels for specific users. This is a mapping from user_id to power level for that user.
 		users: z
 			.record(z.string(), acceptedValueTypes)
-			.describe('The power levels for specific users. This is a mapping from user_id to power level for that user.'),
+			.describe(
+				'The power levels for specific users. This is a mapping from user_id to power level for that user.',
+			),
 		//  The power level for users in the room whose user_id is not mentioned in the users key. Defaults to 0 if unspecified.
 		users_default: acceptedValueTypes
-			.describe('The power level for users in the room whose user_id is not mentioned in the users key. Defaults to 0 if unspecified.')
+			.describe(
+				'The power level for users in the room whose user_id is not mentioned in the users key. Defaults to 0 if unspecified.',
+			)
 			.optional(),
 	});
 }
 
-export const PduPowerLevelsEventContentSchema = getPduPowerLevelsEventContentSchema();
-
-export type PduPowerLevelsEventContent = z.infer<typeof PduPowerLevelsEventContentSchema>;
+export const PduPowerLevelsEventContentSchema =
+	getPduPowerLevelsEventContentSchema();
+
+export type PduPowerLevelsEventContent = z.infer<
+	typeof PduPowerLevelsEventContentSchema
+>;
 
 // https://spec.matrix.org/v1.12/client-server-api/#mroomcanonical_alias
 
@@ -267,18 +340,22 @@
 		),
 });
 
-export type PduCanonicalAliasEventContent = z.infer<typeof PduCanonicalAliasEventContentSchema>;
+export type PduCanonicalAliasEventContent = z.infer<
+	typeof PduCanonicalAliasEventContentSchema
+>;
 
 export const PduRoomNameEventContentSchema = z.object({
 	name: z.string().describe('The name of the room.'),
 });
 
-export type PduRoomNameEventContent = z.infer<typeof PduRoomNameEventContentSchema>;
+export type PduRoomNameEventContent = z.infer<
+	typeof PduRoomNameEventContentSchema
+>;
 
 export const PduMessageEventContentSchema = z.object({
-	'body': z.string().describe('The body of the message.'),
+	body: z.string().describe('The body of the message.'),
 	// TODO: add more types
-	'msgtype': z.enum(['m.text', 'm.image']).describe('The type of the message.'),
+	msgtype: z.enum(['m.text', 'm.image']).describe('The type of the message.'),
 	// Optional fields for message edits and relations aka threads
 	'm.relates_to': z
 		.object({
@@ -296,10 +373,12 @@
 				.describe('Whether this is a fallback for older clients'),
 			'm.in_reply_to': z
 				.object({
-					event_id: z.string().describe('The ID of the latest event in the thread for fallback'),
+					event_id: z
+						.string()
+						.describe('The ID of the latest event in the thread for fallback'),
 				})
 				.optional(),
-			'key': z.string().optional().describe('The key for reactions (emoji).'),
+			key: z.string().optional().describe('The key for reactions (emoji).'),
 		})
 		.optional()
 		.describe('Relation information for edits, replies, reactions, etc.'),
@@ -330,48 +409,24 @@
 		.optional(),
 });
 
-export type PduMessageEventContent = z.infer<typeof PduMessageEventContentSchema>;
+export type PduMessageEventContent = z.infer<
+	typeof PduMessageEventContentSchema
+>;
 
 export const PduMessageReactionEventContentSchema = z.object({
 	'm.relates_to': z.object({
 		// TODO: add more types
 		rel_type: z.enum(['m.annotation']).describe('The type of the relation.'),
-		event_id: z.string().describe('The ID of the event that is being annotated.'),
+		event_id: z
+			.string()
+			.describe('The ID of the event that is being annotated.'),
 		key: z.string(),
 	}),
 });
 
-<<<<<<< HEAD
 export type PduMessageReactionEventContent = z.infer<
 	typeof PduMessageReactionEventContentSchema
 >;
-
-export const PduRoomRedactionEventSchema = z.object({
-	redacts: z.string().describe('event id to redact, post v11 is a must').optional(),
-	reason: z.string().describe('why').optional(),
-});
-
-export type PduRoomRedactionEventContent = z.infer<typeof PduRoomRedactionEventSchema>;
-
-export const PduContentSchema = z
-	.union([
-		PduMembershipEventContentSchema,
-		PduCreateEventContentSchema,
-		PduJoinRuleEventContentSchema,
-		PduPowerLevelsEventContentSchema,
-		PduCanonicalAliasEventContentSchema,
-		PduRoomNameEventContentSchema,
-		PduMessageEventContentSchema,
-	])
-	.describe(
-		'The content of the event. This is an object with arbitrary keys and values.',
-	);
-
-// this is the same for all versions
-export type PduContent = z.infer<typeof PduContentSchema>;
-=======
-export type PduMessageReactionEventContent = z.infer<typeof PduMessageReactionEventContentSchema>;
->>>>>>> c0164e9d
 
 // SPEC: https://spec.matrix.org/v1.12/rooms/v1/#event-format
 export const PduNoContentTimelineEventSchema = {
@@ -380,27 +435,57 @@
 		.describe(
 			'A list of event IDs that are required in the room state before this event can be applied. The server will not send this event if it is not satisfied.',
 		),
-	depth: z.number().describe('The depth of the event in the DAG. This is a number that is incremented for each event in the DAG.'),
-	hashes: EventHashSchema.describe('The hashes of the event. This is an object with arbitrary keys and values.'),
+	depth: z
+		.number()
+		.describe(
+			'The depth of the event in the DAG. This is a number that is incremented for each event in the DAG.',
+		),
+	hashes: EventHashSchema.describe(
+		'The hashes of the event. This is an object with arbitrary keys and values.',
+	),
 	origin: z.string().describe('The origin of the event.').optional(),
 	origin_server_ts: z
 		.number()
-		.describe('The timestamp of the event. This is a number that is the number of milliseconds since the Unix epoch.'),
+		.describe(
+			'The timestamp of the event. This is a number that is the number of milliseconds since the Unix epoch.',
+		),
 	prev_events: z
 		.array(z.string())
 		.describe(
 			'A list of event IDs that are required in the room state before this event can be applied. The server will not send this event if it is not satisfied.',
 		),
-	redacts: z.string().describe('The ID of the event that this event redacts. This is an optional field.').optional(),
-	room_id: z.string().describe('The ID of the room that the event is in. This is a unique identifier for the room.'),
-	sender: z.string().describe('The ID of the user that sent the event. This is a unique identifier for the user.'),
-	signatures: SignatureSchema.describe('The signatures of the event. This is an object with arbitrary keys and values.'),
-	unsigned: z.any().describe('An object with arbitrary keys and values. This is an optional field.').optional(),
+	redacts: z
+		.string()
+		.describe(
+			'The ID of the event that this event redacts. This is an optional field.',
+		)
+		.optional(),
+	room_id: z
+		.string()
+		.describe(
+			'The ID of the room that the event is in. This is a unique identifier for the room.',
+		),
+	sender: z
+		.string()
+		.describe(
+			'The ID of the user that sent the event. This is a unique identifier for the user.',
+		),
+	signatures: SignatureSchema.describe(
+		'The signatures of the event. This is an object with arbitrary keys and values.',
+	),
+	unsigned: z
+		.any()
+		.describe(
+			'An object with arbitrary keys and values. This is an optional field.',
+		)
+		.optional(),
 };
 
 export const PduNoContentStateEventSchema = {
 	...PduNoContentTimelineEventSchema,
-	state_key: z.string().describe('The state key of the event. This is an optional field.'),
+	state_key: z
+		.string()
+		.describe('The state key of the event. This is an optional field.'),
 };
 
 export function generatePduSchemaForBase<T, S>(stateBase: T, timelineBase: S) {
@@ -468,22 +553,24 @@
 		z.object({
 			...timelineBase,
 			type: z.literal(PduTypeRoomRedaction),
-<<<<<<< HEAD
-			content: PduRoomRedactionEventSchema,
-			redacts: z.string().describe('for older events to contain the id to redact').optional(),
-=======
 			content: PduRoomRedactionContentSchema,
->>>>>>> c0164e9d
 		}),
 	]);
 }
 
-export const PduSchema = generatePduSchemaForBase(PduNoContentStateEventSchema, PduNoContentTimelineEventSchema);
+export const PduSchema = generatePduSchemaForBase(
+	PduNoContentStateEventSchema,
+	PduNoContentTimelineEventSchema,
+);
 
 export type Pdu = z.infer<typeof PduSchema>;
 
 export type PduContent = Pick<Pdu, 'content'>['content'];
 
 export function isTimelineEventType(type: PduType) {
-	return type === PduTypeRoomMessage || type === PduTypeReaction || type === PduTypeRoomRedaction;
+	return (
+		type === PduTypeRoomMessage ||
+		type === PduTypeReaction ||
+		type === PduTypeRoomRedaction
+	);
 }