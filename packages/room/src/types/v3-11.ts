--- conflicted
+++ resolved
@@ -282,11 +282,6 @@
 	// Optional fields for message edits and relations aka threads
 	'm.relates_to': z
 		.object({
-<<<<<<< HEAD
-			'rel_type': z.enum(['m.replace', 'm.annotation', 'm.thread']).describe('The type of the relation.'),
-			'event_id': z.string().describe('The ID of the event that is being related to.'),
-			'is_falling_back': z.boolean().optional().describe('Whether this is a fallback for older clients'),
-=======
 			rel_type: z
 				.enum(['m.replace', 'm.annotation', 'm.thread'])
 				.describe('The type of the relation.')
@@ -299,7 +294,6 @@
 				.boolean()
 				.optional()
 				.describe('Whether this is a fallback for older clients'),
->>>>>>> 0fcb374d
 			'm.in_reply_to': z
 				.object({
 					event_id: z.string().describe('The ID of the latest event in the thread for fallback'),
@@ -312,9 +306,6 @@
 	'm.new_content': z
 		.object({
 			body: z.string().describe('The new body of the message for edits.'),
-<<<<<<< HEAD
-			msgtype: z.enum(['m.text', 'm.image']).describe('The type of the new message content.'),
-=======
 			msgtype: z
 				.enum(['m.text', 'm.image'])
 				.describe('The type of the new message content.'),
@@ -326,7 +317,6 @@
 				.string()
 				.describe('The formatted body of the message.')
 				.optional(),
->>>>>>> 0fcb374d
 		})
 		.optional()
 		.describe('The new content for message edits.'),
