--- conflicted
+++ resolved
@@ -339,16 +339,26 @@
 	body: z.string().describe('The body of the message.'),
 	// TODO: add more types
 	msgtype: z.enum(['m.text', 'm.image']).describe('The type of the message.'),
-<<<<<<< HEAD
-	// Optional fields for message edits and relations
+	// Optional fields for message edits and relations aka threads
 	'm.relates_to': z
 		.object({
 			rel_type: z
-				.enum(['m.replace', 'm.annotation'])
+				.enum(['m.replace', 'm.annotation', 'm.thread'])
 				.describe('The type of the relation.'),
 			event_id: z
 				.string()
 				.describe('The ID of the event that is being related to.'),
+      is_falling_back: z
+				.boolean()
+				.optional()
+				.describe('Whether this is a fallback for older clients'),
+			'm.in_reply_to': z
+				.object({
+					event_id: z
+						.string()
+						.describe('The ID of the latest event in the thread for fallback'),
+				})
+				.optional(),
 			key: z.string().optional().describe('The key for reactions (emoji).'),
 		})
 		.optional()
@@ -362,26 +372,6 @@
 		})
 		.optional()
 		.describe('The new content for message edits.'),
-=======
-	// Optional thread relation for thread messages
-	'm.relates_to': z
-		.object({
-			rel_type: z.literal('m.thread').describe('Thread relation type'),
-			event_id: z.string().describe('The ID of the thread root event'),
-			is_falling_back: z
-				.boolean()
-				.optional()
-				.describe('Whether this is a fallback for older clients'),
-			'm.in_reply_to': z
-				.object({
-					event_id: z
-						.string()
-						.describe('The ID of the latest event in the thread for fallback'),
-				})
-				.optional(),
-		})
-		.optional(),
->>>>>>> a15565f9
 });
 
 export type PduMessageEventContent = z.infer<
