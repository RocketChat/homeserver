--- conflicted
+++ resolved
@@ -32,17 +32,12 @@
       - run: bun lint:ci
       - run: bun tsc --noEmit
       - uses: supercharge/mongodb-github-action@1.12.0
-<<<<<<< HEAD
       - run: LOG_LEVEL=debug bun run test:withMongo
-      - run: LOG_LEVEL=debug bun test:coverage
-=======
-      - run: RUN_MONGO_TESTS=1 bun test packages/federation-sdk/src/services/state.service.spec.ts packages/federation-sdk/src/services/room.service.spec.ts
       - name: Upload coverage reports to Codecov
         uses: codecov/codecov-action@v5
         with:
           token: ${{ secrets.CODECOV_TOKEN }}
       - run: bun test:coverage
->>>>>>> c3605da3
       - name: Upload coverage reports to Codecov
         uses: codecov/codecov-action@v5
         with:
