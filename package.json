{
<<<<<<< HEAD
	"name": "@hs/crypto",
	"version": "0.0.1",
	"scripts": {
		"test": "echo \"Error: no test specified\" && exit 1",
		"dev": "bun run --watch src/index.ts",
		"build": "tsc"
	},
	"devDependencies": {
		"bun-types": "latest"
	},
	"files": [
		"src"
	],
	"main": "src/index.ts",
	"types": "src/index.ts"
=======
	"name": "homeserver",
	"module": "index.ts",
	"private": true,
	"type": "module",
	"devDependencies": {
		"@biomejs/biome": "^1.9.4",
		"@types/bun": "latest",
		"@types/express": "^5.0.1",
		"@types/node": "^22.15.18",
		"husky": "^9.1.7",
		"tsconfig-paths": "^4.2.0",
		"typescript": "^5.8.3"
	},
	"workspaces": ["packages/*"],
	"dependencies": {
		"@bogeychan/elysia-etag": "^0.0.6",
		"@bogeychan/elysia-logger": "^0.1.4",
		"@elysiajs/swagger": "^1.3.0",
		"amqp-connection-manager": "^4.1.14",
		"amqplib": "^0.10.8",
		"bun-bagel": "^1.1.0",
		"class-transformer": "^0.5.1",
		"class-validator": "^0.14.2",
		"dotenv": "^16.5.0",
		"elysia": "^1.1.26",
		"node-jsonwebtoken": "^0.0.1",
		"pino": "^9.7.0",
		"reflect-metadata": "^0.2.2",
		"rxjs": "^7.8.2",
		"tsyringe": "^4.10.0",
		"tweetnacl": "^1.0.3",
		"zod": "^3.24.3"
	},
	"husky": {
		"hooks": {
			"pre-commit": "bun test"
		}
	},
	"scripts": {
		"prepare": "husky",
		"start": "bun run index.ts",
		"test": "bun test",
		"test:coverage": "bun test --coverage",
		"lint": "bunx @biomejs/biome lint",
		"tsc": "bunx tsc"
	}
>>>>>>> 12ab45dd
}<|MERGE_RESOLUTION|>--- conflicted
+++ resolved
@@ -1,21 +1,4 @@
 {
-<<<<<<< HEAD
-	"name": "@hs/crypto",
-	"version": "0.0.1",
-	"scripts": {
-		"test": "echo \"Error: no test specified\" && exit 1",
-		"dev": "bun run --watch src/index.ts",
-		"build": "tsc"
-	},
-	"devDependencies": {
-		"bun-types": "latest"
-	},
-	"files": [
-		"src"
-	],
-	"main": "src/index.ts",
-	"types": "src/index.ts"
-=======
 	"name": "homeserver",
 	"module": "index.ts",
 	"private": true,
@@ -62,5 +45,4 @@
 		"lint": "bunx @biomejs/biome lint",
 		"tsc": "bunx tsc"
 	}
->>>>>>> 12ab45dd
 }