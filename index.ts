--- conflicted
+++ resolved
@@ -1,5 +1,12 @@
 import 'reflect-metadata';
-<<<<<<< HEAD
+import { appPromise } from './packages/homeserver/src/homeserver.module';
+import logger from './packages/homeserver/src/utils/logger';
+
+appPromise.then((app) => {
+	app.listen(8080, () => {
+		logger.info('🚀 App running on http://localhost:8080');
+	});
+});
 import * as fs from 'fs';
 
 async function bootstrap() {
@@ -38,14 +45,4 @@
   }
 }
 
-bootstrap();
-=======
-import { appPromise } from './packages/homeserver/src/homeserver.module';
-import logger from './packages/homeserver/src/utils/logger';
-
-appPromise.then((app) => {
-	app.listen(8080, () => {
-		logger.info('🚀 App running on http://localhost:8080');
-	});
-});
->>>>>>> a623c4cf
+bootstrap();